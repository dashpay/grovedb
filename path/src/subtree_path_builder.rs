--- conflicted
+++ resolved
@@ -46,11 +46,7 @@
     pub(crate) relative: SubtreePathRelative<'b>,
 }
 
-<<<<<<< HEAD
-impl<'b, B> Clone for SubtreePathBuilder<'b, B> {
-=======
 impl<B> Clone for SubtreePathBuilder<'_, B> {
->>>>>>> 44c2244b
     fn clone(&self) -> Self {
         SubtreePathBuilder {
             base: self.base.clone(),
@@ -159,28 +155,6 @@
 impl Default for SubtreePathBuilder<'static, [u8; 0]> {
     fn default() -> Self {
         Self::new()
-    }
-}
-
-impl<'b, B> SubtreePathBuilder<'b, B> {
-    /// Makes an owned `SubtreePathBuilder` out of iterator.
-    pub fn owned_from_iter<S: AsRef<[u8]>>(iter: impl IntoIterator<Item = S>) -> Self {
-        let bytes = iter.into_iter().fold(CompactBytes::new(), |mut bytes, s| {
-            bytes.add_segment(s.as_ref());
-            bytes
-        });
-
-        SubtreePathBuilder {
-            base: SubtreePath {
-                ref_variant: SubtreePathInner::Slice(&[]),
-            },
-            relative: SubtreePathRelative::Multi(bytes),
-        }
-    }
-
-    /// Create an owned version of `SubtreePathBuilder` from `SubtreePath`.
-    pub fn owned_from_path<'a, S: AsRef<[u8]>>(path: SubtreePath<'a, S>) -> Self {
-        Self::owned_from_iter(path.to_vec())
     }
 }
 
@@ -266,16 +240,10 @@
         }
     }
 
-<<<<<<< HEAD
-    /// Get a derived path for a parent and a chopped segment. Returned
-    /// [SubtreePath] will be linked to this [SubtreePath] because it might
-    /// contain owned data and it has to outlive [SubtreePath].
-=======
     /// Get a derived path for a parent and a chopped segment. The lifetime of
     /// returned path is constrained solely by the original slice that this
     /// whole path hierarchy is based upon, and the point of derivation has
     /// no effect on it.
->>>>>>> 44c2244b
     pub fn derive_parent_owned(&self) -> Option<(SubtreePathBuilder<'b, B>, Vec<u8>)> {
         match &self.relative {
             SubtreePathRelative::Empty => self
