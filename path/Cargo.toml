[package]
name = "grovedb-path"
version = "3.0.0"
edition = "2021"
license = "MIT"
description = "Path extension crate for GroveDB"
homepage = "https://www.grovedb.org/"
documentation = "https://docs.rs/grovedb-path"
repository = "https://github.com/dashpay/grovedb"

[dependencies]
<<<<<<< HEAD
hex = "0.4.3"
itertools = "0.13.0"
=======
hex = "0.4.3"
>>>>>>> 44c2244b
<|MERGE_RESOLUTION|>--- conflicted
+++ resolved
@@ -9,9 +9,4 @@
 repository = "https://github.com/dashpay/grovedb"
 
 [dependencies]
-<<<<<<< HEAD
-hex = "0.4.3"
-itertools = "0.13.0"
-=======
-hex = "0.4.3"
->>>>>>> 44c2244b
+hex = "0.4.3"