--- conflicted
+++ resolved
@@ -409,7 +409,6 @@
     });
   });
 
-<<<<<<< HEAD
   describe('get by query', () => {
     it('should be able to retrieve data using query', async () => {
       // Making a subtree to insert items into
@@ -453,7 +452,7 @@
       const result = await groveDb.getPathQuery(query);
     });
   });
-=======
+
   describe('#flush', () => {
     it('should flush data on disc', async () => {
       await groveDb.insert(
@@ -520,5 +519,4 @@
     // eslint-disable-next-line no-unused-expressions
     expect(transactionalResult >= Buffer.alloc(32)).to.be.true;
   });
->>>>>>> b5941c75
 });