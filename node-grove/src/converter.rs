--- conflicted
+++ resolved
@@ -173,25 +173,16 @@
         }
     }
 
-<<<<<<< HEAD
-    let subquery_path = js_value_to_option::<JsBuffer, _>(js_object.get(cx, "subqueryPath")?, cx)?
-        .map(|x| js_buffer_to_vec_u8(x, cx));
-=======
     let subquery_path = js_value_to_option::<JsArray, _>(js_object.get(cx, "subqueryPath")?, cx)?
         .map(|x| js_array_of_buffers_to_vec(x, cx))
         .transpose();
->>>>>>> 709d3062
     let subquery = js_value_to_option::<JsObject, _>(js_object.get(cx, "subquery")?, cx)?
         .map(|x| js_object_to_query(x, cx))
         .transpose()?;
     let left_to_right = js_value_to_option::<JsBoolean, _>(js_object.get(cx, "leftToRight")?, cx)?
         .map(|x| x.value(cx));
 
-<<<<<<< HEAD
-    query.default_subquery_branch.subquery_path = subquery_path;
-=======
     query.default_subquery_branch.subquery_path = subquery_path.unwrap();
->>>>>>> 709d3062
     query.default_subquery_branch.subquery = subquery.map(Box::new);
     query.left_to_right = left_to_right.unwrap_or(true);
 
