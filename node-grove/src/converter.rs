use grovedb::{reference_path::ReferencePathType, Element, PathQuery, Query, SizedQuery};
use neon::{prelude::*, types::buffer::TypedArray};

fn element_to_string(element: Element) -> String {
    match element {
        Element::Item(..) => "item".to_string(),
        Element::SumItem(..) => "sum item".to_string(),
        Element::Reference(..) => "reference".to_string(),
        Element::Tree(..) => "tree".to_string(),
        Element::SumTree(..) => "sum tree".to_string(),
    }
}

pub fn js_object_to_element<'a, C: Context<'a>>(
    js_object: Handle<JsObject>,
    cx: &mut C,
) -> NeonResult<Element> {
    let js_element_string: Handle<JsString> = js_object.get(cx, "type")?;

    let element_string: String = js_element_string.value(cx);

    match element_string.as_str() {
        "item" => {
            let js_buffer: Handle<JsBuffer> = js_object.get(cx, "value")?;
            let item = js_buffer_to_vec_u8(js_buffer, cx);
            Ok(Element::new_item(item))
        }
        "reference" => {
            let js_array: Handle<JsArray> = js_object.get(cx, "value")?;
            let reference = js_array_of_buffers_to_vec(js_array, cx)?;
            // TODO: Fix bindings
            Ok(Element::new_reference(
                ReferencePathType::AbsolutePathReference(reference),
            ))
        }
        "tree" => {
            let js_buffer: Handle<JsBuffer> = js_object.get(cx, "value")?;
            let tree_vec = js_buffer_to_vec_u8(js_buffer, cx);
            Ok(Element::new_tree(Some(tree_vec)))
        }
        _ => cx.throw_error(format!("Unexpected element type {}", element_string)),
    }
}

pub fn element_to_js_object<'a, C: Context<'a>>(
    element: Element,
    cx: &mut C,
) -> NeonResult<Handle<'a, JsValue>> {
    let js_object = cx.empty_object();
    let js_type_string = cx.string(element_to_string(element.clone()));
    js_object.set(cx, "type", js_type_string)?;

    let js_value: Handle<JsValue> = match element {
        Element::Item(item, _) | Element::SumItem(item, _) => {
            let js_buffer = JsBuffer::external(cx, item);
            js_buffer.upcast()
        }
        // TODO: Fix bindings
<<<<<<< HEAD
        Element::Reference(reference, ..) => nested_vecs_to_js(vec![], cx)?,
        Element::Tree(tree, _) | Element::SumTree(tree, ..) => {
            let js_buffer = JsBuffer::external(cx, tree);
            js_buffer.upcast()
        }
=======
        Element::Reference(_reference, ..) => nested_vecs_to_js(vec![], cx)?,
        Element::Tree(_tree, _) => nested_vecs_to_js(vec![], cx)?,
>>>>>>> 1e892bd9
    };

    js_object.set(cx, "value", js_value)?;
    NeonResult::Ok(js_object.upcast())
}

pub fn nested_vecs_to_js<'a, C: Context<'a>>(
    v: Vec<Vec<u8>>,
    cx: &mut C,
) -> NeonResult<Handle<'a, JsValue>> {
    let js_array: Handle<JsArray> = cx.empty_array();

    for (index, bytes) in v.iter().enumerate() {
        let js_buffer = JsBuffer::external(cx, bytes.clone());
        let js_value = js_buffer.as_value(cx);
        js_array.set(cx, index as u32, js_value)?;
    }

    Ok(js_array.upcast())
}

pub fn js_buffer_to_vec_u8<'a, C: Context<'a>>(js_buffer: Handle<JsBuffer>, cx: &mut C) -> Vec<u8> {
    js_buffer.as_slice(cx).to_vec()
}

pub fn js_array_of_buffers_to_vec<'a, C: Context<'a>>(
    js_array: Handle<JsArray>,
    cx: &mut C,
) -> NeonResult<Vec<Vec<u8>>> {
    let buf_vec = js_array.to_vec(cx)?;
    let mut vec: Vec<Vec<u8>> = Vec::new();

    for buf in buf_vec {
        let js_buffer_handle = buf.downcast_or_throw::<JsBuffer, _>(cx)?;
        vec.push(js_buffer_to_vec_u8(js_buffer_handle, cx));
    }

    Ok(vec)
}

pub fn js_value_to_option<'a, T: Value, C: Context<'a>>(
    js_value: Handle<'a, JsValue>,
    cx: &mut C,
) -> NeonResult<Option<Handle<'a, T>>> {
    if js_value.is_a::<JsNull, _>(cx) || js_value.is_a::<JsUndefined, _>(cx) {
        Ok(None)
    } else {
        Ok(Some(js_value.downcast_or_throw::<T, _>(cx)?))
    }
}

fn js_object_get_vec_u8<'a, C: Context<'a>>(
    js_object: Handle<JsObject>,
    field: &str,
    cx: &mut C,
) -> NeonResult<Vec<u8>> {
    Ok(js_buffer_to_vec_u8(js_object.get(cx, field)?, cx))
}

fn js_object_to_query<'a, C: Context<'a>>(
    js_object: Handle<JsObject>,
    cx: &mut C,
) -> NeonResult<Query> {
    let items: Handle<JsArray> = js_object.get(cx, "items")?;
    let mut query = Query::new();
    for js_item in items.to_vec(cx)? {
        let item = js_item.downcast_or_throw::<JsObject, _>(cx)?;
        let item_str: Handle<JsString> = item.get(cx, "type")?;
        match item_str.value(cx).as_ref() {
            "key" => {
                query.insert_key(js_object_get_vec_u8(item, "key", cx)?);
            }
            "range" => {
                let from = js_object_get_vec_u8(item, "from", cx)?;
                let to = js_object_get_vec_u8(item, "to", cx)?;
                query.insert_range(from..to);
            }
            "rangeInclusive" => {
                let from = js_object_get_vec_u8(item, "from", cx)?;
                let to = js_object_get_vec_u8(item, "to", cx)?;
                query.insert_range_inclusive(from..=to);
            }
            "rangeFull" => {
                query.insert_all();
            }
            "rangeFrom" => {
                query.insert_range_from(js_object_get_vec_u8(item, "from", cx)?..);
            }
            "rangeTo" => {
                query.insert_range_to(..js_object_get_vec_u8(item, "to", cx)?);
            }
            "rangeToInclusive" => {
                query.insert_range_to_inclusive(..=js_object_get_vec_u8(item, "to", cx)?);
            }
            "rangeAfter" => {
                query.insert_range_after(js_object_get_vec_u8(item, "after", cx)?..);
            }
            "rangeAfterTo" => {
                let after = js_object_get_vec_u8(item, "after", cx)?;
                let to = js_object_get_vec_u8(item, "to", cx)?;
                query.insert_range_after_to(after..to);
            }
            "rangeAfterToInclusive" => {
                let after = js_object_get_vec_u8(item, "after", cx)?;
                let to = js_object_get_vec_u8(item, "to", cx)?;
                query.insert_range_after_to_inclusive(after..=to);
            }
            _ => {
                cx.throw_range_error("query item type is not supported")?;
            }
        }
    }

    let subquery_key = js_value_to_option::<JsBuffer, _>(js_object.get(cx, "subqueryKey")?, cx)?
        .map(|x| js_buffer_to_vec_u8(x, cx));
    let subquery = js_value_to_option::<JsObject, _>(js_object.get(cx, "subquery")?, cx)?
        .map(|x| js_object_to_query(x, cx))
        .transpose()?;
    let left_to_right = js_value_to_option::<JsBoolean, _>(js_object.get(cx, "leftToRight")?, cx)?
        .map(|x| x.value(cx));

    query.default_subquery_branch.subquery_key = subquery_key;
    query.default_subquery_branch.subquery = subquery.map(Box::new);
    query.left_to_right = left_to_right.unwrap_or(true);

    Ok(query)
}

fn js_object_to_sized_query<'a, C: Context<'a>>(
    js_object: Handle<JsObject>,
    cx: &mut C,
) -> NeonResult<SizedQuery> {
    let query = js_object_to_query(js_object.get(cx, "query")?, cx)?;
    let limit: Option<u16> = js_value_to_option::<JsNumber, _>(js_object.get(cx, "limit")?, cx)?
        .map(|x| {
            u16::try_from(x.value(cx) as i64)
                .or_else(|_| cx.throw_range_error("`limit` must fit in u16"))
        })
        .transpose()?;
    let offset: Option<u16> = js_value_to_option::<JsNumber, _>(js_object.get(cx, "offset")?, cx)?
        .map(|x| {
            u16::try_from(x.value(cx) as i64)
                .or_else(|_| cx.throw_range_error("`offset` must fit in u16"))
        })
        .transpose()?;
    Ok(SizedQuery::new(query, limit, offset))
}

pub fn js_path_query_to_path_query<'a, C: Context<'a>>(
    js_path_query: Handle<JsObject>,
    cx: &mut C,
) -> NeonResult<PathQuery> {
    let path = js_array_of_buffers_to_vec(js_path_query.get(cx, "path")?, cx)?;
    let query = js_object_to_sized_query(js_path_query.get(cx, "query")?, cx)?;
    Ok(PathQuery::new(path, query))
}<|MERGE_RESOLUTION|>--- conflicted
+++ resolved
@@ -56,16 +56,11 @@
             js_buffer.upcast()
         }
         // TODO: Fix bindings
-<<<<<<< HEAD
-        Element::Reference(reference, ..) => nested_vecs_to_js(vec![], cx)?,
+        Element::Reference(..) => nested_vecs_to_js(vec![], cx)?,
         Element::Tree(tree, _) | Element::SumTree(tree, ..) => {
             let js_buffer = JsBuffer::external(cx, tree);
             js_buffer.upcast()
         }
-=======
-        Element::Reference(_reference, ..) => nested_vecs_to_js(vec![], cx)?,
-        Element::Tree(_tree, _) => nested_vecs_to_js(vec![], cx)?,
->>>>>>> 1e892bd9
     };
 
     js_object.set(cx, "value", js_value)?;
