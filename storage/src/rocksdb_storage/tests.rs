use super::test_utils::TempStorage;
use crate::Batch;

fn to_path(bytes: &[u8]) -> impl Iterator<Item = &[u8]> {
    std::iter::once(bytes)
}

mod no_transaction {
    use super::*;
    use crate::{Batch, RawIterator, Storage, StorageContext};

    #[test]
    fn test_aux_cf_methods() {
        let storage = TempStorage::new();
        let context_ayya = storage.get_storage_context(to_path(b"ayya")).unwrap();
        let context_ayyb = storage.get_storage_context(to_path(b"ayyb")).unwrap();

        context_ayya
            .put_aux(b"key1", b"ayyavalue1")
            .unwrap()
            .expect("cannot insert into aux cf");
        context_ayya
            .put_aux(b"key2", b"ayyavalue2")
            .unwrap()
            .expect("cannot insert into aux cf");
        context_ayyb
            .put_aux(b"key1", b"ayybvalue1")
            .unwrap()
            .expect("cannot insert into aux cf");
        context_ayyb
            .put_aux(b"key2", b"ayybvalue2")
            .unwrap()
            .expect("cannot insert into aux cf");

        assert_eq!(
            context_ayya
                .get_aux(b"key1")
                .unwrap()
                .ok()
                .flatten()
                .expect("cannot get from aux cf"),
            b"ayyavalue1"
        );

        context_ayya
            .delete_aux(b"key1")
            .unwrap()
            .expect("cannot delete from aux cf");

        assert!(context_ayya
            .get_aux(b"key1")
            .unwrap()
            .expect("cannot get from aux cf")
            .is_none());
        assert_eq!(
            context_ayya
                .get_aux(b"key2")
                .unwrap()
                .ok()
                .flatten()
                .expect("cannot get from aux cf"),
            b"ayyavalue2"
        );
        assert_eq!(
            context_ayyb
                .get_aux(b"key1")
                .unwrap()
                .ok()
                .flatten()
                .expect("cannot get from aux cf"),
            b"ayybvalue1"
        );
    }

    #[test]
    fn test_roots_cf_methods() {
        let storage = TempStorage::new();
        let context_ayya = storage.get_storage_context(to_path(b"ayya")).unwrap();
        let context_ayyb = storage.get_storage_context(to_path(b"ayyb")).unwrap();

        context_ayya
            .put_root(b"key1", b"ayyavalue1")
            .unwrap()
            .expect("cannot insert into roots cf");
        context_ayya
            .put_root(b"key2", b"ayyavalue2")
            .unwrap()
            .expect("cannot insert into roots cf");
        context_ayyb
            .put_root(b"key1", b"ayybvalue1")
            .unwrap()
            .expect("cannot insert into roots cf");
        context_ayyb
            .put_root(b"key2", b"ayybvalue2")
            .unwrap()
            .expect("cannot insert into roots cf");

        assert_eq!(
            context_ayya
                .get_root(b"key1")
                .unwrap()
                .ok()
                .flatten()
                .expect("cannot get from roots cf"),
            b"ayyavalue1"
        );

        context_ayya
            .delete_root(b"key1")
            .unwrap()
            .expect("cannot delete from roots cf");

        assert!(context_ayya
            .get_root(b"key1")
            .unwrap()
            .expect("cannot get from roots cf")
            .is_none());
        assert_eq!(
            context_ayya
                .get_root(b"key2")
                .unwrap()
                .ok()
                .flatten()
                .expect("cannot get from roots cf"),
            b"ayyavalue2"
        );
        assert_eq!(
            context_ayyb
                .get_root(b"key1")
                .unwrap()
                .ok()
                .flatten()
                .expect("cannot get from roots cf"),
            b"ayybvalue1"
        );
    }

    #[test]
    fn test_meta_cf_methods() {
        let storage = TempStorage::new();
        let context_ayya = storage.get_storage_context(to_path(b"ayya")).unwrap();
        let context_ayyb = storage.get_storage_context(to_path(b"ayyb")).unwrap();

        context_ayya
            .put_meta(b"key1", b"ayyavalue1")
            .unwrap()
            .expect("cannot insert into meta cf");
        context_ayya
            .put_meta(b"key2", b"ayyavalue2")
            .unwrap()
            .expect("cannot insert into meta cf");
        context_ayyb
            .put_meta(b"key1", b"ayybvalue1")
            .unwrap()
            .expect("cannot insert into meta cf");
        context_ayyb
            .put_meta(b"key2", b"ayybvalue2")
            .unwrap()
            .expect("cannot insert into meta cf");

        assert_eq!(
            context_ayya
                .get_meta(b"key1")
                .unwrap()
                .ok()
                .flatten()
                .expect("cannot get from meta cf"),
            b"ayyavalue1"
        );

        context_ayya
            .delete_meta(b"key1")
            .unwrap()
            .expect("cannot delete from meta cf");

        assert!(context_ayya
            .get_meta(b"key1")
            .unwrap()
            .expect("cannot get from meta cf")
            .is_none());
        assert_eq!(
            context_ayya
                .get_meta(b"key2")
                .unwrap()
                .ok()
                .flatten()
                .expect("cannot get from meta cf"),
            b"ayyavalue2"
        );
        assert_eq!(
            context_ayyb
                .get_meta(b"key1")
                .unwrap()
                .ok()
                .flatten()
                .expect("cannot get from meta cf"),
            b"ayybvalue1"
        );
    }

    #[test]
    fn test_default_cf_methods() {
        let storage = TempStorage::new();
        let context_ayya = storage.get_storage_context(to_path(b"ayya")).unwrap();
        let context_ayyb = storage.get_storage_context(to_path(b"ayyb")).unwrap();

        context_ayya
            .put(b"key1", b"ayyavalue1")
            .unwrap()
            .expect("cannot insert into storage");
        context_ayya
            .put(b"key2", b"ayyavalue2")
            .unwrap()
            .expect("cannot insert into storage");
        context_ayyb
            .put(b"key1", b"ayybvalue1")
            .unwrap()
            .expect("cannot insert into storage");
        context_ayyb
            .put(b"key2", b"ayybvalue2")
            .unwrap()
            .expect("cannot insert into storage");

        assert_eq!(
            context_ayya
                .get(b"key1")
                .unwrap()
                .ok()
                .flatten()
                .expect("cannot get from storage"),
            b"ayyavalue1"
        );

        context_ayya
            .delete(b"key1")
            .unwrap()
            .expect("cannot delete from storage");

        assert!(context_ayya
            .get(b"key1")
            .unwrap()
            .expect("cannot get from storage")
            .is_none());
        assert_eq!(
            context_ayya
                .get(b"key2")
                .unwrap()
                .ok()
                .flatten()
                .expect("cannot get from storage"),
            b"ayyavalue2"
        );
        assert_eq!(
            context_ayyb
                .get(b"key1")
                .unwrap()
                .ok()
                .flatten()
                .expect("cannot get from storage"),
            b"ayybvalue1"
        );
    }

    #[test]
    fn test_batch() {
        let storage = TempStorage::new();
        let context_ayya = storage.get_storage_context(to_path(b"ayya")).unwrap();

        context_ayya
            .put(b"key1", b"ayyavalue1")
            .unwrap()
            .expect("cannot insert into storage");
        context_ayya
            .put(b"key2", b"ayyavalue2")
            .unwrap()
            .expect("cannot insert into storage");

        assert!(context_ayya
            .get(b"key3")
            .unwrap()
            .expect("cannot get from storage")
            .is_none());

        let mut batch = context_ayya.new_batch();
        batch.delete(b"key1");
        batch.put(b"key3", b"ayyavalue3");

        assert!(context_ayya
            .get(b"key3")
            .unwrap()
            .expect("cannot get from storage")
            .is_none());

        context_ayya
            .commit_batch(batch)
            .unwrap()
            .expect("cannot commit a batch");

        assert_eq!(
            context_ayya
                .get(b"key3")
                .unwrap()
                .ok()
                .flatten()
                .expect("cannot get from storage"),
            b"ayyavalue3"
        );
        assert!(context_ayya
            .get(b"key1")
            .unwrap()
            .expect("cannot get from storage")
            .is_none());
    }

    #[test]
    fn test_raw_iterator() {
        let storage = TempStorage::new();
        let context = storage.get_storage_context(to_path(b"someprefix")).unwrap();

        context
            .put(b"key1", b"value1")
            .unwrap()
            .expect("expected successful insertion");
        context
            .put(b"key0", b"value0")
            .unwrap()
            .expect("expected successful insertion");
        context
            .put(b"key3", b"value3")
            .unwrap()
            .expect("expected successful insertion");
        context
            .put(b"key2", b"value2")
            .unwrap()
            .expect("expected successful insertion");

        // Other storages are required to put something into rocksdb with other prefix
        // to see if there will be any conflicts and boundaries are met
        let context_before = storage
            .get_storage_context(to_path(b"anothersomeprefix"))
            .unwrap();
        context_before
            .put(b"key1", b"value1")
            .unwrap()
            .expect("expected successful insertion");
        context_before
            .put(b"key5", b"value5")
            .unwrap()
            .expect("expected successful insertion");
        let context_after = storage
            .get_storage_context(to_path(b"zanothersomeprefix"))
            .unwrap();
        context_after
            .put(b"key1", b"value1")
            .unwrap()
            .expect("expected successful insertion");
        context_after
            .put(b"key5", b"value5")
            .unwrap()
            .expect("expected successful insertion");

        let expected: [(&'static [u8], &'static [u8]); 4] = [
            (b"key0", b"value0"),
            (b"key1", b"value1"),
            (b"key2", b"value2"),
            (b"key3", b"value3"),
        ];
        let mut expected_iter = expected.into_iter();

        // Test iterator goes forward

        let mut iter = context.raw_iter();
        iter.seek_to_first();
        while iter.valid().unwrap() {
            assert_eq!(
                (iter.key().unwrap().unwrap(), iter.value().unwrap().unwrap()),
                expected_iter.next().unwrap()
            );
            iter.next();
        }
        assert!(expected_iter.next().is_none());

        // Test `seek_to_last` on a storage with elements

        let mut iter = context.raw_iter();
        iter.seek_to_last();
        assert_eq!(
            (iter.key().unwrap().unwrap(), iter.value().unwrap().unwrap()),
            expected.last().unwrap().clone(),
        );
        iter.next();
        assert!(!iter.valid().unwrap());

        // Test `seek_to_last` on empty storage
        let empty_storage = storage.get_storage_context(to_path(b"notexist")).unwrap();
        let mut iter = empty_storage.raw_iter();
        iter.seek_to_last();
        assert!(!iter.valid().unwrap());
        iter.next();
        assert!(!iter.valid().unwrap());
    }
}

mod transaction {
    use super::*;
    use crate::{RawIterator, Storage, StorageContext};

    #[test]
    fn test_aux_cf_methods() {
        let storage = TempStorage::new();
        let tx = storage.start_transaction();
        let context_ayya = storage
            .get_transactional_storage_context(to_path(b"ayya"), &tx)
            .unwrap();
        let context_ayyb = storage
            .get_transactional_storage_context(to_path(b"ayyb"), &tx)
            .unwrap();

        context_ayya
            .put_aux(b"key1", b"ayyavalue1")
            .unwrap()
            .expect("cannot insert into aux cf");
        context_ayya
            .put_aux(b"key2", b"ayyavalue2")
            .unwrap()
            .expect("cannot insert into aux cf");
        context_ayyb
            .put_aux(b"key1", b"ayybvalue1")
            .unwrap()
            .expect("cannot insert into aux cf");
        context_ayyb
            .put_aux(b"key2", b"ayybvalue2")
            .unwrap()
            .expect("cannot insert into aux cf");

        assert_eq!(
            context_ayya
                .get_aux(b"key1")
                .unwrap()
                .ok()
                .flatten()
                .expect("cannot get from aux cf"),
            b"ayyavalue1"
        );

        storage
            .commit_transaction(tx)
            .unwrap()
            .expect("cannot commit transaction");

        let tx2 = storage.start_transaction();
        let context_ayya_after_tx = storage
            .get_transactional_storage_context(to_path(b"ayya"), &tx2)
            .unwrap();
        let context_ayya_after_no_tx = storage.get_storage_context(to_path(b"ayya")).unwrap();

        context_ayya_after_tx
            .delete_aux(b"key1")
            .unwrap()
            .expect("cannot delete from aux cf");

        // Should be deleted inside transaction:
        assert!(context_ayya_after_tx
            .get_aux(b"key1")
            .unwrap()
            .expect("cannot get from aux cf")
            .is_none());

        // But still accessible outside of it:
        assert_eq!(
            context_ayya_after_no_tx
                .get_aux(b"key1")
                .unwrap()
                .ok()
                .flatten()
                .expect("cannot get from aux cf"),
            b"ayyavalue1"
        );

        storage
            .commit_transaction(tx2)
            .unwrap()
            .expect("cannot commit transaction");

        // ... and no longer accessible at all after transaciton got commited
        assert!(context_ayya_after_no_tx
            .get_aux(b"key1")
            .unwrap()
            .ok()
            .expect("cannot get from aux cf")
            .is_none());
    }

    #[test]
    fn test_roots_cf_methods() {
        let storage = TempStorage::new();
        let tx = storage.start_transaction();
        let context_ayya = storage
            .get_transactional_storage_context(to_path(b"ayya"), &tx)
            .unwrap();
        let context_ayyb = storage
            .get_transactional_storage_context(to_path(b"ayyb"), &tx)
            .unwrap();

        context_ayya
            .put_root(b"key1", b"ayyavalue1")
            .unwrap()
            .expect("cannot insert into roots cf");
        context_ayya
            .put_root(b"key2", b"ayyavalue2")
            .unwrap()
            .expect("cannot insert into roots cf");
        context_ayyb
            .put_root(b"key1", b"ayybvalue1")
            .unwrap()
            .expect("cannot insert into roots cf");
        context_ayyb
            .put_root(b"key2", b"ayybvalue2")
            .unwrap()
            .expect("cannot insert into roots cf");

        assert_eq!(
            context_ayya
                .get_root(b"key1")
                .unwrap()
                .ok()
                .flatten()
                .expect("cannot get from roots cf"),
            b"ayyavalue1"
        );

        storage
            .commit_transaction(tx)
            .unwrap()
            .expect("cannot commit transaction");

        let tx2 = storage.start_transaction();
        let context_ayya_after_tx = storage
            .get_transactional_storage_context(to_path(b"ayya"), &tx2)
            .unwrap();
        let context_ayya_after_no_tx = storage.get_storage_context(to_path(b"ayya")).unwrap();

        context_ayya_after_tx
            .delete_root(b"key1")
            .unwrap()
            .expect("cannot delete from roots cf");

        // Should be deleted inside transaction:
        assert!(context_ayya_after_tx
            .get_root(b"key1")
            .unwrap()
            .expect("cannot get from roots cf")
            .is_none());

        // But still accessible outside of it:
        assert_eq!(
            context_ayya_after_no_tx
                .get_root(b"key1")
                .unwrap()
                .ok()
                .flatten()
                .expect("cannot get from roots cf"),
            b"ayyavalue1"
        );

        storage
            .commit_transaction(tx2)
            .unwrap()
            .expect("cannot commit transaction");

        // ... and no longer accessible at all after transaciton got commited
        assert!(context_ayya_after_no_tx
            .get_root(b"key1")
            .unwrap()
            .ok()
            .expect("cannot get from roots cf")
            .is_none());
    }

    #[test]
    fn test_meta_cf_methods() {
        let storage = TempStorage::new();
        let context_ayya = storage.get_storage_context(to_path(b"ayya")).unwrap();
        let context_ayyb = storage.get_storage_context(to_path(b"ayyb")).unwrap();

        context_ayya
            .put_meta(b"key1", b"ayyavalue1")
            .unwrap()
            .expect("cannot insert into meta cf");
        context_ayya
            .put_meta(b"key2", b"ayyavalue2")
            .unwrap()
            .expect("cannot insert into meta cf");
        context_ayyb
            .put_meta(b"key1", b"ayybvalue1")
            .unwrap()
            .expect("cannot insert into meta cf");
        context_ayyb
            .put_meta(b"key2", b"ayybvalue2")
            .unwrap()
            .expect("cannot insert into meta cf");

        assert_eq!(
            context_ayya
                .get_meta(b"key1")
                .unwrap()
                .ok()
                .flatten()
                .expect("cannot get from meta cf"),
            b"ayyavalue1"
        );

        context_ayya
            .delete_meta(b"key1")
            .unwrap()
            .expect("cannot delete from meta cf");

        assert!(context_ayya
            .get_meta(b"key1")
            .unwrap()
            .expect("cannot get from meta cf")
            .is_none());
        assert_eq!(
            context_ayya
                .get_meta(b"key2")
                .unwrap()
                .ok()
                .flatten()
                .expect("cannot get from meta cf"),
            b"ayyavalue2"
        );
        assert_eq!(
            context_ayyb
                .get_meta(b"key1")
                .unwrap()
                .ok()
                .flatten()
                .expect("cannot get from meta cf"),
            b"ayybvalue1"
        );
    }

    #[test]
    fn test_default_cf_methods() {
        let storage = TempStorage::new();
        let context_ayya = storage.get_storage_context(to_path(b"ayya")).unwrap();
        let context_ayyb = storage.get_storage_context(to_path(b"ayyb")).unwrap();

        context_ayya
            .put(b"key1", b"ayyavalue1")
            .unwrap()
            .expect("cannot insert into storage");
        context_ayya
            .put(b"key2", b"ayyavalue2")
            .unwrap()
            .expect("cannot insert into storage");
        context_ayyb
            .put(b"key1", b"ayybvalue1")
            .unwrap()
            .expect("cannot insert into storage");
        context_ayyb
            .put(b"key2", b"ayybvalue2")
            .unwrap()
            .expect("cannot insert into storage");

        assert_eq!(
            context_ayya
                .get(b"key1")
                .unwrap()
                .ok()
                .flatten()
                .expect("cannot get from storage"),
            b"ayyavalue1"
        );

        context_ayya
            .delete(b"key1")
            .unwrap()
            .expect("cannot delete from storage");

        assert!(context_ayya
            .get(b"key1")
            .unwrap()
            .expect("cannot get from storage")
            .is_none());
        assert_eq!(
            context_ayya
                .get(b"key2")
                .unwrap()
                .ok()
                .flatten()
                .expect("cannot get from storage"),
            b"ayyavalue2"
        );
        assert_eq!(
            context_ayyb
                .get(b"key1")
                .unwrap()
                .ok()
                .flatten()
                .expect("cannot get from storage"),
            b"ayybvalue1"
        );
    }

    #[test]
    fn test_batch() {
        let storage = TempStorage::new();
        let tx = storage.start_transaction();
        let context_ayya = storage
            .get_transactional_storage_context(to_path(b"ayya"), &tx)
            .unwrap();

        context_ayya
            .put(b"key1", b"ayyavalue1")
            .unwrap()
            .expect("cannot insert into storage");
        context_ayya
            .put(b"key2", b"ayyavalue2")
            .unwrap()
            .expect("cannot insert into storage");

        assert!(context_ayya
            .get(b"key3")
            .unwrap()
            .expect("cannot get from storage")
            .is_none());

        let mut batch = context_ayya.new_batch();
        batch.delete(b"key1");
        batch.put(b"key3", b"ayyavalue3");

        assert!(context_ayya
            .get(b"key1")
            .unwrap()
            .expect("cannot get from storage")
            .is_some());

        context_ayya
            .commit_batch(batch)
            .unwrap()
            .expect("cannot commit a batch");

        assert!(context_ayya
            .get(b"key1")
            .unwrap()
            .expect("cannot get from storage")
            .is_none());

        storage
            .commit_transaction(tx)
            .unwrap()
            .expect("cannot commit transaction");

        let context_ayya = storage.get_storage_context(to_path(b"ayya")).unwrap();
        assert_eq!(
            context_ayya
                .get(b"key3")
                .unwrap()
                .ok()
                .flatten()
                .expect("cannot get from storage"),
            b"ayyavalue3"
        );
        assert!(context_ayya
            .get(b"key1")
            .unwrap()
            .expect("cannot get from storage")
            .is_none());
    }

    #[test]
    fn test_raw_iterator() {
        let storage = TempStorage::new();
        let context = storage.get_storage_context(to_path(b"someprefix")).unwrap();

        context
            .put(b"key1", b"value1")
            .unwrap()
            .expect("expected successful insertion");
        context
            .put(b"key0", b"value0")
            .unwrap()
            .expect("expected successful insertion");
        context
            .put(b"key3", b"value3")
            .unwrap()
            .expect("expected successful insertion");
        context
            .put(b"key2", b"value2")
            .unwrap()
            .expect("expected successful insertion");

        // Other storages are required to put something into rocksdb with other prefix
        // to see if there will be any conflicts and boundaries are met
        let context_before = storage
            .get_storage_context(to_path(b"anothersomeprefix"))
            .unwrap();
        context_before
            .put(b"key1", b"value1")
            .unwrap()
            .expect("expected successful insertion");
        context_before
            .put(b"key5", b"value5")
            .unwrap()
            .expect("expected successful insertion");
        let context_after = storage
            .get_storage_context(to_path(b"zanothersomeprefix"))
            .unwrap();
        context_after
            .put(b"key1", b"value1")
            .unwrap()
            .expect("expected successful insertion");
        context_after
            .put(b"key5", b"value5")
            .unwrap()
            .expect("expected successful insertion");

        // Test uncommited changes
        {
            let tx = storage.start_transaction();
            let context_tx = storage
                .get_transactional_storage_context(to_path(b"someprefix"), &tx)
                .unwrap();

            context_tx
                .delete(b"key1")
                .unwrap()
                .expect("unable to delete an item");
            context_tx
                .put(b"key4", b"value4")
                .unwrap()
                .expect("unable to insert an item");

            let expected: [(&'static [u8], &'static [u8]); 4] = [
                (b"key0", b"value0"),
                (b"key2", b"value2"),
                (b"key3", b"value3"),
                (b"key4", b"value4"),
            ];
            let mut expected_iter = expected.into_iter();

            // Test iterator goes forward

            let mut iter = context_tx.raw_iter();
            iter.seek_to_first();
            while iter.valid().unwrap() {
                assert_eq!(
                    (iter.key().unwrap().unwrap(), iter.value().unwrap().unwrap()),
                    expected_iter.next().unwrap()
                );
                iter.next();
            }
            assert!(expected_iter.next().is_none());

            // Test `seek_to_last` on a storage with elements

            let mut iter = context_tx.raw_iter();
            iter.seek_to_last();
            assert_eq!(
                (iter.key().unwrap().unwrap(), iter.value().unwrap().unwrap()),
                expected.last().unwrap().clone(),
            );
            iter.next();
            assert!(!iter.valid().unwrap());
        }

        // Test commited data stay intact
        {
            let expected: [(&'static [u8], &'static [u8]); 4] = [
                (b"key0", b"value0"),
                (b"key1", b"value1"),
                (b"key2", b"value2"),
                (b"key3", b"value3"),
            ];
            let mut expected_iter = expected.into_iter();

            let mut iter = context.raw_iter();
            iter.seek_to_first();
            while iter.valid().unwrap() {
                assert_eq!(
                    (iter.key().unwrap().unwrap(), iter.value().unwrap().unwrap()),
                    expected_iter.next().unwrap()
                );
                iter.next();
            }
            assert!(expected_iter.next().is_none());
        }
    }
}

mod batch_no_transaction {
    use super::*;
    use crate::{Batch, Storage, StorageBatch, StorageContext};

    #[test]
    fn test_various_cf_methods() {
        let storage = TempStorage::new();
        let batch = StorageBatch::new();
        let context_ayya = storage
            .get_batch_storage_context(to_path(b"ayya"), &batch)
            .unwrap();
        let context_ayyb = storage
            .get_batch_storage_context(to_path(b"ayyb"), &batch)
            .unwrap();

        context_ayya
            .put_aux(b"key1", b"ayyavalue1")
            .unwrap()
            .expect("cannot insert into aux cf");
        context_ayya
            .put_meta(b"key2", b"ayyavalue2")
            .unwrap()
            .expect("cannot insert into meta cf");
        context_ayya
            .put_root(b"key3", b"ayyavalue3")
            .unwrap()
            .expect("cannot insert into roots cf");
        context_ayya
            .put(b"key4", b"ayyavalue4")
            .unwrap()
            .expect("cannot insert data");
        context_ayyb
            .put_aux(b"key1", b"ayybvalue1")
            .unwrap()
            .expect("cannot insert into aux cf");
        context_ayyb
            .put_meta(b"key2", b"ayybvalue2")
            .unwrap()
            .expect("cannot insert into meta cf");
        context_ayyb
            .put_root(b"key3", b"ayybvalue3")
            .unwrap()
            .expect("cannot insert into roots cf");
        context_ayyb
            .put(b"key4", b"ayybvalue4")
            .unwrap()
            .expect("cannot insert data");

        // There is no "staging" data for batch contexts: `get` will access only
        // pre-batch data (thus `None` until commit).
        assert!(context_ayya
            .get_aux(b"key1")
            .unwrap()
            .expect("cannot get from aux cf")
            .is_none());

        assert_eq!(batch.len(), 8);

        storage
<<<<<<< HEAD
            .commit_multi_context_batch(batch)
            .unwrap()
=======
            .commit_multi_context_batch(batch, None)
>>>>>>> 31f98a3b
            .expect("cannot commit batch");

        let context_ayya = storage.get_storage_context(to_path(b"ayya")).unwrap();
        let context_ayyb = storage.get_storage_context(to_path(b"ayyb")).unwrap();

        assert_eq!(
            context_ayya
                .get_aux(b"key1")
                .unwrap()
                .ok()
                .flatten()
                .expect("cannot get from aux cf"),
            b"ayyavalue1",
        );
        assert_eq!(
            context_ayya
                .get_meta(b"key2")
                .unwrap()
                .ok()
                .flatten()
                .expect("cannot get from meta cf"),
            b"ayyavalue2",
        );
        assert_eq!(
            context_ayya
                .get_root(b"key3")
                .unwrap()
                .ok()
                .flatten()
                .expect("cannot get from roots cf"),
            b"ayyavalue3",
        );
        assert_eq!(
            context_ayya
                .get(b"key4")
                .unwrap()
                .ok()
                .flatten()
                .expect("cannot get data"),
            b"ayyavalue4",
        );

        assert_eq!(
            context_ayyb
                .get_aux(b"key1")
                .unwrap()
                .ok()
                .flatten()
                .expect("cannot get from aux cf"),
            b"ayybvalue1",
        );
        assert_eq!(
            context_ayyb
                .get_meta(b"key2")
                .unwrap()
                .ok()
                .flatten()
                .expect("cannot get from meta cf"),
            b"ayybvalue2",
        );
        assert_eq!(
            context_ayyb
                .get_root(b"key3")
                .unwrap()
                .ok()
                .flatten()
                .expect("cannot get from roots cf"),
            b"ayybvalue3",
        );
        assert_eq!(
            context_ayyb
                .get(b"key4")
                .unwrap()
                .ok()
                .flatten()
                .expect("cannot get data"),
            b"ayybvalue4",
        );
    }

    #[test]
    fn test_with_db_batches() {
        let storage = TempStorage::new();
        let batch = StorageBatch::new();
        let context_ayya = storage
            .get_batch_storage_context(to_path(b"ayya"), &batch)
            .unwrap();
        let context_ayyb = storage
            .get_batch_storage_context(to_path(b"ayyb"), &batch)
            .unwrap();

        context_ayya
            .put(b"key1", b"ayyavalue1")
            .unwrap()
            .expect("cannot insert data");
        let mut db_batch_ayya = context_ayya.new_batch();
        db_batch_ayya.put(b"key2", b"ayyavalue2");
        db_batch_ayya.put(b"key3", b"ayyavalue3");

        context_ayyb
            .put(b"key1", b"ayybvalue1")
            .unwrap()
            .expect("cannot insert data");
        let mut db_batch_ayyb = context_ayyb.new_batch();
        db_batch_ayyb.put(b"key2", b"ayybvalue2");
        db_batch_ayyb.put(b"key3", b"ayybvalue3");

        // DB batches are not commited yet, so these operations are missing from
        // StorageBatch
        assert_eq!(batch.len(), 2);

        context_ayya
            .commit_batch(db_batch_ayya)
            .unwrap()
            .expect("cannot commit db batch");
        context_ayyb
            .commit_batch(db_batch_ayyb)
            .unwrap()
            .expect("cannot commit db batch");

        // DB batches are "commited", but actually staged in multi-context batch to do
        // it in a single run to the database
        assert_eq!(batch.len(), 6);

        assert!(context_ayya
            .get(b"key1")
            .unwrap()
            .expect("cannot get data")
            .is_none());
        assert!(context_ayya
            .get(b"key3")
            .unwrap()
            .expect("cannot get data")
            .is_none());

        storage
<<<<<<< HEAD
            .commit_multi_context_batch(batch)
            .unwrap()
=======
            .commit_multi_context_batch(batch, None)
>>>>>>> 31f98a3b
            .expect("cannot commit multi context batch");

        let context_ayya = storage.get_storage_context(to_path(b"ayya")).unwrap();
        assert_eq!(
            context_ayya
                .get(b"key3")
                .unwrap()
                .ok()
                .flatten()
                .expect("cannot get data"),
            b"ayyavalue3"
        );
    }
}

mod batch_transaction {
    use super::*;
    use crate::{Batch, RawIterator, Storage, StorageBatch, StorageContext};

    #[test]
    fn test_transaction_properties() {
        let storage = TempStorage::new();
        let transaction = storage.start_transaction();

        let context_ayya = storage.get_storage_context(to_path(b"ayya")).unwrap();
        let context_ayyb = storage.get_storage_context(to_path(b"ayyb")).unwrap();
        let context_ayya_tx = storage
            .get_transactional_storage_context(to_path(b"ayya"), &transaction)
            .unwrap();
        let context_ayyb_tx = storage
            .get_transactional_storage_context(to_path(b"ayyb"), &transaction)
            .unwrap();

        // Data should be visible in transaction...
        context_ayya_tx
            .put(b"key1", b"ayyavalue1")
            .unwrap()
            .expect("cannot insert data");
        context_ayyb_tx
            .put(b"key1", b"ayybvalue1")
            .unwrap()
            .expect("cannot insert data");

        assert_eq!(
            context_ayya_tx
                .get(b"key1")
                .unwrap()
                .ok()
                .flatten()
                .expect("cannot get data"),
            b"ayyavalue1"
        );
        assert_eq!(
            context_ayyb_tx
                .get(b"key1")
                .unwrap()
                .ok()
                .flatten()
                .expect("cannot get data"),
            b"ayybvalue1"
        );

        // ...but not outside of it
        assert!(context_ayya
            .get(b"key1")
            .unwrap()
            .expect("cannot get data")
            .is_none());
        assert!(context_ayyb
            .get(b"key1")
            .unwrap()
            .expect("cannot get data")
            .is_none());

        // Batches data won't be visible either in transaction and outside of it until
        // batch is commited

        let batch = StorageBatch::new();
        let context_ayya_batch = storage
            .get_batch_transactional_storage_context(to_path(b"ayya"), &batch, &transaction)
            .unwrap();
        let context_ayyb_batch = storage
            .get_batch_transactional_storage_context(to_path(b"ayyb"), &batch, &transaction)
            .unwrap();
        context_ayya_batch
            .put_aux(b"key2", b"ayyavalue2")
            .unwrap()
            .expect("cannot put aux data into batch");
        context_ayyb_batch
            .put_aux(b"key2", b"ayybvalue2")
            .unwrap()
            .expect("cannot put aux data into batch");

        assert_eq!(batch.len(), 2);

        assert!(context_ayya_tx
            .get_aux(b"key2")
            .unwrap()
            .expect("cannot get data")
            .is_none());
        assert!(context_ayyb_tx
            .get_aux(b"key2")
            .unwrap()
            .expect("cannot get data")
            .is_none());
        assert!(context_ayya
            .get_aux(b"key2")
            .unwrap()
            .expect("cannot get data")
            .is_none());
        assert!(context_ayyb
            .get_aux(b"key2")
            .unwrap()
            .expect("cannot get data")
            .is_none());

        storage
<<<<<<< HEAD
            .commit_multi_context_batch_with_transaction(batch, &transaction)
            .unwrap()
=======
            .commit_multi_context_batch(batch, Some(&transaction))
>>>>>>> 31f98a3b
            .expect("cannot commit batch");

        // Commited batch data is accessible in transaction but not outside
        assert_eq!(
            context_ayya_tx
                .get_aux(b"key2")
                .unwrap()
                .ok()
                .flatten()
                .expect("cannot get data"),
            b"ayyavalue2"
        );

        assert!(context_ayya
            .get_aux(b"key2")
            .unwrap()
            .expect("cannot get data")
            .is_none());

        storage
            .commit_transaction(transaction)
            .unwrap()
            .expect("cannot commit transaction");
        assert_eq!(
            context_ayya
                .get_aux(b"key2")
                .unwrap()
                .ok()
                .flatten()
                .expect("cannot get data"),
            b"ayyavalue2"
        );
    }

    #[test]
    fn test_db_batch_in_transaction_merged_into_context_batch() {
        let storage = TempStorage::new();
        let transaction = storage.start_transaction();
        let batch = StorageBatch::new();

        let context_ayya = storage
            .get_batch_transactional_storage_context(to_path(b"ayya"), &batch, &transaction)
            .unwrap();
        let context_ayyb = storage
            .get_batch_transactional_storage_context(to_path(b"ayyb"), &batch, &transaction)
            .unwrap();

        let mut db_batch_a = context_ayya.new_batch();
        let mut db_batch_b = context_ayyb.new_batch();

        db_batch_a.put(b"key1", b"value1");
        db_batch_b.put(b"key2", b"value2");

        // Until db batches are commited our multi-context batch should be empty
        assert_eq!(batch.len(), 0);

        context_ayya
            .commit_batch(db_batch_a)
            .unwrap()
            .expect("cannot commit batch");
        context_ayya
            .commit_batch(db_batch_b)
            .unwrap()
            .expect("cannot commit batch");

        // All operations are in multi-context batch, but not visible in DB yet
        assert_eq!(batch.len(), 2);
        assert!(context_ayya
            .get(b"key1")
            .unwrap()
            .expect("cannot get data")
            .is_none());
        assert!(context_ayyb
            .get(b"key2")
            .unwrap()
            .expect("cannot get data")
            .is_none());

        // Commited batch's data should be visible in transaction
        storage
<<<<<<< HEAD
            .commit_multi_context_batch_with_transaction(batch, &transaction)
            .unwrap()
=======
            .commit_multi_context_batch(batch, Some(&transaction))
>>>>>>> 31f98a3b
            .expect("cannot commit multi-context batch");

        // Obtaining new contexts outside a commited batch but still within a
        // transaction
        let context_ayya = storage
            .get_transactional_storage_context(to_path(b"ayya"), &transaction)
            .unwrap();
        let context_ayyb = storage
            .get_transactional_storage_context(to_path(b"ayyb"), &transaction)
            .unwrap();

        assert_eq!(
            context_ayya.get(b"key1").unwrap().expect("cannot get data"),
            Some(b"value1".to_vec())
        );
        assert_eq!(
            context_ayyb.get(b"key2").unwrap().expect("cannot get data"),
            Some(b"value2".to_vec())
        );

        // And still no data in the database until transaction is commited
        let context_ayya = storage.get_storage_context(to_path(b"ayya")).unwrap();
        let context_ayyb = storage.get_storage_context(to_path(b"ayyb")).unwrap();

        let mut iter = context_ayya.raw_iter();
        iter.seek_to_first();
        assert!(!iter.valid().unwrap());

        let mut iter = context_ayyb.raw_iter();
        iter.seek_to_first();
        assert!(!iter.valid().unwrap());

        storage
            .commit_transaction(transaction)
            .unwrap()
            .expect("cannot commit transaction");

        let context_ayya = storage.get_storage_context(to_path(b"ayya")).unwrap();
        let context_ayyb = storage.get_storage_context(to_path(b"ayyb")).unwrap();

        assert_eq!(
            context_ayya.get(b"key1").unwrap().expect("cannot get data"),
            Some(b"value1".to_vec())
        );
        assert_eq!(
            context_ayyb.get(b"key2").unwrap().expect("cannot get data"),
            Some(b"value2".to_vec())
        );
    }
}<|MERGE_RESOLUTION|>--- conflicted
+++ resolved
@@ -948,12 +948,8 @@
         assert_eq!(batch.len(), 8);
 
         storage
-<<<<<<< HEAD
-            .commit_multi_context_batch(batch)
-            .unwrap()
-=======
             .commit_multi_context_batch(batch, None)
->>>>>>> 31f98a3b
+            .unwrap()
             .expect("cannot commit batch");
 
         let context_ayya = storage.get_storage_context(to_path(b"ayya")).unwrap();
@@ -1090,12 +1086,8 @@
             .is_none());
 
         storage
-<<<<<<< HEAD
-            .commit_multi_context_batch(batch)
-            .unwrap()
-=======
             .commit_multi_context_batch(batch, None)
->>>>>>> 31f98a3b
+            .unwrap()
             .expect("cannot commit multi context batch");
 
         let context_ayya = storage.get_storage_context(to_path(b"ayya")).unwrap();
@@ -1213,12 +1205,8 @@
             .is_none());
 
         storage
-<<<<<<< HEAD
-            .commit_multi_context_batch_with_transaction(batch, &transaction)
-            .unwrap()
-=======
             .commit_multi_context_batch(batch, Some(&transaction))
->>>>>>> 31f98a3b
+            .unwrap()
             .expect("cannot commit batch");
 
         // Commited batch data is accessible in transaction but not outside
@@ -1299,12 +1287,8 @@
 
         // Commited batch's data should be visible in transaction
         storage
-<<<<<<< HEAD
-            .commit_multi_context_batch_with_transaction(batch, &transaction)
-            .unwrap()
-=======
             .commit_multi_context_batch(batch, Some(&transaction))
->>>>>>> 31f98a3b
+            .unwrap()
             .expect("cannot commit multi-context batch");
 
         // Obtaining new contexts outside a commited batch but still within a
