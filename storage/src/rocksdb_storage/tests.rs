--- conflicted
+++ resolved
@@ -555,14 +555,6 @@
     fn test_various_cf_methods() {
         let storage = TempStorage::new();
         let batch = StorageBatch::new();
-<<<<<<< HEAD
-        let tx = storage.start_transaction();
-        let context_ayya = storage
-            .get_transactional_storage_context([b"ayya"].as_ref().into(), Some(&batch), &tx)
-            .unwrap();
-        let context_ayyb = storage
-            .get_transactional_storage_context([b"ayyb"].as_ref().into(), Some(&batch), &tx)
-=======
         let transaction = storage.start_transaction();
 
         let context_ayya = storage
@@ -578,7 +570,6 @@
                 Some(&batch),
                 &transaction,
             )
->>>>>>> 44c2244b
             .unwrap();
 
         context_ayya
@@ -630,17 +621,10 @@
             .expect("cannot commit batch");
 
         let context_ayya = storage
-<<<<<<< HEAD
-            .get_transactional_storage_context([b"ayya"].as_ref().into(), None, &tx)
-            .unwrap();
-        let context_ayyb = storage
-            .get_transactional_storage_context([b"ayyb"].as_ref().into(), None, &tx)
-=======
             .get_transactional_storage_context([b"ayya"].as_ref().into(), None, &transaction)
             .unwrap();
         let context_ayyb = storage
             .get_transactional_storage_context([b"ayyb"].as_ref().into(), None, &transaction)
->>>>>>> 44c2244b
             .unwrap();
 
         assert_eq!(
@@ -722,14 +706,6 @@
     fn test_with_db_batches() {
         let storage = TempStorage::new();
         let batch = StorageBatch::new();
-<<<<<<< HEAD
-        let tx = storage.start_transaction();
-        let context_ayya = storage
-            .get_transactional_storage_context([b"ayya"].as_ref().into(), Some(&batch), &tx)
-            .unwrap();
-        let context_ayyb = storage
-            .get_transactional_storage_context([b"ayyb"].as_ref().into(), Some(&batch), &tx)
-=======
         let transaction = storage.start_transaction();
 
         let context_ayya = storage
@@ -745,7 +721,6 @@
                 Some(&batch),
                 &transaction,
             )
->>>>>>> 44c2244b
             .unwrap();
 
         context_ayya
@@ -806,11 +781,7 @@
             .expect("cannot commit multi context batch");
 
         let context_ayya = storage
-<<<<<<< HEAD
-            .get_transactional_storage_context([b"ayya"].as_ref().into(), None, &tx)
-=======
             .get_transactional_storage_context([b"ayya"].as_ref().into(), None, &transaction)
->>>>>>> 44c2244b
             .unwrap();
         assert_eq!(
             context_ayya
@@ -836,15 +807,7 @@
 
         let batch = StorageBatch::new();
         let batch_tx = StorageBatch::new();
-
-        let other_tx = storage.start_transaction();
-        let context_ayya = storage
-<<<<<<< HEAD
-            .get_transactional_storage_context([b"ayya"].as_ref().into(), Some(&batch), &other_tx)
-            .unwrap();
-        let context_ayyb = storage
-            .get_transactional_storage_context([b"ayyb"].as_ref().into(), Some(&batch), &other_tx)
-=======
+        let context_ayya = storage
             .get_transactional_storage_context(
                 [b"ayya"].as_ref().into(),
                 Some(&batch),
@@ -857,7 +820,6 @@
                 Some(&batch),
                 &other_transaction,
             )
->>>>>>> 44c2244b
             .unwrap();
         let context_ayya_tx = storage
             .get_transactional_storage_context(
@@ -1101,21 +1063,12 @@
         );
 
         // And still no data in the database until transaction is commited
-<<<<<<< HEAD
-        let other_tx = storage.start_transaction();
-        let context_ayya = storage
-            .get_transactional_storage_context([b"ayya"].as_ref().into(), None, &other_tx)
-            .unwrap();
-        let context_ayyb = storage
-            .get_transactional_storage_context([b"ayyb"].as_ref().into(), None, &other_tx)
-=======
         let other_transaction = storage.start_transaction();
         let context_ayya = storage
             .get_transactional_storage_context([b"ayya"].as_ref().into(), None, &other_transaction)
             .unwrap();
         let context_ayyb = storage
             .get_transactional_storage_context([b"ayyb"].as_ref().into(), None, &other_transaction)
->>>>>>> 44c2244b
             .unwrap();
 
         let mut iter = context_ayya.raw_iter();
@@ -1131,21 +1084,12 @@
             .unwrap()
             .expect("cannot commit transaction");
 
-<<<<<<< HEAD
-        let other_tx = storage.start_transaction();
-        let context_ayya = storage
-            .get_transactional_storage_context([b"ayya"].as_ref().into(), None, &other_tx)
-            .unwrap();
-        let context_ayyb = storage
-            .get_transactional_storage_context([b"ayyb"].as_ref().into(), None, &other_tx)
-=======
         let other_transaction = storage.start_transaction();
         let context_ayya = storage
             .get_transactional_storage_context([b"ayya"].as_ref().into(), None, &other_transaction)
             .unwrap();
         let context_ayyb = storage
             .get_transactional_storage_context([b"ayyb"].as_ref().into(), None, &other_transaction)
->>>>>>> 44c2244b
             .unwrap();
 
         assert_eq!(
