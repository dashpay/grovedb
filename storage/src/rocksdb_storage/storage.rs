--- conflicted
+++ resolved
@@ -596,14 +596,6 @@
         };
 
         let batch = StorageBatch::new();
-<<<<<<< HEAD
-        let tx = storage.start_transaction();
-        let left = storage
-            .get_transactional_storage_context(left_path.clone(), Some(&batch), &tx)
-            .unwrap();
-        let right = storage
-            .get_transactional_storage_context(right_path.clone(), Some(&batch), &tx)
-=======
         let transaction = storage.start_transaction();
 
         let left = storage
@@ -611,7 +603,6 @@
             .unwrap();
         let right = storage
             .get_transactional_storage_context(right_path.clone(), Some(&batch), &transaction)
->>>>>>> 44c2244b
             .unwrap();
 
         left.put(b"a", b"a", None, None).unwrap().unwrap();
@@ -623,24 +614,16 @@
         right.put(b"c", b"c", None, None).unwrap().unwrap();
 
         storage
-            .commit_multi_context_batch(batch, None)
+            .commit_multi_context_batch(batch, Some(&transaction))
             .unwrap()
             .expect("cannot commit batch");
 
         let batch = StorageBatch::new();
-        let tx = storage.start_transaction();
         let left = storage
-<<<<<<< HEAD
-            .get_transactional_storage_context(left_path.clone(), Some(&batch), &tx)
-            .unwrap();
-        let right = storage
-            .get_transactional_storage_context(right_path.clone(), Some(&batch), &tx)
-=======
             .get_transactional_storage_context(left_path.clone(), Some(&batch), &transaction)
             .unwrap();
         let right = storage
             .get_transactional_storage_context(right_path.clone(), Some(&batch), &transaction)
->>>>>>> 44c2244b
             .unwrap();
 
         // Iterate over left subtree while right subtree contains 1 byte keys:
@@ -677,18 +660,12 @@
         drop(iter);
 
         storage
-            .commit_multi_context_batch(batch, None)
+            .commit_multi_context_batch(batch, Some(&transaction))
             .unwrap()
             .expect("cannot commit batch");
 
-<<<<<<< HEAD
-        let tx = storage.start_transaction();
-        let left = storage
-            .get_transactional_storage_context(left_path, None, &tx)
-=======
         let left = storage
             .get_transactional_storage_context(left_path, None, &transaction)
->>>>>>> 44c2244b
             .unwrap();
         // Iterate over left subtree once again
         let mut iteration_cost_after = OperationCost::default();
