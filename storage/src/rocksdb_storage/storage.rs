//! Impementation for a storage abstraction over RocksDB.
use std::path::Path;

use costs::{cost_return_on_error_no_add, CostContext, CostsExt, OperationCost};
use lazy_static::lazy_static;
use rocksdb::{
    ColumnFamily, ColumnFamilyDescriptor, Error, OptimisticTransactionDB, Transaction,
    WriteBatchWithTransaction,
};

use super::{
    PrefixedRocksDbBatchStorageContext, PrefixedRocksDbBatchTransactionContext,
    PrefixedRocksDbStorageContext, PrefixedRocksDbTransactionContext,
};
use crate::{AbstractBatchOperation, Storage, StorageBatch};

/// Name of column family used to store auxiliary data
pub(crate) const AUX_CF_NAME: &str = "aux";
/// Name of column family used to store subtrees roots data
pub(crate) const ROOTS_CF_NAME: &str = "roots";
/// Name of column family used to store metadata
pub(crate) const META_CF_NAME: &str = "meta";

lazy_static! {
    static ref DEFAULT_OPTS: rocksdb::Options = {
        let mut opts = rocksdb::Options::default();
        opts.create_if_missing(true);
        opts.increase_parallelism(num_cpus::get() as i32);
        opts.set_allow_mmap_writes(true);
        opts.set_allow_mmap_reads(true);
        opts.create_missing_column_families(true);
        opts.set_atomic_flush(true);
        opts
    };
}

/// Type alias for a database
pub(crate) type Db = OptimisticTransactionDB;

/// Type alias for a transaction
pub(crate) type Tx<'db> = Transaction<'db, Db>;

/// Storage which uses RocksDB as its backend.
pub struct RocksDbStorage {
    db: OptimisticTransactionDB,
}

impl RocksDbStorage {
    /// Create RocksDb storage with default parameters using `path`.
    pub fn default_rocksdb_with_path<P: AsRef<Path>>(path: P) -> Result<Self, Error> {
        let db = Db::open_cf_descriptors(
            &DEFAULT_OPTS,
            &path,
            [
                ColumnFamilyDescriptor::new(AUX_CF_NAME, DEFAULT_OPTS.clone()),
                ColumnFamilyDescriptor::new(ROOTS_CF_NAME, DEFAULT_OPTS.clone()),
                ColumnFamilyDescriptor::new(META_CF_NAME, DEFAULT_OPTS.clone()),
            ],
        )?;

        Ok(RocksDbStorage { db })
    }

<<<<<<< HEAD
    /// A helper method to build a prefix to rocksdb keys or identify a subtree
    /// in `subtrees` map by tree path;
    pub fn build_prefix<'a, P>(path: P) -> CostContext<Vec<u8>>
=======
    fn build_prefix_body<'a, P>(path: P) -> Vec<u8>
>>>>>>> 31f98a3b
    where
        P: IntoIterator<Item = &'a [u8]>,
    {
        let segments_iter = path.into_iter();
        let mut segments_count: usize = 0;
        let mut res = Vec::new();
        let mut lengthes = Vec::new();

        for s in segments_iter {
            segments_count += 1;
            res.extend_from_slice(s);
            lengthes.extend(s.len().to_ne_bytes());
        }

        res.extend(segments_count.to_ne_bytes());
        res.extend(lengthes);
<<<<<<< HEAD
        res = blake3::hash(&res).as_bytes().to_vec();
        res.wrap_with_cost(OperationCost::with_hash_node_calls(1))
=======
        res
>>>>>>> 31f98a3b
    }

    /// A helper method to figure out how many blake3 hashes are needed to build
    /// a prefix
    pub fn build_prefix_hash_count<'a, P>(path: P) -> u16
    where
        P: IntoIterator<Item = &'a [u8]>,
    {
        let body = Self::build_prefix_body(path);
        // the block size of blake3 is 64
        (body.len() as u32 / 64 + 1) as u16
    }

    /// A helper method to build a prefix to rocksdb keys or identify a subtree
    /// in `subtrees` map by tree path;
    pub fn build_prefix<'a, P>(path: P) -> Vec<u8>
    where
        P: IntoIterator<Item = &'a [u8]>,
    {
        let body = Self::build_prefix_body(path);
        blake3::hash(&body).as_bytes().to_vec()
    }

    // /// A helper method to build a prefix to rocksdb keys or identify a subtree
    // /// in `subtrees` map by tree path;
    // pub fn build_prefix<'a, P>(path: P) -> Vec<u8>
    // where
    //     P: IntoIterator<Item = &'a [u8]>,
    // {
    //     let segments_iter = path.into_iter();
    //     let mut segments_count: usize = 0;
    //     let mut res = Vec::new();
    //     // let mut lengthes = Vec::new();
    //
    //     // for s in segments_iter {
    //     //     segments_count += 1;
    //     //     res.extend_from_slice(s);
    //     //     lengthes.extend(s.len().to_ne_bytes());
    //     // }
    //
    //     // res.extend(segments_count.to_ne_bytes());
    //     // res.extend(lengthes);
    //     // res = blake3::hash(&res).as_bytes().to_vec();
    //
    //     for s in segments_iter {
    //         res.extend_from_slice(s);
    //     }
    //
    //     res
    // }
}

impl<'db> Storage<'db> for RocksDbStorage {
    type BatchStorageContext = PrefixedRocksDbBatchStorageContext<'db>;
    type BatchTransactionalStorageContext = PrefixedRocksDbBatchTransactionContext<'db>;
    type Error = Error;
    type StorageContext = PrefixedRocksDbStorageContext<'db>;
    type Transaction = Tx<'db>;
    type TransactionalStorageContext = PrefixedRocksDbTransactionContext<'db>;

    fn start_transaction(&'db self) -> Self::Transaction {
        self.db.transaction()
    }

    fn commit_transaction(
        &self,
        transaction: Self::Transaction,
    ) -> CostContext<Result<(), Self::Error>> {
        // All transaction costs were provided on method calls
        transaction.commit().wrap_with_cost(Default::default())
    }

    fn rollback_transaction(&self, transaction: &Self::Transaction) -> Result<(), Self::Error> {
        transaction.rollback()
    }

    fn flush(&self) -> Result<(), Self::Error> {
        self.db.flush()
    }

    fn get_storage_context<'p, P>(&'db self, path: P) -> CostContext<Self::StorageContext>
    where
        P: IntoIterator<Item = &'p [u8]>,
    {
        Self::build_prefix(path).map(|prefix| PrefixedRocksDbStorageContext::new(&self.db, prefix))
    }

    fn get_transactional_storage_context<'p, P>(
        &'db self,
        path: P,
        transaction: &'db Self::Transaction,
    ) -> CostContext<Self::TransactionalStorageContext>
    where
        P: IntoIterator<Item = &'p [u8]>,
    {
        Self::build_prefix(path)
            .map(|prefix| PrefixedRocksDbTransactionContext::new(&self.db, transaction, prefix))
    }

    fn get_batch_storage_context<'p, P>(
        &'db self,
        path: P,
        batch: &'db StorageBatch,
    ) -> CostContext<Self::BatchStorageContext>
    where
        P: IntoIterator<Item = &'p [u8]>,
    {
        Self::build_prefix(path)
            .map(|prefix| PrefixedRocksDbBatchStorageContext::new(&self.db, prefix, batch))
    }

    fn get_batch_transactional_storage_context<'p, P>(
        &'db self,
        path: P,
        batch: &'db StorageBatch,
        transaction: &'db Self::Transaction,
    ) -> CostContext<Self::BatchTransactionalStorageContext>
    where
        P: IntoIterator<Item = &'p [u8]>,
    {
        Self::build_prefix(path).map(|prefix| {
            PrefixedRocksDbBatchTransactionContext::new(&self.db, transaction, prefix, batch)
        })
    }

    fn commit_multi_context_batch(
        &self,
        batch: StorageBatch,
<<<<<<< HEAD
    ) -> CostContext<Result<(), Self::Error>> {
=======
        transaction: Option<&'db Self::Transaction>,
    ) -> Result<(), Self::Error> {
>>>>>>> 31f98a3b
        let mut db_batch = WriteBatchWithTransaction::<true>::default();

        let mut cost = OperationCost::default();
        // Until batch is commited these costs are pending (should not be added in case
        // of early termination).
        let mut pending_storage_written_bytes = 0;
        let mut pending_storage_freed_bytes = 0;

        for op in batch.into_iter() {
            match op {
                AbstractBatchOperation::Put { key, value } => {
                    db_batch.put(&key, &value);
                    pending_storage_written_bytes += key.len() + value.len();
                }
                AbstractBatchOperation::PutAux { key, value } => {
                    db_batch.put_cf(cf_aux(&self.db), &key, &value);
                    pending_storage_written_bytes += key.len() + value.len();
                }
                AbstractBatchOperation::PutRoot { key, value } => {
                    db_batch.put_cf(cf_roots(&self.db), &key, &value);
                    pending_storage_written_bytes += key.len() + value.len();
                }
                AbstractBatchOperation::PutMeta { key, value } => {
                    db_batch.put_cf(cf_meta(&self.db), &key, &value);
                    pending_storage_written_bytes += key.len() + value.len();
                }
                AbstractBatchOperation::Delete { key } => {
                    db_batch.delete(&key);

                    // TODO: fix not atomic freed size computation
                    cost.seek_count += 1;
                    let value_len = cost_return_on_error_no_add!(&cost, self.db.get(&key))
                        .map(|x| x.len())
                        .unwrap_or(0);
                    cost.storage_loaded_bytes += value_len;

                    pending_storage_freed_bytes += key.len() + value_len;
                }
                AbstractBatchOperation::DeleteAux { key } => {
                    db_batch.delete_cf(cf_aux(&self.db), &key);

                    // TODO: fix not atomic freed size computation
                    cost.seek_count += 1;
                    let value_len =
                        cost_return_on_error_no_add!(&cost, self.db.get_cf(cf_aux(&self.db), &key))
                            .map(|x| x.len())
                            .unwrap_or(0);
                    cost.storage_loaded_bytes += value_len;

                    pending_storage_freed_bytes += key.len() + value_len;
                }
                AbstractBatchOperation::DeleteRoot { key } => {
                    db_batch.delete_cf(cf_roots(&self.db), &key);

                    // TODO: fix not atomic freed size computation
                    cost.seek_count += 1;
                    let value_len = cost_return_on_error_no_add!(
                        &cost,
                        self.db.get_cf(cf_roots(&self.db), &key)
                    )
                    .map(|x| x.len())
                    .unwrap_or(0);
                    cost.storage_loaded_bytes += value_len;

                    pending_storage_freed_bytes += key.len() + value_len;
                }
                AbstractBatchOperation::DeleteMeta { key } => {
                    db_batch.delete_cf(cf_meta(&self.db), &key);

                    // TODO: fix not atomic freed size computation
                    cost.seek_count += 1;
                    let value_len = cost_return_on_error_no_add!(
                        &cost,
                        self.db.get_cf(cf_meta(&self.db), &key)
                    )
                    .map(|x| x.len())
                    .unwrap_or(0);
                    cost.storage_loaded_bytes += value_len;

                    pending_storage_freed_bytes += key.len() + value_len;
                }
            }
        }
<<<<<<< HEAD
        cost_return_on_error_no_add!(&cost, self.db.write(db_batch));

        cost.storage_written_bytes += pending_storage_written_bytes;
        cost.storage_freed_bytes += pending_storage_freed_bytes;
        Ok(()).wrap_with_cost(cost)
    }

    fn commit_multi_context_batch_with_transaction(
        &self,
        batch: StorageBatch,
        transaction: &'db Self::Transaction,
    ) -> CostContext<Result<(), Self::Error>> {
        let mut cost = OperationCost::default();
        // Until batch is commited these costs are pending (should not be added in case
        // of early termination).
        let mut pending_storage_written_bytes = 0;
        let mut pending_storage_freed_bytes = 0;

        transaction.set_savepoint();
        let batch_result: Result<(), Self::Error> = batch.into_iter().try_for_each(|op| match op {
            AbstractBatchOperation::Put { key, value } => {
                pending_storage_written_bytes += key.len() + value.len();
                transaction.put(&key, &value)
            }
            AbstractBatchOperation::PutAux { key, value } => {
                pending_storage_written_bytes += key.len() + value.len();
                transaction.put_cf(cf_aux(&self.db), &key, &value)
            }
            AbstractBatchOperation::PutRoot { key, value } => {
                pending_storage_written_bytes += key.len() + value.len();
                transaction.put_cf(cf_roots(&self.db), &key, &value)
            }
            AbstractBatchOperation::PutMeta { key, value } => {
                pending_storage_written_bytes += key.len() + value.len();
                transaction.put_cf(cf_meta(&self.db), &key, &value)
            }
            AbstractBatchOperation::Delete { key } => {
                // TODO: fix not atomic freed size computation
                cost.seek_count += 1;
                let value_len = match self.db.get(&key) {
                    Ok(value) => value.map(|x| x.len()).unwrap_or(0),
                    Err(e) => return Err(e),
                };

                cost.storage_loaded_bytes += value_len;
                pending_storage_freed_bytes += key.len() + value_len;

                transaction.delete(&key)
            }
            AbstractBatchOperation::DeleteAux { key } => {
                // TODO: fix not atomic freed size computation
                cost.seek_count += 1;
                let value_len = match self.db.get_cf(cf_aux(&self.db), &key) {
                    Ok(value) => value.map(|x| x.len()).unwrap_or(0),
                    Err(e) => return Err(e),
                };
                cost.storage_loaded_bytes += value_len;
                pending_storage_freed_bytes += key.len() + value_len;

                transaction.delete_cf(cf_aux(&self.db), &key)
            }
            AbstractBatchOperation::DeleteRoot { key } => {
                // TODO: fix not atomic freed size computation
                cost.seek_count += 1;
                let value_len = match self.db.get_cf(cf_roots(&self.db), &key) {
                    Ok(value) => value.map(|x| x.len()).unwrap_or(0),
                    Err(e) => return Err(e),
                };
                cost.storage_loaded_bytes += value_len;
                pending_storage_freed_bytes += key.len() + value_len;

                transaction.delete_cf(cf_roots(&self.db), &key)
            }
            AbstractBatchOperation::DeleteMeta { key } => {
                // TODO: fix not atomic freed size computation
                cost.seek_count += 1;
                let value_len = match self.db.get_cf(cf_meta(&self.db), &key) {
                    Ok(value) => value.map(|x| x.len()).unwrap_or(0),
                    Err(e) => return Err(e),
                };
                cost.storage_loaded_bytes += value_len;
                pending_storage_freed_bytes += key.len() + value_len;

                transaction.delete_cf(cf_meta(&self.db), &key)
            }
        });

        if batch_result.is_err() {
            cost_return_on_error_no_add!(&cost, transaction.rollback_to_savepoint());
            return batch_result.wrap_with_cost(cost);
        }

        cost.storage_written_bytes += pending_storage_written_bytes;
        cost.storage_freed_bytes += pending_storage_freed_bytes;
        batch_result.wrap_with_cost(cost)
=======
        match transaction {
            None => self.db.write(db_batch),
            Some(transaction) => transaction.rebuild_from_writebatch(&db_batch),
        }
>>>>>>> 31f98a3b
    }
}

/// Get auxiliary data column family
fn cf_aux(storage: &Db) -> &ColumnFamily {
    storage
        .cf_handle(AUX_CF_NAME)
        .expect("aux column family must exist")
}

/// Get trees roots data column family
fn cf_roots(storage: &Db) -> &ColumnFamily {
    storage
        .cf_handle(ROOTS_CF_NAME)
        .expect("roots column family must exist")
}

/// Get metadata column family
fn cf_meta(storage: &Db) -> &ColumnFamily {
    storage
        .cf_handle(META_CF_NAME)
        .expect("meta column family must exist")
}

#[cfg(test)]
mod tests {
    use super::*;

    #[test]
    fn test_build_prefix() {
        let path_a = [b"aa".as_ref(), b"b"];
        let path_b = [b"a".as_ref(), b"ab"];
        assert_ne!(
            RocksDbStorage::build_prefix(path_a),
            RocksDbStorage::build_prefix(path_b),
        );
        assert_eq!(
            RocksDbStorage::build_prefix(path_a),
            RocksDbStorage::build_prefix(path_a),
        );
    }
}<|MERGE_RESOLUTION|>--- conflicted
+++ resolved
@@ -1,7 +1,7 @@
 //! Impementation for a storage abstraction over RocksDB.
 use std::path::Path;
 
-use costs::{cost_return_on_error_no_add, CostContext, CostsExt, OperationCost};
+use costs::{cost_return_on_error_no_add, CostContext, CostResult, CostsExt, OperationCost};
 use lazy_static::lazy_static;
 use rocksdb::{
     ColumnFamily, ColumnFamilyDescriptor, Error, OptimisticTransactionDB, Transaction,
@@ -61,13 +61,7 @@
         Ok(RocksDbStorage { db })
     }
 
-<<<<<<< HEAD
-    /// A helper method to build a prefix to rocksdb keys or identify a subtree
-    /// in `subtrees` map by tree path;
-    pub fn build_prefix<'a, P>(path: P) -> CostContext<Vec<u8>>
-=======
-    fn build_prefix_body<'a, P>(path: P) -> Vec<u8>
->>>>>>> 31f98a3b
+    fn build_prefix_body<'a, P>(path: P) -> CostContext<Vec<u8>>
     where
         P: IntoIterator<Item = &'a [u8]>,
     {
@@ -84,12 +78,7 @@
 
         res.extend(segments_count.to_ne_bytes());
         res.extend(lengthes);
-<<<<<<< HEAD
-        res = blake3::hash(&res).as_bytes().to_vec();
-        res.wrap_with_cost(OperationCost::with_hash_node_calls(1))
-=======
-        res
->>>>>>> 31f98a3b
+        res.wrap_with_cost(OperationCost::default()) // TODO: actual cost
     }
 
     /// A helper method to figure out how many blake3 hashes are needed to build
@@ -112,34 +101,6 @@
         let body = Self::build_prefix_body(path);
         blake3::hash(&body).as_bytes().to_vec()
     }
-
-    // /// A helper method to build a prefix to rocksdb keys or identify a subtree
-    // /// in `subtrees` map by tree path;
-    // pub fn build_prefix<'a, P>(path: P) -> Vec<u8>
-    // where
-    //     P: IntoIterator<Item = &'a [u8]>,
-    // {
-    //     let segments_iter = path.into_iter();
-    //     let mut segments_count: usize = 0;
-    //     let mut res = Vec::new();
-    //     // let mut lengthes = Vec::new();
-    //
-    //     // for s in segments_iter {
-    //     //     segments_count += 1;
-    //     //     res.extend_from_slice(s);
-    //     //     lengthes.extend(s.len().to_ne_bytes());
-    //     // }
-    //
-    //     // res.extend(segments_count.to_ne_bytes());
-    //     // res.extend(lengthes);
-    //     // res = blake3::hash(&res).as_bytes().to_vec();
-    //
-    //     for s in segments_iter {
-    //         res.extend_from_slice(s);
-    //     }
-    //
-    //     res
-    // }
 }
 
 impl<'db> Storage<'db> for RocksDbStorage {
@@ -218,12 +179,8 @@
     fn commit_multi_context_batch(
         &self,
         batch: StorageBatch,
-<<<<<<< HEAD
-    ) -> CostContext<Result<(), Self::Error>> {
-=======
         transaction: Option<&'db Self::Transaction>,
-    ) -> Result<(), Self::Error> {
->>>>>>> 31f98a3b
+    ) -> CostResult<(), Self::Error> {
         let mut db_batch = WriteBatchWithTransaction::<true>::default();
 
         let mut cost = OperationCost::default();
@@ -307,108 +264,11 @@
                 }
             }
         }
-<<<<<<< HEAD
-        cost_return_on_error_no_add!(&cost, self.db.write(db_batch));
-
-        cost.storage_written_bytes += pending_storage_written_bytes;
-        cost.storage_freed_bytes += pending_storage_freed_bytes;
-        Ok(()).wrap_with_cost(cost)
-    }
-
-    fn commit_multi_context_batch_with_transaction(
-        &self,
-        batch: StorageBatch,
-        transaction: &'db Self::Transaction,
-    ) -> CostContext<Result<(), Self::Error>> {
-        let mut cost = OperationCost::default();
-        // Until batch is commited these costs are pending (should not be added in case
-        // of early termination).
-        let mut pending_storage_written_bytes = 0;
-        let mut pending_storage_freed_bytes = 0;
-
-        transaction.set_savepoint();
-        let batch_result: Result<(), Self::Error> = batch.into_iter().try_for_each(|op| match op {
-            AbstractBatchOperation::Put { key, value } => {
-                pending_storage_written_bytes += key.len() + value.len();
-                transaction.put(&key, &value)
-            }
-            AbstractBatchOperation::PutAux { key, value } => {
-                pending_storage_written_bytes += key.len() + value.len();
-                transaction.put_cf(cf_aux(&self.db), &key, &value)
-            }
-            AbstractBatchOperation::PutRoot { key, value } => {
-                pending_storage_written_bytes += key.len() + value.len();
-                transaction.put_cf(cf_roots(&self.db), &key, &value)
-            }
-            AbstractBatchOperation::PutMeta { key, value } => {
-                pending_storage_written_bytes += key.len() + value.len();
-                transaction.put_cf(cf_meta(&self.db), &key, &value)
-            }
-            AbstractBatchOperation::Delete { key } => {
-                // TODO: fix not atomic freed size computation
-                cost.seek_count += 1;
-                let value_len = match self.db.get(&key) {
-                    Ok(value) => value.map(|x| x.len()).unwrap_or(0),
-                    Err(e) => return Err(e),
-                };
-
-                cost.storage_loaded_bytes += value_len;
-                pending_storage_freed_bytes += key.len() + value_len;
-
-                transaction.delete(&key)
-            }
-            AbstractBatchOperation::DeleteAux { key } => {
-                // TODO: fix not atomic freed size computation
-                cost.seek_count += 1;
-                let value_len = match self.db.get_cf(cf_aux(&self.db), &key) {
-                    Ok(value) => value.map(|x| x.len()).unwrap_or(0),
-                    Err(e) => return Err(e),
-                };
-                cost.storage_loaded_bytes += value_len;
-                pending_storage_freed_bytes += key.len() + value_len;
-
-                transaction.delete_cf(cf_aux(&self.db), &key)
-            }
-            AbstractBatchOperation::DeleteRoot { key } => {
-                // TODO: fix not atomic freed size computation
-                cost.seek_count += 1;
-                let value_len = match self.db.get_cf(cf_roots(&self.db), &key) {
-                    Ok(value) => value.map(|x| x.len()).unwrap_or(0),
-                    Err(e) => return Err(e),
-                };
-                cost.storage_loaded_bytes += value_len;
-                pending_storage_freed_bytes += key.len() + value_len;
-
-                transaction.delete_cf(cf_roots(&self.db), &key)
-            }
-            AbstractBatchOperation::DeleteMeta { key } => {
-                // TODO: fix not atomic freed size computation
-                cost.seek_count += 1;
-                let value_len = match self.db.get_cf(cf_meta(&self.db), &key) {
-                    Ok(value) => value.map(|x| x.len()).unwrap_or(0),
-                    Err(e) => return Err(e),
-                };
-                cost.storage_loaded_bytes += value_len;
-                pending_storage_freed_bytes += key.len() + value_len;
-
-                transaction.delete_cf(cf_meta(&self.db), &key)
-            }
-        });
-
-        if batch_result.is_err() {
-            cost_return_on_error_no_add!(&cost, transaction.rollback_to_savepoint());
-            return batch_result.wrap_with_cost(cost);
-        }
-
-        cost.storage_written_bytes += pending_storage_written_bytes;
-        cost.storage_freed_bytes += pending_storage_freed_bytes;
-        batch_result.wrap_with_cost(cost)
-=======
+
         match transaction {
             None => self.db.write(db_batch),
             Some(transaction) => transaction.rebuild_from_writebatch(&db_batch),
         }
->>>>>>> 31f98a3b
     }
 }
 
