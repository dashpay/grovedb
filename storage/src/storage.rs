// MIT LICENSE
//
// Copyright (c) 2021 Dash Core Group
//
// Permission is hereby granted, free of charge, to any
// person obtaining a copy of this software and associated
// documentation files (the "Software"), to deal in the
// Software without restriction, including without
// limitation the rights to use, copy, modify, merge,
// publish, distribute, sublicense, and/or sell copies of
// the Software, and to permit persons to whom the Software
// is furnished to do so, subject to the following
// conditions:
//
// The above copyright notice and this permission notice
// shall be included in all copies or substantial portions
// of the Software.
//
// THE SOFTWARE IS PROVIDED "AS IS", WITHOUT WARRANTY OF
// ANY KIND, EXPRESS OR IMPLIED, INCLUDING BUT NOT LIMITED
// TO THE WARRANTIES OF MERCHANTABILITY, FITNESS FOR A
// PARTICULAR PURPOSE AND NONINFRINGEMENT. IN NO EVENT
// SHALL THE AUTHORS OR COPYRIGHT HOLDERS BE LIABLE FOR ANY
// CLAIM, DAMAGES OR OTHER LIABILITY, WHETHER IN AN ACTION
// OF CONTRACT, TORT OR OTHERWISE, ARISING FROM, OUT OF OR
// IN CONNECTION WITH THE SOFTWARE OR THE USE OR OTHER
// DEALINGS IN THE SOFTWARE.

//! Storage for GroveDB

use std::{
    cell::RefCell,
    collections::{btree_map::IntoValues, BTreeMap},
    path::Path,
};

use grovedb_costs::{
    storage_cost::key_value_cost::KeyValueStorageCost, ChildrenSizesWithIsSumTree, CostContext,
    CostResult, OperationCost,
};
use grovedb_path::SubtreePath;
use grovedb_visualize::visualize_to_vec;

use crate::{worst_case_costs::WorstKeyLength, Error};
pub type SubtreePrefix = [u8; 32];

/// Top-level storage abstraction.
/// Should be able to hold storage connection and to start transaction when
/// needed. All query operations will be exposed using [StorageContext].
pub trait Storage<'db> {
    /// Storage transaction type
    type Transaction;

    /// Storage context type for multi-tree batch operations inside transaction
    type BatchTransactionalStorageContext: StorageContext<'db>;

    /// Storage context type for direct writes to the storage. The only use case
    /// is replication process.
    type ImmediateStorageContext: StorageContext<'db>;

    /// Starts a new transaction
    fn start_transaction(&'db self) -> Self::Transaction;

    /// Consumes and commits a transaction
    fn commit_transaction(&self, transaction: Self::Transaction) -> CostResult<(), Error>;

    /// Rollback a transaction
    fn rollback_transaction(&self, transaction: &Self::Transaction) -> Result<(), Error>;

    /// Consumes and applies multi-context batch.
    fn commit_multi_context_batch(
        &self,
        batch: StorageBatch,
        transaction: Option<&'db Self::Transaction>,
    ) -> CostResult<(), Error>;

    /// Forces data to be written
    fn flush(&self) -> Result<(), Error>;

    /// Make context for a subtree on transactional data, keeping all write
    /// operations inside a `batch` if provided.
    fn get_transactional_storage_context<'b, B>(
        &'db self,
        path: SubtreePath<'b, B>,
        batch: Option<&'db StorageBatch>,
        transaction: &'db Self::Transaction,
    ) -> CostContext<Self::BatchTransactionalStorageContext>
    where
        B: AsRef<[u8]> + 'b;

    /// Make context for a subtree by prefix on transactional data, keeping all
    /// write operations inside a `batch` if provided.
    fn get_transactional_storage_context_by_subtree_prefix(
        &'db self,
        prefix: SubtreePrefix,
        batch: Option<&'db StorageBatch>,
        transaction: &'db Self::Transaction,
    ) -> CostContext<Self::BatchTransactionalStorageContext>;

    /// Make context for a subtree on transactional data that will apply all
    /// operations straight to the storage.
    fn get_immediate_storage_context<'b, B>(
        &'db self,
        path: SubtreePath<'b, B>,
        transaction: &'db Self::Transaction,
    ) -> CostContext<Self::ImmediateStorageContext>
    where
        B: AsRef<[u8]> + 'b;

    /// Make context for a subtree by prefix on transactional data that will
    /// apply all operations straight to the storage.
    fn get_immediate_storage_context_by_subtree_prefix(
        &'db self,
        prefix: SubtreePrefix,
        transaction: &'db Self::Transaction,
    ) -> CostContext<Self::ImmediateStorageContext>;

    /// Creates a database checkpoint in a specified path
    fn create_checkpoint<P: AsRef<Path>>(&self, path: P) -> Result<(), Error>;

    /// Return worst case cost for storage context creation.
    fn get_storage_context_cost<L: WorstKeyLength>(path: &[L]) -> OperationCost;
}

pub use grovedb_costs::ChildrenSizes;

/// Storage context.
/// Provides operations expected from a database abstracting details such as
/// whether it is a transaction or not.
pub trait StorageContext<'db> {
    /// Storage batch type
    type Batch: Batch;

    /// Storage raw iterator type (to iterate over storage without
    /// supplying a key)
    type RawIterator: RawIterator;

    /// Put `value` into data storage with `key`
    fn put<K: AsRef<[u8]>>(
        &self,
        key: K,
        value: &[u8],
        children_sizes: ChildrenSizesWithIsSumTree,
        cost_info: Option<KeyValueStorageCost>,
    ) -> CostResult<(), Error>;

    /// Put `value` into auxiliary data storage with `key`
    fn put_aux<K: AsRef<[u8]>>(
        &self,
        key: K,
        value: &[u8],
        cost_info: Option<KeyValueStorageCost>,
    ) -> CostResult<(), Error>;

    /// Put `value` into trees roots storage with `key`
    fn put_root<K: AsRef<[u8]>>(
        &self,
        key: K,
        value: &[u8],
        cost_info: Option<KeyValueStorageCost>,
    ) -> CostResult<(), Error>;

    /// Put `value` into GroveDB metadata storage with `key`
    fn put_meta<K: AsRef<[u8]>>(
        &self,
        key: K,
        value: &[u8],
        cost_info: Option<KeyValueStorageCost>,
    ) -> CostResult<(), Error>;

    /// Delete entry with `key` from data storage
    fn delete<K: AsRef<[u8]>>(
        &self,
        key: K,
        cost_info: Option<KeyValueStorageCost>,
    ) -> CostResult<(), Error>;

    /// Delete entry with `key` from auxiliary data storage
    fn delete_aux<K: AsRef<[u8]>>(
        &self,
        key: K,
        cost_info: Option<KeyValueStorageCost>,
    ) -> CostResult<(), Error>;

    /// Delete entry with `key` from trees roots storage
    fn delete_root<K: AsRef<[u8]>>(
        &self,
        key: K,
        cost_info: Option<KeyValueStorageCost>,
    ) -> CostResult<(), Error>;

    /// Delete entry with `key` from GroveDB metadata storage
    fn delete_meta<K: AsRef<[u8]>>(
        &self,
        key: K,
        cost_info: Option<KeyValueStorageCost>,
    ) -> CostResult<(), Error>;

    /// Get entry by `key` from data storage
    fn get<K: AsRef<[u8]>>(&self, key: K) -> CostResult<Option<Vec<u8>>, Error>;

    /// Get entry by `key` from auxiliary data storage
    fn get_aux<K: AsRef<[u8]>>(&self, key: K) -> CostResult<Option<Vec<u8>>, Error>;

    /// Get entry by `key` from trees roots storage
    fn get_root<K: AsRef<[u8]>>(&self, key: K) -> CostResult<Option<Vec<u8>>, Error>;

    /// Get entry by `key` from GroveDB metadata storage
    fn get_meta<K: AsRef<[u8]>>(&self, key: K) -> CostResult<Option<Vec<u8>>, Error>;

    /// Initialize a new batch
    fn new_batch(&self) -> Self::Batch;

    /// Commits changes from batch into storage
    fn commit_batch(&self, batch: Self::Batch) -> CostResult<(), Error>;

    /// Get raw iterator over storage
    fn raw_iter(&self) -> Self::RawIterator;
}

/// Database batch (not to be confused with multi-tree operations batch).
pub trait Batch {
    /// Appends to the database batch a put operation for a data record.
    fn put<K: AsRef<[u8]>>(
        &mut self,
        key: K,
        value: &[u8],
        children_sizes: ChildrenSizesWithIsSumTree,
        cost_info: Option<KeyValueStorageCost>,
    ) -> Result<(), grovedb_costs::error::Error>;

    /// Appends to the database batch a put operation for aux storage.
    fn put_aux<K: AsRef<[u8]>>(
        &mut self,
        key: K,
        value: &[u8],
        cost_info: Option<KeyValueStorageCost>,
    ) -> Result<(), grovedb_costs::error::Error>;

    /// Appends to the database batch a put operation for subtrees roots
    /// storage.
    fn put_root<K: AsRef<[u8]>>(
        &mut self,
        key: K,
        value: &[u8],
        cost_info: Option<KeyValueStorageCost>,
    ) -> Result<(), grovedb_costs::error::Error>;

    /// Appends to the database batch a delete operation for a data record.
    fn delete<K: AsRef<[u8]>>(&mut self, key: K, cost_info: Option<KeyValueStorageCost>);

    /// Appends to the database batch a delete operation for aux storage.
    fn delete_aux<K: AsRef<[u8]>>(&mut self, key: K, cost_info: Option<KeyValueStorageCost>);

    /// Appends to the database batch a delete operation for a record in subtree
    /// roots storage.
    fn delete_root<K: AsRef<[u8]>>(&mut self, key: K, cost_info: Option<KeyValueStorageCost>);
}

/// Allows to iterate over database record inside of storage context.
pub trait RawIterator {
    /// Move iterator to first valid record.
    fn seek_to_first(&mut self) -> CostContext<()>;

    /// Move iterator to last valid record.
    fn seek_to_last(&mut self) -> CostContext<()>;

    /// Move iterator forward until `key` is hit.
    fn seek<K: AsRef<[u8]>>(&mut self, key: K) -> CostContext<()>;

    /// Move iterator backward until `key` is hit.
    fn seek_for_prev<K: AsRef<[u8]>>(&mut self, key: K) -> CostContext<()>;

    /// Move iterator to next record.
    fn next(&mut self) -> CostContext<()>;

    /// Move iterator to previous record.
    fn prev(&mut self) -> CostContext<()>;

    /// Return value of key-value pair where raw iterator points at.
    fn value(&self) -> CostContext<Option<&[u8]>>;

    /// Return key of key-value pair where raw iterator points at.
    fn key(&self) -> CostContext<Option<&[u8]>>;

    /// Check if raw iterator points into a valid record
    fn valid(&self) -> CostContext<bool>;
}

/// Structure to hold deferred database operations in "batched" storage
/// contexts.
#[derive(Debug)]
pub struct StorageBatch {
    operations: RefCell<Operations>,
}

#[derive(Default)]
struct Operations {
    data: BTreeMap<Vec<u8>, AbstractBatchOperation>,
    roots: BTreeMap<Vec<u8>, AbstractBatchOperation>,
    aux: BTreeMap<Vec<u8>, AbstractBatchOperation>,
    meta: BTreeMap<Vec<u8>, AbstractBatchOperation>,
}

impl std::fmt::Debug for Operations {
    fn fmt(&self, f: &mut std::fmt::Formatter<'_>) -> std::fmt::Result {
        let mut fmt = f.debug_struct("Operations");

        fmt.field("data", &self.data.values());
        fmt.field("aux", &self.aux.values());
        fmt.field("roots", &self.roots.values());
        fmt.field("meta", &self.meta.values());

        fmt.finish()
    }
}

impl StorageBatch {
    /// Create empty batch.
    pub fn new() -> Self {
        StorageBatch {
            operations: RefCell::new(Operations::default()),
        }
    }

<<<<<<< HEAD
    /// Returns a number of operations in the batch.
=======
    /// Get batch length
>>>>>>> 44c2244b
    pub fn len(&self) -> usize {
        let operations = self.operations.borrow();
        operations.data.len()
            + operations.roots.len()
            + operations.aux.len()
            + operations.meta.len()
    }

    /// Batch emptiness predicate
    pub fn is_empty(&self) -> bool {
        self.len() == 0
    }

    /// Add deferred `put` operation
    pub(crate) fn put(
        &self,
        key: Vec<u8>,
        value: Vec<u8>,
        children_sizes: ChildrenSizesWithIsSumTree,
        cost_info: Option<KeyValueStorageCost>,
    ) {
        self.operations.borrow_mut().data.insert(
            key.clone(),
            AbstractBatchOperation::Put {
                key,
                value,
                children_sizes,
                cost_info,
            },
        );
    }

    /// Add deferred `put` operation for aux storage
    pub(crate) fn put_aux(
        &self,
        key: Vec<u8>,
        value: Vec<u8>,
        cost_info: Option<KeyValueStorageCost>,
    ) {
        self.operations.borrow_mut().aux.insert(
            key.clone(),
            AbstractBatchOperation::PutAux {
                key,
                value,
                cost_info,
            },
        );
    }

    /// Add deferred `put` operation for subtree roots storage
    pub(crate) fn put_root(
        &self,
        key: Vec<u8>,
        value: Vec<u8>,
        cost_info: Option<KeyValueStorageCost>,
    ) {
        self.operations.borrow_mut().roots.insert(
            key.clone(),
            AbstractBatchOperation::PutRoot {
                key,
                value,
                cost_info,
            },
        );
    }

    /// Add deferred `put` operation for metadata storage
    pub(crate) fn put_meta(
        &self,
        key: Vec<u8>,
        value: Vec<u8>,
        cost_info: Option<KeyValueStorageCost>,
    ) {
        self.operations.borrow_mut().meta.insert(
            key.clone(),
            AbstractBatchOperation::PutMeta {
                key,
                value,
                cost_info,
            },
        );
    }

    /// Add deferred `delete` operation
    pub(crate) fn delete(&self, key: Vec<u8>, cost_info: Option<KeyValueStorageCost>) {
        let operations = &mut self.operations.borrow_mut().data;
        if operations.get(&key).is_none() {
            operations.insert(
                key.clone(),
                AbstractBatchOperation::Delete { key, cost_info },
            );
        }
    }

    /// Add deferred `delete` operation for aux storage
    pub(crate) fn delete_aux(&self, key: Vec<u8>, cost_info: Option<KeyValueStorageCost>) {
        let operations = &mut self.operations.borrow_mut().aux;
        if operations.get(&key).is_none() {
            operations.insert(
                key.clone(),
                AbstractBatchOperation::DeleteAux { key, cost_info },
            );
        }
    }

    /// Add deferred `delete` operation for subtree roots storage
    pub(crate) fn delete_root(&self, key: Vec<u8>, cost_info: Option<KeyValueStorageCost>) {
        let operations = &mut self.operations.borrow_mut().roots;
        if operations.get(&key).is_none() {
            operations.insert(
                key.clone(),
                AbstractBatchOperation::DeleteRoot { key, cost_info },
            );
        }
    }

    /// Add deferred `delete` operation for metadata storage
    pub(crate) fn delete_meta(&self, key: Vec<u8>, cost_info: Option<KeyValueStorageCost>) {
        let operations = &mut self.operations.borrow_mut().meta;
        if operations.get(&key).is_none() {
            operations.insert(
                key.clone(),
                AbstractBatchOperation::DeleteMeta { key, cost_info },
            );
        }
    }

    /// Merge batch into this one
    pub(crate) fn merge(&self, other: StorageBatch) {
        for op in other.into_iter() {
            match op {
                AbstractBatchOperation::Put {
                    key,
                    value,
                    children_sizes,
                    cost_info,
                } => self.put(key, value, children_sizes, cost_info),
                AbstractBatchOperation::PutAux {
                    key,
                    value,
                    cost_info,
                } => self.put_aux(key, value, cost_info),
                AbstractBatchOperation::PutRoot {
                    key,
                    value,
                    cost_info,
                } => self.put_root(key, value, cost_info),
                AbstractBatchOperation::PutMeta {
                    key,
                    value,
                    cost_info,
                } => self.put_meta(key, value, cost_info),
                AbstractBatchOperation::Delete { key, cost_info } => self.delete(key, cost_info),
                AbstractBatchOperation::DeleteAux { key, cost_info } => {
                    self.delete_aux(key, cost_info)
                }
                AbstractBatchOperation::DeleteRoot { key, cost_info } => {
                    self.delete_root(key, cost_info)
                }
                AbstractBatchOperation::DeleteMeta { key, cost_info } => {
                    self.delete_meta(key, cost_info)
                }
            }
        }
    }
}

/// Iterator over storage batch operations.
pub(crate) struct StorageBatchIter {
    data: IntoValues<Vec<u8>, AbstractBatchOperation>,
    aux: IntoValues<Vec<u8>, AbstractBatchOperation>,
    meta: IntoValues<Vec<u8>, AbstractBatchOperation>,
    roots: IntoValues<Vec<u8>, AbstractBatchOperation>,
}

impl Iterator for StorageBatchIter {
    type Item = AbstractBatchOperation;

    fn next(&mut self) -> Option<Self::Item> {
        self.meta
            .next()
            .or_else(|| self.aux.next())
            .or_else(|| self.roots.next())
            .or_else(|| self.data.next())
    }
}

// Making this a method rather than `IntoIter` implementation as we don't want
// to leak multi context batch internals in any way
impl StorageBatch {
    pub(crate) fn into_iter(self) -> StorageBatchIter {
        let operations = self.operations.into_inner();

        StorageBatchIter {
            data: operations.data.into_values(),
            aux: operations.aux.into_values(),
            meta: operations.meta.into_values(),
            roots: operations.roots.into_values(),
        }
    }
}

impl Default for StorageBatch {
    fn default() -> Self {
        Self::new()
    }
}

/// Deferred storage operation not tied to any storage implementation,
/// required for multi-tree batches.
#[allow(missing_docs)]
#[derive(strum::AsRefStr)]
pub(crate) enum AbstractBatchOperation {
    /// Deferred put operation
    Put {
        key: Vec<u8>,
        value: Vec<u8>,
        children_sizes: ChildrenSizesWithIsSumTree,
        cost_info: Option<KeyValueStorageCost>,
    },
    /// Deferred put operation for aux storage
    PutAux {
        key: Vec<u8>,
        value: Vec<u8>,
        cost_info: Option<KeyValueStorageCost>,
    },
    /// Deferred put operation for roots storage
    PutRoot {
        key: Vec<u8>,
        value: Vec<u8>,
        cost_info: Option<KeyValueStorageCost>,
    },
    /// Deferred put operation for metadata storage
    PutMeta {
        key: Vec<u8>,
        value: Vec<u8>,
        cost_info: Option<KeyValueStorageCost>,
    },
    /// Deferred delete operation
    Delete {
        key: Vec<u8>,
        cost_info: Option<KeyValueStorageCost>,
    },
    /// Deferred delete operation for aux storage
    DeleteAux {
        key: Vec<u8>,
        cost_info: Option<KeyValueStorageCost>,
    },
    /// Deferred delete operation for roots storage
    DeleteRoot {
        key: Vec<u8>,
        cost_info: Option<KeyValueStorageCost>,
    },
    /// Deferred delete operation for metadata storage
    DeleteMeta {
        key: Vec<u8>,
        cost_info: Option<KeyValueStorageCost>,
    },
}

impl std::fmt::Debug for AbstractBatchOperation {
    fn fmt(&self, f: &mut std::fmt::Formatter<'_>) -> std::fmt::Result {
        let mut fmt = f.debug_struct(self.as_ref());

        let mut key_buf = Vec::new();
        let mut value_buf = Vec::new();

        match self {
            AbstractBatchOperation::Put { key, value, .. }
            | AbstractBatchOperation::PutAux { key, value, .. }
            | AbstractBatchOperation::PutMeta { key, value, .. }
            | AbstractBatchOperation::PutRoot { key, value, .. } => {
                key_buf.clear();
                value_buf.clear();
                visualize_to_vec(&mut key_buf, key.as_slice());
                visualize_to_vec(&mut value_buf, value.as_slice());
                fmt.field("key", &String::from_utf8_lossy(&key_buf))
                    .field("value", &String::from_utf8_lossy(&value_buf));
            }
            AbstractBatchOperation::Delete { key, .. }
            | AbstractBatchOperation::DeleteAux { key, .. }
            | AbstractBatchOperation::DeleteMeta { key, .. }
            | AbstractBatchOperation::DeleteRoot { key, .. } => {
                key_buf.clear();
                visualize_to_vec(&mut key_buf, key.as_slice());
                fmt.field("key", &String::from_utf8_lossy(&key_buf));
            }
        }

        fmt.finish()
    }
}

#[cfg(test)]
mod tests {
    use super::*;

    #[test]
    fn test_debug_output_batch_operation() {
        let op1 = AbstractBatchOperation::PutMeta {
            key: b"key1".to_vec(),
            value: b"value1".to_vec(),
            cost_info: None,
        };
        let op2 = AbstractBatchOperation::DeleteRoot {
            key: b"key1".to_vec(),
            cost_info: None,
        };
        assert_eq!(
            format!("{op1:?}"),
            "PutMeta { key: \"[hex: 6b657931, str: key1]\", value: \"[hex: 76616c756531, str: \
             value1]\" }"
        );
        assert_eq!(
            format!("{op2:?}"),
            "DeleteRoot { key: \"[hex: 6b657931, str: key1]\" }"
        );
    }
}<|MERGE_RESOLUTION|>--- conflicted
+++ resolved
@@ -323,11 +323,7 @@
         }
     }
 
-<<<<<<< HEAD
-    /// Returns a number of operations in the batch.
-=======
     /// Get batch length
->>>>>>> 44c2244b
     pub fn len(&self) -> usize {
         let operations = self.operations.borrow();
         operations.data.len()
