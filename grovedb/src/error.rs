//! GroveDB Errors

use std::convert::Infallible;

use grovedb_costs::CostResult;

/// GroveDB Errors
<<<<<<< HEAD
=======
#[cfg(any(feature = "minimal", feature = "verify"))]
>>>>>>> c24eea20
#[derive(Debug, thiserror::Error)]
pub enum Error {
    #[error("infallible")]
    /// This error can not happen, used for generics
    Infallible,
    // Input data errors
    #[error("cyclic reference path")]
    /// Cyclic reference
    CyclicReference,
    #[error("reference hops limit exceeded")]
    /// Reference limit
    ReferenceLimit,
    #[error("missing reference {0}")]
    /// Missing reference
    MissingReference(String),
    #[error("internal error: {0}")]
    /// Internal error
    InternalError(String),
    #[error("invalid proof: {0}")]
    /// Invalid proof
    InvalidProof(String),
    #[error("invalid input: {0}")]
    /// Invalid input
    InvalidInput(&'static str),

    #[error("wrong element type: {0}")]
    /// Invalid element type
    WrongElementType(&'static str),

    // Path errors
    /// The path key not found could represent a valid query, just where the
    /// path key isn't there
    #[error("path key not found: {0}")]
    PathKeyNotFound(String),
    /// The path not found could represent a valid query, just where the path
    /// isn't there
    #[error("path not found: {0}")]
    PathNotFound(String),
    /// The path not found could represent a valid query, just where the parent
    /// path merk isn't there
    #[error("path parent layer not found: {0}")]
    PathParentLayerNotFound(String),

    /// The path's item by key referenced was not found
    #[error("corrupted referenced path key not found: {0}")]
    CorruptedReferencePathKeyNotFound(String),
    /// The path referenced was not found
    #[error("corrupted referenced path not found: {0}")]
    CorruptedReferencePathNotFound(String),
    /// The path's parent merk wasn't found
    #[error("corrupted referenced path key not found: {0}")]
    CorruptedReferencePathParentLayerNotFound(String),

    /// The invalid parent layer path represents a logical error from the client
    /// library
    #[error("invalid parent layer path: {0}")]
    InvalidParentLayerPath(String),
    /// The invalid path represents a logical error from the client library
    #[error("invalid path: {0}")]
    InvalidPath(String),
    /// The corrupted path represents a consistency error in internal groveDB
    /// logic
    #[error("corrupted path: {0}")]
    CorruptedPath(String),

    // Query errors
    #[error("invalid query: {0}")]
    /// Invalid query
    InvalidQuery(&'static str),
    #[error("missing parameter: {0}")]
    /// Missing parameter
    MissingParameter(&'static str),
    #[error("invalid parameter: {0}")]
    /// Invalid parameter
    InvalidParameter(&'static str),

    #[cfg(feature = "minimal")]
    // Irrecoverable errors
    #[error("storage_cost error: {0}")]
    /// Storage error
    StorageError(#[from] grovedb_storage::error::Error),

    #[error("data corruption error: {0}")]
    /// Corrupted data
    CorruptedData(String),

    #[error("data storage error: {0}")]
    /// Corrupted storage
    CorruptedStorage(String),

    #[error("invalid code execution error: {0}")]
    /// Invalid code execution
    InvalidCodeExecution(&'static str),
    #[error("corrupted code execution error: {0}")]
    /// Corrupted code execution
    CorruptedCodeExecution(&'static str),

    #[error("invalid batch operation error: {0}")]
    /// Invalid batch operation
    InvalidBatchOperation(&'static str),

    #[error("delete up tree stop height more than initial path size error: {0}")]
    /// Delete up tree stop height more than initial path size
    DeleteUpTreeStopHeightMoreThanInitialPathSize(String),

    #[error("deleting non empty tree error: {0}")]
    /// Deleting non empty tree
    DeletingNonEmptyTree(&'static str),

    #[error("clearing tree with subtrees not allowed error: {0}")]
    /// Clearing tree with subtrees not allowed
    ClearingTreeWithSubtreesNotAllowed(&'static str),

    // Client allowed errors
    #[error("just in time element flags client error: {0}")]
    /// Just in time element flags client error
    JustInTimeElementFlagsClientError(String),

    #[error("split removal bytes client error: {0}")]
    /// Split removal bytes client error
    SplitRemovalBytesClientError(String),

    #[error("client returned non client error: {0}")]
    /// Client returned non client error
    ClientReturnedNonClientError(String),

    #[error("override not allowed error: {0}")]
    /// Override not allowed
    OverrideNotAllowed(&'static str),

    #[error("path not found in cache for estimated costs: {0}")]
    /// Path not found in cache for estimated costs
    PathNotFoundInCacheForEstimatedCosts(String),

    // Support errors
    #[error("not supported: {0}")]
    /// Not supported
    NotSupported(String),

    // Merk errors
    #[error("merk error: {0}")]
    /// Merk error
    MerkError(grovedb_merk::error::Error),

    // Version errors
    #[error(transparent)]
    /// Version error
    VersionError(grovedb_version::error::GroveVersionError),

    #[error("cyclic error")]
    /// Cyclic reference
    CyclicError(&'static str),
}

impl Error {
    pub fn add_context(&mut self, append: impl AsRef<str>) {
        match self {
            Self::MissingReference(s)
            | Self::InternalError(s)
            | Self::InvalidProof(s)
            | Self::PathKeyNotFound(s)
            | Self::PathNotFound(s)
            | Self::PathParentLayerNotFound(s)
            | Self::CorruptedReferencePathKeyNotFound(s)
            | Self::CorruptedReferencePathNotFound(s)
            | Self::CorruptedReferencePathParentLayerNotFound(s)
            | Self::InvalidParentLayerPath(s)
            | Self::InvalidPath(s)
            | Self::CorruptedPath(s)
            | Self::CorruptedData(s)
            | Self::CorruptedStorage(s)
            | Self::DeleteUpTreeStopHeightMoreThanInitialPathSize(s)
            | Self::JustInTimeElementFlagsClientError(s)
            | Self::SplitRemovalBytesClientError(s)
            | Self::ClientReturnedNonClientError(s)
            | Self::PathNotFoundInCacheForEstimatedCosts(s)
            | Self::NotSupported(s) => {
                s.push_str(", ");
                s.push_str(append.as_ref());
            }
            _ => {}
        }
    }
}

pub trait GroveDbErrorExt {
    fn add_context(self, append: impl AsRef<str>) -> Self;
}

impl<T> GroveDbErrorExt for CostResult<T, Error> {
    fn add_context(self, append: impl AsRef<str>) -> Self {
        self.map_err(|mut e| {
            e.add_context(append.as_ref());
            e
        })
    }
}

impl From<Infallible> for Error {
    fn from(_value: Infallible) -> Self {
        Self::Infallible
    }
}

impl From<grovedb_merk::error::Error> for Error {
    fn from(value: grovedb_merk::Error) -> Self {
        Error::MerkError(value)
    }
}

impl From<grovedb_version::error::GroveVersionError> for Error {
    fn from(value: grovedb_version::error::GroveVersionError) -> Self {
        Error::VersionError(value)
    }
}<|MERGE_RESOLUTION|>--- conflicted
+++ resolved
@@ -5,10 +5,7 @@
 use grovedb_costs::CostResult;
 
 /// GroveDB Errors
-<<<<<<< HEAD
-=======
 #[cfg(any(feature = "minimal", feature = "verify"))]
->>>>>>> c24eea20
 #[derive(Debug, thiserror::Error)]
 pub enum Error {
     #[error("infallible")]
