//! Insert
//! Implements functions in Element for inserting into Merk

use grovedb_costs::{
    cost_return_on_error, cost_return_on_error_default, cost_return_on_error_no_add, CostResult,
    CostsExt, OperationCost,
};
use grovedb_merk::{BatchEntry, Error as MerkError, Merk, MerkOptions, Op, TreeFeatureType};
use grovedb_storage::StorageContext;
use grovedb_version::{check_grovedb_v0_with_cost, version::GroveVersion};
use integer_encoding::VarInt;

use crate::{Element, Element::SumItem, Error, Hash};

#[derive(Debug)]
pub struct Delta<'e> {
    pub new: &'e Element,
    pub old: Option<Element>,
}

impl Delta<'_> {
    pub(crate) fn has_changed(&self) -> bool {
        self.old.as_ref().map(|o| o != self.new).unwrap_or(true)
    }
}

impl Element {
    #[cfg(feature = "minimal")]
    /// Insert an element in Merk under a key; path should be resolved and
    /// proper Merk should be loaded by this moment
    /// If transaction is not passed, the batch will be written immediately.
    /// If transaction is passed, the operation will be committed on the
    /// transaction commit.
    pub fn insert<'db, K: AsRef<[u8]>, S: StorageContext<'db>>(
        &self,
        merk: &mut Merk<S>,
        key: K,
        options: Option<MerkOptions>,
        grove_version: &GroveVersion,
    ) -> CostResult<(), Error> {
        check_grovedb_v0_with_cost!("insert", grove_version.grovedb_versions.element.insert);

        let serialized = cost_return_on_error_default!(self.serialize(grove_version));

        if !merk.tree_type.allows_sum_item() && self.is_sum_item() {
            return Err(Error::InvalidInput("cannot add sum item to non sum tree"))
                .wrap_with_cost(Default::default());
        }

        let merk_feature_type =
            cost_return_on_error_default!(self.get_feature_type(merk.tree_type));
        let batch_operations = if matches!(self, SumItem(..)) {
            let value_cost =
                cost_return_on_error_default!(self.get_specialized_cost(grove_version));

            let cost = value_cost
                + self.get_flags().as_ref().map_or(0, |flags| {
                    let flags_len = flags.len() as u32;
                    flags_len + flags_len.required_space() as u32
                });
            [(
                key,
                Op::PutWithSpecializedCost(serialized, cost, merk_feature_type),
            )]
        } else {
            [(key, Op::Put(serialized, merk_feature_type))]
        };
        let tree_type = merk.tree_type;
        merk.apply_with_specialized_costs::<_, Vec<u8>>(
            &batch_operations,
            &[],
            options,
            &|key, value| {
                // it is possible that a normal item was being replaced with a
                Self::specialized_costs_for_key_value(
                    key,
                    value,
                    tree_type.inner_node_type(),
                    grove_version,
                )
                .map_err(|e| MerkError::ClientCorruptionError(e.to_string()))
            },
            Some(&Element::value_defined_cost_for_serialized_value),
            grove_version,
        )
        .map_err(|e| Error::CorruptedData(e.to_string()))
    }

    #[cfg(feature = "minimal")]
    /// Add to batch operations a "Put" op with key and serialized element.
    /// Return CostResult.
    pub fn insert_into_batch_operations<K: AsRef<[u8]>>(
        &self,
        key: K,
        batch_operations: &mut Vec<BatchEntry<K>>,
        feature_type: TreeFeatureType,
        grove_version: &GroveVersion,
    ) -> CostResult<(), Error> {
        check_grovedb_v0_with_cost!(
            "insert_into_batch_operations",
            grove_version
                .grovedb_versions
                .element
                .insert_into_batch_operations
        );

        let serialized = match self.serialize(grove_version) {
            Ok(s) => s,
            Err(e) => return Err(e).wrap_with_cost(Default::default()),
        };

        let entry = if matches!(self, SumItem(..)) {
            let value_cost =
                cost_return_on_error_default!(self.get_specialized_cost(grove_version));

            let cost = value_cost
                + self.get_flags().as_ref().map_or(0, |flags| {
                    let flags_len = flags.len() as u32;
                    flags_len + flags_len.required_space() as u32
                });
            (
                key,
                Op::PutWithSpecializedCost(serialized, cost, feature_type),
            )
        } else {
            (key, Op::Put(serialized, feature_type))
        };
        batch_operations.push(entry);
        Ok(()).wrap_with_cost(Default::default())
    }

    #[cfg(feature = "minimal")]
    /// Insert an element in Merk under a key if it doesn't yet exist; path
    /// should be resolved and proper Merk should be loaded by this moment
    /// If transaction is not passed, the batch will be written immediately.
    /// If transaction is passed, the operation will be committed on the
    /// transaction commit.
    pub fn insert_if_not_exists<'db, S: StorageContext<'db>>(
        &self,
        merk: &mut Merk<S>,
        key: &[u8],
        options: Option<MerkOptions>,
        grove_version: &GroveVersion,
    ) -> CostResult<bool, Error> {
        check_grovedb_v0_with_cost!(
            "insert_if_not_exists",
            grove_version.grovedb_versions.element.insert_if_not_exists
        );

        let mut cost = OperationCost::default();
        let exists = cost_return_on_error!(
            &mut cost,
            self.element_at_key_already_exists(merk, key, grove_version)
        );
        if exists {
            Ok(false).wrap_with_cost(cost)
        } else {
            cost_return_on_error!(&mut cost, self.insert(merk, key, options, grove_version));
            Ok(true).wrap_with_cost(cost)
        }
    }

    #[cfg(feature = "minimal")]
    /// Adds a "Put" op to batch operations with the element and key if it
    /// doesn't exist yet. Returns CostResult.
    pub fn insert_if_not_exists_into_batch_operations<
        'db,
        S: StorageContext<'db>,
        K: AsRef<[u8]>,
    >(
        &self,
        merk: &mut Merk<S>,
        key: K,
        batch_operations: &mut Vec<BatchEntry<K>>,
        feature_type: TreeFeatureType,
        grove_version: &GroveVersion,
    ) -> CostResult<bool, Error> {
        check_grovedb_v0_with_cost!(
            "insert_if_not_exists_into_batch_operations",
            grove_version
                .grovedb_versions
                .element
                .insert_if_not_exists_into_batch_operations
        );

        let mut cost = OperationCost::default();
        let exists = cost_return_on_error!(
            &mut cost,
            self.element_at_key_already_exists(merk, key.as_ref(), grove_version)
        );
        if exists {
            Ok(false).wrap_with_cost(cost)
        } else {
            cost_return_on_error!(
                &mut cost,
                self.insert_into_batch_operations(
                    key,
                    batch_operations,
                    feature_type,
                    grove_version
                )
            );
            Ok(true).wrap_with_cost(cost)
        }
    }

    #[cfg(feature = "minimal")]
    /// Insert an element in Merk under a key if the value is different from
    /// what already exists, returning delta.
    pub fn insert_if_changed_value<'db, S: StorageContext<'db>>(
        &self,
        merk: &mut Merk<S>,
        key: &[u8],
        options: Option<MerkOptions>,
        grove_version: &GroveVersion,
    ) -> CostResult<Delta, Error> {
        check_grovedb_v0_with_cost!(
            "insert_if_changed_value",
            grove_version
                .grovedb_versions
                .element
                .insert_if_changed_value
        );

        let mut cost = OperationCost::default();
        let previous_element = cost_return_on_error!(
            &mut cost,
            Self::get_optional(&merk, key, true, grove_version)
        );
        let delta = Delta {
            new: self,
            old: previous_element,
        };

        if delta.has_changed() {
            cost_return_on_error!(&mut cost, self.insert(merk, key, options, grove_version));
        }

        Ok(delta).wrap_with_cost(cost)
    }

    #[cfg(feature = "minimal")]
    /// Adds a "Put" op to batch operations with the element and key if the
    /// value is different from what already exists; Returns CostResult.
    /// The bool represents if we indeed inserted.
    /// If the value changed we return the old element.
    pub fn insert_if_changed_value_into_batch_operations<
        'db,
        S: StorageContext<'db>,
        K: AsRef<[u8]>,
    >(
        &self,
        merk: &mut Merk<S>,
        key: K,
        batch_operations: &mut Vec<BatchEntry<K>>,
        feature_type: TreeFeatureType,
        grove_version: &GroveVersion,
    ) -> CostResult<(bool, Option<Element>), Error> {
        check_grovedb_v0_with_cost!(
            "insert_if_changed_value_into_batch_operations",
            grove_version
                .grovedb_versions
                .element
                .insert_if_changed_value_into_batch_operations
        );

        let mut cost = OperationCost::default();
        let previous_element = cost_return_on_error!(
            &mut cost,
            Self::get_optional_from_storage(&merk.storage, key.as_ref(), grove_version)
        );
        let needs_insert = match &previous_element {
            None => true,
            Some(previous_element) => previous_element != self,
        };
        if !needs_insert {
            Ok((false, None)).wrap_with_cost(cost)
        } else {
            cost_return_on_error!(
                &mut cost,
                self.insert_into_batch_operations(
                    key,
                    batch_operations,
                    feature_type,
                    grove_version
                )
            );
            Ok((true, previous_element)).wrap_with_cost(cost)
        }
    }

<<<<<<< HEAD
    #[cfg(feature = "full")]
    /// Insert a reference element in Merk under a key.
=======
    #[cfg(feature = "minimal")]
    /// Insert a reference element in Merk under a key; path should be resolved
    /// and proper Merk should be loaded by this moment
    /// If transaction is not passed, the batch will be written immediately.
    /// If transaction is passed, the operation will be committed on the
    /// transaction commit.
>>>>>>> 44c2244b
    pub fn insert_reference<'db, K: AsRef<[u8]>, S: StorageContext<'db>>(
        &self,
        merk: &mut Merk<S>,
        key: K,
        referenced_value: Hash,
        options: Option<MerkOptions>,
        grove_version: &GroveVersion,
    ) -> CostResult<(), Error> {
        check_grovedb_v0_with_cost!(
            "insert_reference",
            grove_version.grovedb_versions.element.insert_reference
        );

        let serialized = match self.serialize(grove_version) {
            Ok(s) => s,
            Err(e) => return Err(e).wrap_with_cost(Default::default()),
        };

        let mut cost = OperationCost::default();
        let merk_feature_type = cost_return_on_error!(
            &mut cost,
            self.get_feature_type(merk.tree_type)
                .wrap_with_cost(OperationCost::default())
        );

        let batch_operations = [(
            key,
            Op::PutCombinedReference(serialized, referenced_value, merk_feature_type),
        )];
        let tree_type = merk.tree_type;
        merk.apply_with_specialized_costs::<_, Vec<u8>>(
            &batch_operations,
            &[],
            options,
            &|key, value| {
                Self::specialized_costs_for_key_value(
                    key,
                    value,
                    tree_type.inner_node_type(),
                    grove_version,
                )
                .map_err(|e| MerkError::ClientCorruptionError(e.to_string()))
            },
            Some(&Element::value_defined_cost_for_serialized_value),
            grove_version,
        )
        .map_err(|e| Error::CorruptedData(e.to_string()))
    }

<<<<<<< HEAD
    #[cfg(feature = "full")]
    /// Insert a reference element in Merk under a key returning a delta.
    pub fn insert_reference_if_changed_value<'db, K: AsRef<[u8]>, S: StorageContext<'db>>(
        &self,
        merk: &mut Merk<S>,
        key: K,
        referenced_value: Hash,
        options: Option<MerkOptions>,
        grove_version: &GroveVersion,
    ) -> CostResult<Delta, Error> {
        check_grovedb_v0_with_cost!(
            "insert_reference",
            grove_version.grovedb_versions.element.insert_reference
        );

        let serialized = match self.serialize(grove_version) {
            Ok(s) => s,
            Err(e) => return Err(e).wrap_with_cost(Default::default()),
        };

        let mut cost = OperationCost::default();

        let previous_element = cost_return_on_error!(
            &mut cost,
            Self::get_optional(&merk, &key, true, grove_version)
        );
        let delta = Delta {
            new: self,
            old: previous_element,
        };

        if delta.has_changed() {
            let merk_feature_type = cost_return_on_error!(
                &mut cost,
                self.get_feature_type(merk.is_sum_tree)
                    .wrap_with_cost(OperationCost::default())
            );

            let batch_operations = [(
                key,
                Op::PutCombinedReference(serialized, referenced_value, merk_feature_type),
            )];
            let uses_sum_nodes = merk.is_sum_tree;
            cost_return_on_error!(
                &mut cost,
                merk.apply_with_specialized_costs::<_, Vec<u8>>(
                    &batch_operations,
                    &[],
                    options,
                    &|key, value| {
                        Self::specialized_costs_for_key_value(
                            key,
                            value,
                            uses_sum_nodes,
                            grove_version,
                        )
                        .map_err(|e| MerkError::ClientCorruptionError(e.to_string()))
                    },
                    Some(&Element::value_defined_cost_for_serialized_value),
                    grove_version,
                )
                .map_err(|e| Error::CorruptedData(e.to_string()))
            );
        }

        Ok(delta).wrap_with_cost(cost)
    }

    #[cfg(feature = "full")]
=======
    #[cfg(feature = "minimal")]
>>>>>>> 44c2244b
    /// Adds a "Put" op to batch operations with reference and key. Returns
    /// CostResult.
    pub fn insert_reference_into_batch_operations<K: AsRef<[u8]>>(
        &self,
        key: K,
        referenced_value: Hash,
        batch_operations: &mut Vec<BatchEntry<K>>,
        feature_type: TreeFeatureType,
        grove_version: &GroveVersion,
    ) -> CostResult<(), Error> {
        check_grovedb_v0_with_cost!(
            "insert_reference_into_batch_operations",
            grove_version
                .grovedb_versions
                .element
                .insert_reference_into_batch_operations
        );

        let serialized = match self.serialize(grove_version) {
            Ok(s) => s,
            Err(e) => return Err(e).wrap_with_cost(Default::default()),
        };

        let entry = (
            key,
            Op::PutCombinedReference(serialized, referenced_value, feature_type),
        );
        batch_operations.push(entry);
        Ok(()).wrap_with_cost(Default::default())
    }

<<<<<<< HEAD
    #[cfg(feature = "full")]
    /// Insert a tree element in Merk under a key.
=======
    #[cfg(feature = "minimal")]
    /// Insert a tree element in Merk under a key; path should be resolved
    /// and proper Merk should be loaded by this moment
    /// If transaction is not passed, the batch will be written immediately.
    /// If transaction is passed, the operation will be committed on the
    /// transaction commit.
>>>>>>> 44c2244b
    pub fn insert_subtree<'db, K: AsRef<[u8]>, S: StorageContext<'db>>(
        &self,
        merk: &mut Merk<S>,
        key: K,
        subtree_root_hash: Hash,
        options: Option<MerkOptions>,
        grove_version: &GroveVersion,
    ) -> CostResult<(), Error> {
        check_grovedb_v0_with_cost!(
            "insert_subtree",
            grove_version.grovedb_versions.element.insert_subtree
        );

        let serialized = match self.serialize(grove_version) {
            Ok(s) => s,
            Err(e) => return Err(e).wrap_with_cost(Default::default()),
        };

        let cost = OperationCost::default();
        let merk_feature_type =
<<<<<<< HEAD
            cost_return_on_error_no_add!(cost, self.get_feature_type(merk.is_sum_tree));
=======
            cost_return_on_error_no_add!(cost, self.get_feature_type(merk.tree_type));
>>>>>>> 44c2244b

        let tree_cost =
            cost_return_on_error_no_add!(cost, self.get_specialized_cost(grove_version));

        let cost = tree_cost
            + self.get_flags().as_ref().map_or(0, |flags| {
                let flags_len = flags.len() as u32;
                flags_len + flags_len.required_space() as u32
            });
        let batch_operations = [(
            key,
            Op::PutLayeredReference(serialized, cost, subtree_root_hash, merk_feature_type),
        )];
        let tree_type = merk.tree_type;
        merk.apply_with_specialized_costs::<_, Vec<u8>>(
            &batch_operations,
            &[],
            options,
            &|key, value| {
                Self::specialized_costs_for_key_value(
                    key,
                    value,
                    tree_type.inner_node_type(),
                    grove_version,
                )
                .map_err(|e| MerkError::ClientCorruptionError(e.to_string()))
            },
            Some(&Element::value_defined_cost_for_serialized_value),
            grove_version,
        )
        .map_err(|e| Error::CorruptedData(e.to_string()))
    }

<<<<<<< HEAD
    #[cfg(feature = "full")]
    /// Insert a tree element in Merk under a key, returning delta.
    pub fn insert_subtree_if_changed<'db, K: AsRef<[u8]>, S: StorageContext<'db>>(
        &self,
        merk: &mut Merk<S>,
        key: K,
        subtree_root_hash: Hash,
        options: Option<MerkOptions>,
        grove_version: &GroveVersion,
    ) -> CostResult<Delta, Error> {
        check_grovedb_v0_with_cost!(
            "insert_subtree",
            grove_version.grovedb_versions.element.insert_subtree
        );

        let serialized = match self.serialize(grove_version) {
            Ok(s) => s,
            Err(e) => return Err(e).wrap_with_cost(Default::default()),
        };

        let mut cost = OperationCost::default();

        let previous_element = cost_return_on_error!(
            &mut cost,
            Self::get_optional(&merk, &key, true, grove_version)
        );

        let delta = Delta {
            new: self,
            old: previous_element,
        };

        if delta.has_changed() {
            let merk_feature_type =
                cost_return_on_error_no_add!(cost, self.get_feature_type(merk.is_sum_tree));

            let tree_cost =
                cost_return_on_error_no_add!(cost, self.get_specialized_cost(grove_version));

            let specialized_cost = tree_cost
                + self.get_flags().as_ref().map_or(0, |flags| {
                    let flags_len = flags.len() as u32;
                    flags_len + flags_len.required_space() as u32
                });
            let batch_operations = [(
                key,
                Op::PutLayeredReference(
                    serialized,
                    specialized_cost,
                    subtree_root_hash,
                    merk_feature_type,
                ),
            )];
            let uses_sum_nodes = merk.is_sum_tree;
            cost_return_on_error!(
                &mut cost,
                merk.apply_with_specialized_costs::<_, Vec<u8>>(
                    &batch_operations,
                    &[],
                    options,
                    &|key, value| {
                        Self::specialized_costs_for_key_value(
                            key,
                            value,
                            uses_sum_nodes,
                            grove_version,
                        )
                        .map_err(|e| MerkError::ClientCorruptionError(e.to_string()))
                    },
                    Some(&Element::value_defined_cost_for_serialized_value),
                    grove_version,
                )
                .map_err(|e| Error::CorruptedData(e.to_string()))
            );
        }

        Ok(delta).wrap_with_cost(cost)
    }

    #[cfg(feature = "full")]
=======
    #[cfg(feature = "minimal")]
>>>>>>> 44c2244b
    /// Adds a "Put" op to batch operations for a subtree and key
    pub fn insert_subtree_into_batch_operations<K: AsRef<[u8]>>(
        &self,
        key: K,
        subtree_root_hash: Hash,
        is_replace: bool,
        batch_operations: &mut Vec<BatchEntry<K>>,
        feature_type: TreeFeatureType,
        grove_version: &GroveVersion,
    ) -> CostResult<(), Error> {
        check_grovedb_v0_with_cost!(
            "insert_subtree_into_batch_operations",
            grove_version
                .grovedb_versions
                .element
                .insert_subtree_into_batch_operations
        );

        let serialized = match self.serialize(grove_version) {
            Ok(s) => s,
            Err(e) => return Err(e).wrap_with_cost(Default::default()),
        };

        let tree_cost = cost_return_on_error_default!(self.get_specialized_cost(grove_version));

        let cost = tree_cost
            + self.get_flags().as_ref().map_or(0, |flags| {
                let flags_len = flags.len() as u32;
                flags_len + flags_len.required_space() as u32
            });

        // Replacing is more efficient, but should lead to the same costs
        let entry = if is_replace {
            (
                key,
                Op::ReplaceLayeredReference(serialized, cost, subtree_root_hash, feature_type),
            )
        } else {
            (
                key,
                Op::PutLayeredReference(serialized, cost, subtree_root_hash, feature_type),
            )
        };
        batch_operations.push(entry);
        Ok(()).wrap_with_cost(Default::default())
    }
}

#[cfg(all(feature = "minimal", feature = "test_utils"))]
#[cfg(test)]
mod tests {
    use grovedb_merk::test_utils::{empty_path_merk, empty_path_merk_read_only, TempMerk};
    use grovedb_storage::{rocksdb_storage::test_utils::TempStorage, Storage, StorageBatch};

    use super::*;

    #[test]
    fn test_success_insert() {
        let grove_version = GroveVersion::latest();
        let mut merk = TempMerk::new(grove_version);
        Element::empty_tree()
            .insert(&mut merk, b"mykey", None, grove_version)
            .unwrap()
            .expect("expected successful insertion");
        Element::new_item(b"value".to_vec())
            .insert(&mut merk, b"another-key", None, grove_version)
            .unwrap()
            .expect("expected successful insertion 2");

        assert_eq!(
            Element::get(&merk, b"another-key", true, grove_version)
                .unwrap()
                .expect("expected successful get"),
            Element::new_item(b"value".to_vec()),
        );
    }

    #[test]
    fn test_insert_if_changed_value_does_not_insert_when_value_does_not_change() {
        let grove_version = GroveVersion::latest();
        let mut merk = TempMerk::new(grove_version);

        Element::empty_tree()
            .insert(&mut merk, b"mykey", None, grove_version)
            .unwrap()
            .expect("expected successful insertion");
        Element::new_item(b"value".to_vec())
            .insert(&mut merk, b"another-key", None, grove_version)
            .unwrap()
            .expect("expected successful insertion 2");

        merk.commit(grove_version);

        let element = Element::new_item(b"value".to_vec());
        let delta = element
            .insert_if_changed_value(&mut merk, b"another-key", None, grove_version)
            .unwrap()
            .expect("expected successful insertion 2");

        merk.commit(grove_version);

        assert!(!delta.has_changed());
        assert_eq!(
            Element::get(&merk, b"another-key", true, grove_version)
                .unwrap()
                .expect("expected successful get"),
            Element::new_item(b"value".to_vec()),
        );
    }

    #[test]
    fn test_insert_if_changed_value_inserts_when_value_changed() {
        let grove_version = GroveVersion::latest();
        let storage = TempStorage::new();
        let batch = StorageBatch::new();
        let tx = storage.start_transaction();

        let mut merk = empty_path_merk(&*storage, &batch, &tx, grove_version);

        Element::empty_tree()
            .insert(&mut merk, b"mykey", None, grove_version)
            .unwrap()
            .expect("expected successful insertion");
        Element::new_item(b"value".to_vec())
            .insert(&mut merk, b"another-key", None, grove_version)
            .unwrap()
            .expect("expected successful insertion 2");

        storage
            .commit_multi_context_batch(batch, Some(&tx))
            .unwrap()
            .unwrap();

        let batch = StorageBatch::new();
        let mut merk = empty_path_merk(&*storage, &batch, &tx, grove_version);
        let element = Element::new_item(b"value2".to_vec());
        let delta = element
            .insert_if_changed_value(&mut merk, b"another-key", None, grove_version)
            .unwrap()
            .expect("expected successful insertion 2");

        assert!(delta.has_changed());
        assert_eq!(delta.old, Some(Element::new_item(b"value".to_vec())),);

        storage
            .commit_multi_context_batch(batch, Some(&tx))
            .unwrap()
            .unwrap();
        let merk = empty_path_merk_read_only(&*storage, &tx, grove_version);

        assert_eq!(
            Element::get(&merk, b"another-key", true, grove_version)
                .unwrap()
                .expect("expected successful get"),
            Element::new_item(b"value2".to_vec()),
        );
    }

    #[test]
    fn test_insert_if_changed_value_inserts_when_no_value() {
        let grove_version = GroveVersion::latest();
        let mut merk = TempMerk::new(grove_version);
        Element::empty_tree()
            .insert(&mut merk, b"mykey", None, grove_version)
            .unwrap()
            .expect("expected successful insertion");
        let element = Element::new_item(b"value2".to_vec());
        let delta = element
            .insert_if_changed_value(&mut merk, b"another-key", None, grove_version)
            .unwrap()
            .expect("expected successful insertion 2");

        assert!(delta.has_changed());
        assert_eq!(delta.old, None);

        assert_eq!(
            Element::get(&merk, b"another-key", true, grove_version)
                .unwrap()
                .expect("expected successful get"),
            Element::new_item(b"value2".to_vec()),
        );
    }
}<|MERGE_RESOLUTION|>--- conflicted
+++ resolved
@@ -225,7 +225,8 @@
         let mut cost = OperationCost::default();
         let previous_element = cost_return_on_error!(
             &mut cost,
-            Self::get_optional(&merk, key, true, grove_version)
+            // TODO: keep it like that for v0, v1 shall do `get_optional`
+            Self::get_optional_from_storage(&merk.storage, key, grove_version)
         );
         let delta = Delta {
             new: self,
@@ -289,17 +290,8 @@
         }
     }
 
-<<<<<<< HEAD
-    #[cfg(feature = "full")]
+    #[cfg(feature = "minimal")]
     /// Insert a reference element in Merk under a key.
-=======
-    #[cfg(feature = "minimal")]
-    /// Insert a reference element in Merk under a key; path should be resolved
-    /// and proper Merk should be loaded by this moment
-    /// If transaction is not passed, the batch will be written immediately.
-    /// If transaction is passed, the operation will be committed on the
-    /// transaction commit.
->>>>>>> 44c2244b
     pub fn insert_reference<'db, K: AsRef<[u8]>, S: StorageContext<'db>>(
         &self,
         merk: &mut Merk<S>,
@@ -349,8 +341,7 @@
         .map_err(|e| Error::CorruptedData(e.to_string()))
     }
 
-<<<<<<< HEAD
-    #[cfg(feature = "full")]
+    #[cfg(feature = "minimal")]
     /// Insert a reference element in Merk under a key returning a delta.
     pub fn insert_reference_if_changed_value<'db, K: AsRef<[u8]>, S: StorageContext<'db>>(
         &self,
@@ -384,7 +375,7 @@
         if delta.has_changed() {
             let merk_feature_type = cost_return_on_error!(
                 &mut cost,
-                self.get_feature_type(merk.is_sum_tree)
+                self.get_feature_type(merk.tree_type)
                     .wrap_with_cost(OperationCost::default())
             );
 
@@ -392,7 +383,7 @@
                 key,
                 Op::PutCombinedReference(serialized, referenced_value, merk_feature_type),
             )];
-            let uses_sum_nodes = merk.is_sum_tree;
+            let tree_type = merk.tree_type;
             cost_return_on_error!(
                 &mut cost,
                 merk.apply_with_specialized_costs::<_, Vec<u8>>(
@@ -403,7 +394,7 @@
                         Self::specialized_costs_for_key_value(
                             key,
                             value,
-                            uses_sum_nodes,
+                            tree_type.inner_node_type(),
                             grove_version,
                         )
                         .map_err(|e| MerkError::ClientCorruptionError(e.to_string()))
@@ -418,10 +409,7 @@
         Ok(delta).wrap_with_cost(cost)
     }
 
-    #[cfg(feature = "full")]
-=======
-    #[cfg(feature = "minimal")]
->>>>>>> 44c2244b
+    #[cfg(feature = "minimal")]
     /// Adds a "Put" op to batch operations with reference and key. Returns
     /// CostResult.
     pub fn insert_reference_into_batch_operations<K: AsRef<[u8]>>(
@@ -453,17 +441,8 @@
         Ok(()).wrap_with_cost(Default::default())
     }
 
-<<<<<<< HEAD
-    #[cfg(feature = "full")]
+    #[cfg(feature = "minimal")]
     /// Insert a tree element in Merk under a key.
-=======
-    #[cfg(feature = "minimal")]
-    /// Insert a tree element in Merk under a key; path should be resolved
-    /// and proper Merk should be loaded by this moment
-    /// If transaction is not passed, the batch will be written immediately.
-    /// If transaction is passed, the operation will be committed on the
-    /// transaction commit.
->>>>>>> 44c2244b
     pub fn insert_subtree<'db, K: AsRef<[u8]>, S: StorageContext<'db>>(
         &self,
         merk: &mut Merk<S>,
@@ -484,11 +463,7 @@
 
         let cost = OperationCost::default();
         let merk_feature_type =
-<<<<<<< HEAD
-            cost_return_on_error_no_add!(cost, self.get_feature_type(merk.is_sum_tree));
-=======
             cost_return_on_error_no_add!(cost, self.get_feature_type(merk.tree_type));
->>>>>>> 44c2244b
 
         let tree_cost =
             cost_return_on_error_no_add!(cost, self.get_specialized_cost(grove_version));
@@ -522,90 +497,7 @@
         .map_err(|e| Error::CorruptedData(e.to_string()))
     }
 
-<<<<<<< HEAD
-    #[cfg(feature = "full")]
-    /// Insert a tree element in Merk under a key, returning delta.
-    pub fn insert_subtree_if_changed<'db, K: AsRef<[u8]>, S: StorageContext<'db>>(
-        &self,
-        merk: &mut Merk<S>,
-        key: K,
-        subtree_root_hash: Hash,
-        options: Option<MerkOptions>,
-        grove_version: &GroveVersion,
-    ) -> CostResult<Delta, Error> {
-        check_grovedb_v0_with_cost!(
-            "insert_subtree",
-            grove_version.grovedb_versions.element.insert_subtree
-        );
-
-        let serialized = match self.serialize(grove_version) {
-            Ok(s) => s,
-            Err(e) => return Err(e).wrap_with_cost(Default::default()),
-        };
-
-        let mut cost = OperationCost::default();
-
-        let previous_element = cost_return_on_error!(
-            &mut cost,
-            Self::get_optional(&merk, &key, true, grove_version)
-        );
-
-        let delta = Delta {
-            new: self,
-            old: previous_element,
-        };
-
-        if delta.has_changed() {
-            let merk_feature_type =
-                cost_return_on_error_no_add!(cost, self.get_feature_type(merk.is_sum_tree));
-
-            let tree_cost =
-                cost_return_on_error_no_add!(cost, self.get_specialized_cost(grove_version));
-
-            let specialized_cost = tree_cost
-                + self.get_flags().as_ref().map_or(0, |flags| {
-                    let flags_len = flags.len() as u32;
-                    flags_len + flags_len.required_space() as u32
-                });
-            let batch_operations = [(
-                key,
-                Op::PutLayeredReference(
-                    serialized,
-                    specialized_cost,
-                    subtree_root_hash,
-                    merk_feature_type,
-                ),
-            )];
-            let uses_sum_nodes = merk.is_sum_tree;
-            cost_return_on_error!(
-                &mut cost,
-                merk.apply_with_specialized_costs::<_, Vec<u8>>(
-                    &batch_operations,
-                    &[],
-                    options,
-                    &|key, value| {
-                        Self::specialized_costs_for_key_value(
-                            key,
-                            value,
-                            uses_sum_nodes,
-                            grove_version,
-                        )
-                        .map_err(|e| MerkError::ClientCorruptionError(e.to_string()))
-                    },
-                    Some(&Element::value_defined_cost_for_serialized_value),
-                    grove_version,
-                )
-                .map_err(|e| Error::CorruptedData(e.to_string()))
-            );
-        }
-
-        Ok(delta).wrap_with_cost(cost)
-    }
-
-    #[cfg(feature = "full")]
-=======
-    #[cfg(feature = "minimal")]
->>>>>>> 44c2244b
+    #[cfg(feature = "minimal")]
     /// Adds a "Put" op to batch operations for a subtree and key
     pub fn insert_subtree_into_batch_operations<K: AsRef<[u8]>>(
         &self,
