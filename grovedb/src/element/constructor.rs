//! Constructor
//! Functions for setting an element's type

use crate::element::{BigSumValue, CountValue};
#[cfg(feature = "minimal")]
use crate::element::{BigSumValue, CountValue};
#[cfg(feature = "minimal")]
use crate::{
    element::{MaxReferenceHop, SumValue},
    reference_path::ReferencePathType,
    Element, ElementFlags,
};

impl Element {
    #[cfg(feature = "minimal")]
    /// Set element to default empty tree without flags
    // TODO: improve API to avoid creation of Tree elements with uncertain state
    pub fn empty_tree() -> Self {
        Element::new_tree(Default::default())
    }

    #[cfg(feature = "minimal")]
    /// Set element to default empty tree with flags
    pub fn empty_tree_with_flags(flags: Option<ElementFlags>) -> Self {
        Element::new_tree_with_flags(Default::default(), flags)
    }

    #[cfg(feature = "minimal")]
    /// Set element to default empty sum tree without flags
    pub fn empty_sum_tree() -> Self {
        Element::new_sum_tree(Default::default())
    }

    #[cfg(feature = "minimal")]
    /// Set element to default empty big sum tree without flags
    pub fn empty_big_sum_tree() -> Self {
        Element::new_big_sum_tree(Default::default())
    }

    #[cfg(feature = "minimal")]
    /// Set element to default empty count tree without flags
    pub fn empty_count_tree() -> Self {
        Element::new_count_tree(Default::default())
    }

    #[cfg(feature = "minimal")]
    /// Set element to default empty count sum tree without flags
    pub fn empty_count_sum_tree() -> Self {
        Element::new_count_sum_tree(Default::default())
    }

    #[cfg(feature = "minimal")]
    /// Set element to default empty sum tree with flags
    pub fn empty_sum_tree_with_flags(flags: Option<ElementFlags>) -> Self {
        Element::new_sum_tree_with_flags(Default::default(), flags)
    }

    #[cfg(feature = "minimal")]
    /// Set element to default empty sum tree with flags
    pub fn empty_big_sum_tree_with_flags(flags: Option<ElementFlags>) -> Self {
        Element::new_big_sum_tree_with_flags(Default::default(), flags)
    }

    #[cfg(feature = "minimal")]
    /// Set element to default empty count tree with flags
    pub fn empty_count_tree_with_flags(flags: Option<ElementFlags>) -> Self {
        Element::new_count_tree_with_flags(Default::default(), flags)
    }

    #[cfg(feature = "minimal")]
    /// Set element to default empty count sum tree with flags
    pub fn empty_count_sum_tree_with_flags(flags: Option<ElementFlags>) -> Self {
        Element::new_count_sum_tree_with_flags(Default::default(), flags)
    }

<<<<<<< HEAD
    #[cfg(feature = "minimal")]
=======
    #[cfg(feature = "full")]
>>>>>>> 384894fb
    /// Set element to an item without flags
    pub fn new_item(item_value: Vec<u8>) -> Self {
        Element::Item(item_value, None)
    }

    #[cfg(feature = "minimal")]
    /// Set element to an item with flags
    pub fn new_item_with_flags(item_value: Vec<u8>, flags: Option<ElementFlags>) -> Self {
        Element::Item(item_value, flags)
    }

    #[cfg(feature = "minimal")]
    /// Set element to a sum item without flags
    pub fn new_sum_item(value: i64) -> Self {
        Element::SumItem(value, None)
    }

    #[cfg(feature = "minimal")]
    /// Set element to a sum item with flags
    pub fn new_sum_item_with_flags(value: i64, flags: Option<ElementFlags>) -> Self {
        Element::SumItem(value, flags)
    }

    #[cfg(feature = "minimal")]
    /// Set element to a reference without flags
    pub fn new_reference(reference_path: ReferencePathType) -> Self {
        Element::Reference(reference_path, None, None)
    }

    #[cfg(feature = "minimal")]
    /// Set element to a reference with flags
    pub fn new_reference_with_flags(
        reference_path: ReferencePathType,
        flags: Option<ElementFlags>,
    ) -> Self {
        Element::Reference(reference_path, None, flags)
    }

    #[cfg(feature = "minimal")]
    /// Set element to a reference with hops, no flags
    pub fn new_reference_with_hops(
        reference_path: ReferencePathType,
        max_reference_hop: MaxReferenceHop,
    ) -> Self {
        Element::Reference(reference_path, max_reference_hop, None)
    }

    #[cfg(feature = "minimal")]
    /// Set element to a reference with max hops and flags
    pub fn new_reference_with_max_hops_and_flags(
        reference_path: ReferencePathType,
        max_reference_hop: MaxReferenceHop,
        flags: Option<ElementFlags>,
    ) -> Self {
        Element::Reference(reference_path, max_reference_hop, flags)
    }

    #[cfg(feature = "minimal")]
    /// Set element to a tree without flags
    pub fn new_tree(maybe_root_key: Option<Vec<u8>>) -> Self {
        Element::Tree(maybe_root_key, None)
    }

    #[cfg(feature = "minimal")]
    /// Set element to a tree with flags
    pub fn new_tree_with_flags(
        maybe_root_key: Option<Vec<u8>>,
        flags: Option<ElementFlags>,
    ) -> Self {
        Element::Tree(maybe_root_key, flags)
    }

    #[cfg(feature = "minimal")]
    /// Set element to a sum tree without flags
    pub fn new_sum_tree(maybe_root_key: Option<Vec<u8>>) -> Self {
        Element::SumTree(maybe_root_key, 0, None)
    }

    #[cfg(feature = "minimal")]
    /// Set element to a sum tree with flags
    pub fn new_sum_tree_with_flags(
        maybe_root_key: Option<Vec<u8>>,
        flags: Option<ElementFlags>,
    ) -> Self {
        Element::SumTree(maybe_root_key, 0, flags)
    }

    #[cfg(feature = "minimal")]
    /// Set element to a sum tree with flags and sum value
    pub fn new_sum_tree_with_flags_and_sum_value(
        maybe_root_key: Option<Vec<u8>>,
        sum_value: SumValue,
        flags: Option<ElementFlags>,
    ) -> Self {
        Element::SumTree(maybe_root_key, sum_value, flags)
    }

    #[cfg(feature = "full")]
    /// Set element to a big sum tree without flags
    pub fn new_big_sum_tree(maybe_root_key: Option<Vec<u8>>) -> Self {
        Element::BigSumTree(maybe_root_key, 0, None)
    }

    #[cfg(feature = "full")]
    /// Set element to a big sum tree with flags
    pub fn new_big_sum_tree_with_flags(
        maybe_root_key: Option<Vec<u8>>,
        flags: Option<ElementFlags>,
    ) -> Self {
        Element::BigSumTree(maybe_root_key, 0, flags)
    }

    #[cfg(feature = "full")]
    /// Set element to a big sum tree with flags and sum value
    pub fn new_big_sum_tree_with_flags_and_sum_value(
        maybe_root_key: Option<Vec<u8>>,
        big_sum_value: BigSumValue,
        flags: Option<ElementFlags>,
    ) -> Self {
        Element::BigSumTree(maybe_root_key, big_sum_value, flags)
    }

    #[cfg(feature = "full")]
    /// Set element to a count tree without flags
    pub fn new_count_tree(maybe_root_key: Option<Vec<u8>>) -> Self {
        Element::CountTree(maybe_root_key, 0, None)
    }

    #[cfg(feature = "full")]
    /// Set element to a count tree with flags
    pub fn new_count_tree_with_flags(
        maybe_root_key: Option<Vec<u8>>,
        flags: Option<ElementFlags>,
    ) -> Self {
        Element::CountTree(maybe_root_key, 0, flags)
    }

    #[cfg(feature = "full")]
    /// Set element to a count tree with flags and sum value
    pub fn new_count_tree_with_flags_and_count_value(
        maybe_root_key: Option<Vec<u8>>,
        count_value: CountValue,
        flags: Option<ElementFlags>,
    ) -> Self {
        Element::CountTree(maybe_root_key, count_value, flags)
    }

    #[cfg(feature = "full")]
    /// Set element to a count sum tree without flags
    pub fn new_count_sum_tree(maybe_root_key: Option<Vec<u8>>) -> Self {
        Element::CountSumTree(maybe_root_key, 0, 0, None)
    }

    #[cfg(feature = "full")]
    /// Set element to a count sum tree with flags
    pub fn new_count_sum_tree_with_flags(
        maybe_root_key: Option<Vec<u8>>,
        flags: Option<ElementFlags>,
    ) -> Self {
        Element::CountSumTree(maybe_root_key, 0, 0, flags)
    }

    #[cfg(feature = "full")]
    /// Set element to a count sum tree with flags and sum value
    pub fn new_count_sum_tree_with_flags_and_sum_and_count_value(
        maybe_root_key: Option<Vec<u8>>,
        count_value: CountValue,
        sum_value: SumValue,
        flags: Option<ElementFlags>,
    ) -> Self {
        Element::CountSumTree(maybe_root_key, count_value, sum_value, flags)
    }
}<|MERGE_RESOLUTION|>--- conflicted
+++ resolved
@@ -1,7 +1,6 @@
 //! Constructor
 //! Functions for setting an element's type
 
-use crate::element::{BigSumValue, CountValue};
 #[cfg(feature = "minimal")]
 use crate::element::{BigSumValue, CountValue};
 #[cfg(feature = "minimal")]
@@ -73,11 +72,7 @@
         Element::new_count_sum_tree_with_flags(Default::default(), flags)
     }
 
-<<<<<<< HEAD
-    #[cfg(feature = "minimal")]
-=======
-    #[cfg(feature = "full")]
->>>>>>> 384894fb
+    #[cfg(feature = "minimal")]
     /// Set element to an item without flags
     pub fn new_item(item_value: Vec<u8>) -> Self {
         Element::Item(item_value, None)
