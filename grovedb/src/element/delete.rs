//! Delete
//! Implements functions in Element for deleting

#[cfg(feature = "minimal")]
use grovedb_costs::{storage_cost::removal::StorageRemovedBytes, CostResult, CostsExt};
#[cfg(feature = "minimal")]
use grovedb_merk::tree_type::TreeType;
#[cfg(feature = "minimal")]
use grovedb_merk::{BatchEntry, Error as MerkError, Merk, MerkOptions, Op};
#[cfg(feature = "minimal")]
use grovedb_storage::StorageContext;
#[cfg(feature = "minimal")]
use grovedb_version::check_grovedb_v0_with_cost;
<<<<<<< HEAD
#[cfg(feature = "full")]
=======
#[cfg(feature = "minimal")]
>>>>>>> 44c2244b
use grovedb_version::version::GroveVersion;

#[cfg(feature = "minimal")]
use crate::{Element, Error};

impl Element {
    #[cfg(feature = "minimal")]
    /// Delete an element from Merk under a key
    pub fn delete<'db, K: AsRef<[u8]>, S: StorageContext<'db>>(
        merk: &mut Merk<S>,
        key: K,
        merk_options: Option<MerkOptions>,
        is_layered: bool,
        in_tree_type: TreeType,
        grove_version: &GroveVersion,
    ) -> CostResult<(), Error> {
        check_grovedb_v0_with_cost!("delete", grove_version.grovedb_versions.element.delete);
        let op = match (in_tree_type, is_layered) {
            (TreeType::NormalTree, true) => Op::DeleteLayered,
            (TreeType::NormalTree, false) => Op::Delete,
            (TreeType::SumTree, true)
            | (TreeType::BigSumTree, true)
            | (TreeType::CountTree, true)
            | (TreeType::CountSumTree, true) => Op::DeleteLayeredMaybeSpecialized,
            (TreeType::SumTree, false)
            | (TreeType::BigSumTree, false)
            | (TreeType::CountTree, false)
            | (TreeType::CountSumTree, false) => Op::DeleteMaybeSpecialized,
        };
        let batch = [(key, op)];
        // todo not sure we get it again, we need to see if this is necessary
        let tree_type = merk.tree_type;
        merk.apply_with_specialized_costs::<_, Vec<u8>>(
            &batch,
            &[],
            merk_options,
            &|key, value| {
                Self::specialized_costs_for_key_value(
                    key,
                    value,
                    tree_type.inner_node_type(),
                    grove_version,
                )
                .map_err(|e| MerkError::ClientCorruptionError(e.to_string()))
            },
            Some(&Element::value_defined_cost_for_serialized_value),
            grove_version,
        )
        .map_err(|e| Error::CorruptedData(e.to_string()))
    }

    #[cfg(feature = "minimal")]
    /// Delete an element from Merk under a key
    pub fn delete_with_sectioned_removal_bytes<'db, K: AsRef<[u8]>, S: StorageContext<'db>>(
        merk: &mut Merk<S>,
        key: K,
        merk_options: Option<MerkOptions>,
        is_layered: bool,
        in_tree_type: TreeType,
        sectioned_removal: &mut impl FnMut(
            &Vec<u8>,
            u32,
            u32,
        ) -> Result<
            (StorageRemovedBytes, StorageRemovedBytes),
            MerkError,
        >,
        grove_version: &GroveVersion,
    ) -> CostResult<(), Error> {
        check_grovedb_v0_with_cost!(
            "delete_with_sectioned_removal_bytes",
            grove_version
                .grovedb_versions
                .element
                .delete_with_sectioned_removal_bytes
        );
        let op = match (in_tree_type, is_layered) {
            (TreeType::NormalTree, true) => Op::DeleteLayered,
            (TreeType::NormalTree, false) => Op::Delete,
            (TreeType::SumTree, true)
            | (TreeType::BigSumTree, true)
            | (TreeType::CountTree, true)
            | (TreeType::CountSumTree, true) => Op::DeleteLayeredMaybeSpecialized,
            (TreeType::SumTree, false)
            | (TreeType::BigSumTree, false)
            | (TreeType::CountTree, false)
            | (TreeType::CountSumTree, false) => Op::DeleteMaybeSpecialized,
        };
        let batch = [(key, op)];
        // todo not sure we get it again, we need to see if this is necessary
        let tree_type = merk.tree_type;
        merk.apply_with_costs_just_in_time_value_update::<_, Vec<u8>>(
            &batch,
            &[],
            merk_options,
            &|key, value| {
                Self::specialized_costs_for_key_value(
                    key,
                    value,
                    tree_type.inner_node_type(),
                    grove_version,
                )
                .map_err(|e| MerkError::ClientCorruptionError(e.to_string()))
            },
            Some(&Element::value_defined_cost_for_serialized_value),
            &|_, _| Ok(None),
            &mut |_costs, _old_value, _value| Ok((false, None)),
            sectioned_removal,
            grove_version,
        )
        .map_err(|e| Error::CorruptedData(e.to_string()))
    }

    #[cfg(feature = "minimal")]
    /// Delete an element from Merk under a key to batch operations
    pub fn delete_into_batch_operations<K: AsRef<[u8]>>(
        key: K,
        is_layered: bool,
        in_tree_type: TreeType,
        batch_operations: &mut Vec<BatchEntry<K>>,
        grove_version: &GroveVersion,
    ) -> CostResult<(), Error> {
        check_grovedb_v0_with_cost!(
            "delete_into_batch_operations",
            grove_version
                .grovedb_versions
                .element
                .delete_into_batch_operations
        );
        let op = match (in_tree_type, is_layered) {
            (TreeType::NormalTree, true) => Op::DeleteLayered,
            (TreeType::NormalTree, false) => Op::Delete,
            (TreeType::SumTree, true)
            | (TreeType::BigSumTree, true)
            | (TreeType::CountTree, true)
            | (TreeType::CountSumTree, true) => Op::DeleteLayeredMaybeSpecialized,
            (TreeType::SumTree, false)
            | (TreeType::BigSumTree, false)
            | (TreeType::CountTree, false)
            | (TreeType::CountSumTree, false) => Op::DeleteMaybeSpecialized,
        };
        let entry = (key, op);
        batch_operations.push(entry);
        Ok(()).wrap_with_cost(Default::default())
    }
}<|MERGE_RESOLUTION|>--- conflicted
+++ resolved
@@ -11,62 +11,13 @@
 use grovedb_storage::StorageContext;
 #[cfg(feature = "minimal")]
 use grovedb_version::check_grovedb_v0_with_cost;
-<<<<<<< HEAD
-#[cfg(feature = "full")]
-=======
 #[cfg(feature = "minimal")]
->>>>>>> 44c2244b
 use grovedb_version::version::GroveVersion;
 
 #[cfg(feature = "minimal")]
 use crate::{Element, Error};
 
 impl Element {
-    #[cfg(feature = "minimal")]
-    /// Delete an element from Merk under a key
-    pub fn delete<'db, K: AsRef<[u8]>, S: StorageContext<'db>>(
-        merk: &mut Merk<S>,
-        key: K,
-        merk_options: Option<MerkOptions>,
-        is_layered: bool,
-        in_tree_type: TreeType,
-        grove_version: &GroveVersion,
-    ) -> CostResult<(), Error> {
-        check_grovedb_v0_with_cost!("delete", grove_version.grovedb_versions.element.delete);
-        let op = match (in_tree_type, is_layered) {
-            (TreeType::NormalTree, true) => Op::DeleteLayered,
-            (TreeType::NormalTree, false) => Op::Delete,
-            (TreeType::SumTree, true)
-            | (TreeType::BigSumTree, true)
-            | (TreeType::CountTree, true)
-            | (TreeType::CountSumTree, true) => Op::DeleteLayeredMaybeSpecialized,
-            (TreeType::SumTree, false)
-            | (TreeType::BigSumTree, false)
-            | (TreeType::CountTree, false)
-            | (TreeType::CountSumTree, false) => Op::DeleteMaybeSpecialized,
-        };
-        let batch = [(key, op)];
-        // todo not sure we get it again, we need to see if this is necessary
-        let tree_type = merk.tree_type;
-        merk.apply_with_specialized_costs::<_, Vec<u8>>(
-            &batch,
-            &[],
-            merk_options,
-            &|key, value| {
-                Self::specialized_costs_for_key_value(
-                    key,
-                    value,
-                    tree_type.inner_node_type(),
-                    grove_version,
-                )
-                .map_err(|e| MerkError::ClientCorruptionError(e.to_string()))
-            },
-            Some(&Element::value_defined_cost_for_serialized_value),
-            grove_version,
-        )
-        .map_err(|e| Error::CorruptedData(e.to_string()))
-    }
-
     #[cfg(feature = "minimal")]
     /// Delete an element from Merk under a key
     pub fn delete_with_sectioned_removal_bytes<'db, K: AsRef<[u8]>, S: StorageContext<'db>>(
