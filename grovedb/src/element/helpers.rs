//! Helpers
//! Implements helper functions in Element

#[cfg(feature = "minimal")]
use grovedb_merk::tree::kv::{
    ValueDefinedCostType,
    ValueDefinedCostType::{LayeredValueDefinedCost, SpecializedValueDefinedCost},
};
<<<<<<< HEAD
use grovedb_merk::{
    merk::{tree_type::TreeType, NodeType},
    MaybeTree,
    TreeFeatureType::{BigSummedMerkNode, CountedMerkNode, CountedSummedMerkNode},
};
#[cfg(feature = "full")]
=======
#[cfg(feature = "minimal")]
>>>>>>> c24eea20
use grovedb_merk::{
    tree::{kv::KV, TreeNode},
    TreeFeatureType,
    TreeFeatureType::{BasicMerkNode, SummedMerkNode},
};
#[cfg(feature = "minimal")]
use grovedb_version::{check_grovedb_v0, error::GroveVersionError, version::GroveVersion};
#[cfg(feature = "minimal")]
use integer_encoding::VarInt;

<<<<<<< HEAD
use crate::element::{BIG_SUM_TREE_COST_SIZE, COUNT_SUM_TREE_COST_SIZE, COUNT_TREE_COST_SIZE};
#[cfg(feature = "full")]
=======
#[cfg(feature = "minimal")]
>>>>>>> c24eea20
use crate::reference_path::path_from_reference_path_type;
#[cfg(any(feature = "minimal", feature = "verify"))]
use crate::reference_path::ReferencePathType;
#[cfg(feature = "minimal")]
use crate::{
    element::{SUM_ITEM_COST_SIZE, SUM_TREE_COST_SIZE, TREE_COST_SIZE},
    ElementFlags,
};
#[cfg(any(feature = "minimal", feature = "verify"))]
use crate::{Element, Error};

impl Element {
    #[cfg(any(feature = "minimal", feature = "verify"))]
    /// Decoded the integer value in the SumItem element type, returns 0 for
    /// everything else
    pub fn sum_value_or_default(&self) -> i64 {
        match self {
            Element::SumItem(sum_value, _) | Element::SumTree(_, sum_value, _) => *sum_value,
            _ => 0,
        }
    }

<<<<<<< HEAD
    #[cfg(any(feature = "full", feature = "verify"))]
    /// Decoded the integer value in the CountTree element type, returns 1 for
    /// everything else
    pub fn count_value_or_default(&self) -> u64 {
        match self {
            Element::CountTree(_, count_value, _) => *count_value,
            _ => 1,
        }
    }

    #[cfg(any(feature = "full", feature = "verify"))]
    /// Decoded the integer value in the CountTree element type, returns 1 for
    /// everything else
    pub fn count_sum_value_or_default(&self) -> (u64, i64) {
        match self {
            Element::SumItem(sum_value, _) | Element::SumTree(_, sum_value, _) => (1, *sum_value),
            Element::CountTree(_, count_value, _) => (*count_value, 0),
            Element::CountSumTree(_, count_value, sum_value, _) => (*count_value, *sum_value),
            _ => (1, 0),
        }
    }

    #[cfg(any(feature = "full", feature = "verify"))]
    /// Decoded the integer value in the SumItem element type, returns 0 for
    /// everything else
    pub fn big_sum_value_or_default(&self) -> i128 {
        match self {
            Element::SumItem(sum_value, _) | Element::SumTree(_, sum_value, _) => {
                *sum_value as i128
            }
            Element::BigSumTree(_, sum_value, _) => *sum_value,
            _ => 0,
        }
    }

    #[cfg(any(feature = "full", feature = "verify"))]
=======
    #[cfg(any(feature = "minimal", feature = "verify"))]
>>>>>>> c24eea20
    /// Decoded the integer value in the SumItem element type
    pub fn as_sum_item_value(&self) -> Result<i64, Error> {
        match self {
            Element::SumItem(value, _) => Ok(*value),
            _ => Err(Error::WrongElementType("expected a sum item")),
        }
    }

    #[cfg(any(feature = "minimal", feature = "verify"))]
    /// Decoded the integer value in the SumItem element type
    pub fn into_sum_item_value(self) -> Result<i64, Error> {
        match self {
            Element::SumItem(value, _) => Ok(value),
            _ => Err(Error::WrongElementType("expected a sum item")),
        }
    }

    #[cfg(any(feature = "minimal", feature = "verify"))]
    /// Decoded the integer value in the SumTree element type
    pub fn as_sum_tree_value(&self) -> Result<i64, Error> {
        match self {
            Element::SumTree(_, value, _) => Ok(*value),
            _ => Err(Error::WrongElementType("expected a sum tree")),
        }
    }

    #[cfg(any(feature = "minimal", feature = "verify"))]
    /// Decoded the integer value in the SumTree element type
    pub fn into_sum_tree_value(self) -> Result<i64, Error> {
        match self {
            Element::SumTree(_, value, _) => Ok(value),
            _ => Err(Error::WrongElementType("expected a sum tree")),
        }
    }

    #[cfg(any(feature = "minimal", feature = "verify"))]
    /// Gives the item value in the Item element type
    pub fn as_item_bytes(&self) -> Result<&[u8], Error> {
        match self {
            Element::Item(value, _) => Ok(value),
            _ => Err(Error::WrongElementType("expected an item")),
        }
    }

    #[cfg(any(feature = "minimal", feature = "verify"))]
    /// Gives the item value in the Item element type
    pub fn into_item_bytes(self) -> Result<Vec<u8>, Error> {
        match self {
            Element::Item(value, _) => Ok(value),
            _ => Err(Error::WrongElementType("expected an item")),
        }
    }

    #[cfg(any(feature = "minimal", feature = "verify"))]
    /// Gives the reference path type in the Reference element type
    pub fn into_reference_path_type(self) -> Result<ReferencePathType, Error> {
        match self {
            Element::Reference(value, ..) => Ok(value),
            _ => Err(Error::WrongElementType("expected a reference")),
        }
    }

    #[cfg(any(feature = "minimal", feature = "verify"))]
    /// Check if the element is a sum tree
    pub fn is_sum_tree(&self) -> bool {
        matches!(self, Element::SumTree(..))
    }

<<<<<<< HEAD
    #[cfg(any(feature = "full", feature = "verify"))]
    /// Check if the element is a tree and return the root_tree info and tree
    /// type
    pub fn root_key_and_tree_type_owned(self) -> Option<(Option<Vec<u8>>, TreeType)> {
        match self {
            Element::Tree(root_key, _) => Some((root_key, TreeType::NormalTree)),
            Element::SumTree(root_key, ..) => Some((root_key, TreeType::SumTree)),
            Element::BigSumTree(root_key, ..) => Some((root_key, TreeType::BigSumTree)),
            Element::CountTree(root_key, ..) => Some((root_key, TreeType::CountTree)),
            Element::CountSumTree(root_key, ..) => Some((root_key, TreeType::CountSumTree)),
            _ => None,
        }
    }

    #[cfg(any(feature = "full", feature = "verify"))]
    /// Check if the element is a tree and return the root_tree info and the
    /// tree type
    pub fn root_key_and_tree_type(&self) -> Option<(&Option<Vec<u8>>, TreeType)> {
        match self {
            Element::Tree(root_key, _) => Some((root_key, TreeType::NormalTree)),
            Element::SumTree(root_key, ..) => Some((root_key, TreeType::SumTree)),
            Element::BigSumTree(root_key, ..) => Some((root_key, TreeType::BigSumTree)),
            Element::CountTree(root_key, ..) => Some((root_key, TreeType::CountTree)),
            Element::CountSumTree(root_key, ..) => Some((root_key, TreeType::CountSumTree)),
            _ => None,
        }
    }

    #[cfg(any(feature = "full", feature = "verify"))]
    /// Check if the element is a tree and return the flags and the tree type
    pub fn tree_flags_and_type(&self) -> Option<(&Option<ElementFlags>, TreeType)> {
        match self {
            Element::Tree(_, flags) => Some((flags, TreeType::NormalTree)),
            Element::SumTree(_, _, flags) => Some((flags, TreeType::SumTree)),
            Element::BigSumTree(_, _, flags) => Some((flags, TreeType::BigSumTree)),
            Element::CountTree(_, _, flags) => Some((flags, TreeType::CountTree)),
            Element::CountSumTree(.., flags) => Some((flags, TreeType::CountSumTree)),
            _ => None,
        }
    }

    #[cfg(any(feature = "full", feature = "verify"))]
    /// Check if the element is a tree and return the tree type
    pub fn tree_type(&self) -> Option<TreeType> {
        match self {
            Element::Tree(..) => Some(TreeType::NormalTree),
            Element::SumTree(..) => Some(TreeType::SumTree),
            Element::BigSumTree(..) => Some(TreeType::BigSumTree),
            Element::CountTree(..) => Some(TreeType::CountTree),
            Element::CountSumTree(..) => Some(TreeType::CountSumTree),
            _ => None,
        }
    }

    #[cfg(any(feature = "full", feature = "verify"))]
    /// Check if the element is a tree and return the tree type
    pub fn maybe_tree_type(&self) -> MaybeTree {
        match self {
            Element::Tree(..) => MaybeTree::Tree(TreeType::NormalTree),
            Element::SumTree(..) => MaybeTree::Tree(TreeType::SumTree),
            Element::BigSumTree(..) => MaybeTree::Tree(TreeType::BigSumTree),
            Element::CountTree(..) => MaybeTree::Tree(TreeType::CountTree),
            Element::CountSumTree(..) => MaybeTree::Tree(TreeType::CountSumTree),
            _ => MaybeTree::NotTree,
        }
    }

    #[cfg(any(feature = "full", feature = "verify"))]
    /// Check if the element is a big sum tree
    pub fn is_big_sum_tree(&self) -> bool {
        matches!(self, Element::BigSumTree(..))
    }

    #[cfg(any(feature = "full", feature = "verify"))]
=======
    #[cfg(any(feature = "minimal", feature = "verify"))]
>>>>>>> c24eea20
    /// Check if the element is a tree but not a sum tree
    pub fn is_basic_tree(&self) -> bool {
        matches!(self, Element::Tree(..))
    }

    #[cfg(any(feature = "minimal", feature = "verify"))]
    /// Check if the element is a tree
    pub fn is_any_tree(&self) -> bool {
        matches!(
            self,
            Element::SumTree(..)
                | Element::Tree(..)
                | Element::BigSumTree(..)
                | Element::CountTree(..)
                | Element::CountSumTree(..)
        )
    }

    #[cfg(any(feature = "minimal", feature = "verify"))]
    /// Check if the element is a reference
    pub fn is_reference(&self) -> bool {
        matches!(self, Element::Reference(..))
    }

    #[cfg(any(feature = "minimal", feature = "verify"))]
    /// Check if the element is an item
    pub fn is_any_item(&self) -> bool {
        matches!(self, Element::Item(..) | Element::SumItem(..))
    }

    #[cfg(any(feature = "minimal", feature = "verify"))]
    /// Check if the element is an item
    pub fn is_basic_item(&self) -> bool {
        matches!(self, Element::Item(..))
    }

    #[cfg(any(feature = "minimal", feature = "verify"))]
    /// Check if the element is a sum item
    pub fn is_sum_item(&self) -> bool {
        matches!(self, Element::SumItem(..))
    }

    #[cfg(feature = "minimal")]
    /// Get the tree feature type
    pub fn get_feature_type(&self, parent_tree_type: TreeType) -> Result<TreeFeatureType, Error> {
        match parent_tree_type {
            TreeType::NormalTree => Ok(BasicMerkNode),
            TreeType::SumTree => Ok(SummedMerkNode(self.sum_value_or_default())),
            TreeType::BigSumTree => Ok(BigSummedMerkNode(self.big_sum_value_or_default())),
            TreeType::CountTree => Ok(CountedMerkNode(self.count_value_or_default())),
            TreeType::CountSumTree => {
                let v = self.count_sum_value_or_default();
                Ok(CountedSummedMerkNode(v.0, v.1))
            }
        }
    }

    #[cfg(feature = "minimal")]
    /// Grab the optional flag stored in an element
    pub fn get_flags(&self) -> &Option<ElementFlags> {
        match self {
            Element::Tree(_, flags)
            | Element::Item(_, flags)
            | Element::Reference(_, _, flags)
            | Element::SumTree(.., flags)
            | Element::BigSumTree(.., flags)
            | Element::CountTree(.., flags)
            | Element::SumItem(_, flags)
            | Element::CountSumTree(.., flags) => flags,
        }
    }

    #[cfg(feature = "minimal")]
    /// Grab the optional flag stored in an element
    pub fn get_flags_owned(self) -> Option<ElementFlags> {
        match self {
            Element::Tree(_, flags)
            | Element::Item(_, flags)
            | Element::Reference(_, _, flags)
            | Element::SumTree(.., flags)
            | Element::BigSumTree(.., flags)
            | Element::CountTree(.., flags)
            | Element::SumItem(_, flags)
            | Element::CountSumTree(.., flags) => flags,
        }
    }

    #[cfg(feature = "minimal")]
    /// Grab the optional flag stored in an element as mutable
    pub fn get_flags_mut(&mut self) -> &mut Option<ElementFlags> {
        match self {
            Element::Tree(_, flags)
            | Element::Item(_, flags)
            | Element::Reference(_, _, flags)
            | Element::SumTree(.., flags)
            | Element::BigSumTree(.., flags)
            | Element::CountTree(.., flags)
            | Element::SumItem(_, flags)
            | Element::CountSumTree(.., flags) => flags,
        }
    }

    #[cfg(feature = "minimal")]
    /// Sets the optional flag stored in an element
    pub fn set_flags(&mut self, new_flags: Option<ElementFlags>) {
        match self {
            Element::Tree(_, flags)
            | Element::Item(_, flags)
            | Element::Reference(_, _, flags)
            | Element::SumTree(.., flags)
            | Element::BigSumTree(.., flags)
            | Element::CountTree(.., flags)
            | Element::SumItem(_, flags)
            | Element::CountSumTree(.., flags) => *flags = new_flags,
        }
    }

    #[cfg(feature = "minimal")]
    /// Get the required item space
    pub fn required_item_space(
        len: u32,
        flag_len: u32,
        grove_version: &GroveVersion,
    ) -> Result<u32, Error> {
        check_grovedb_v0!(
            "required_item_space",
            grove_version.grovedb_versions.element.required_item_space
        );
        Ok(len + len.required_space() as u32 + flag_len + flag_len.required_space() as u32 + 1)
    }

    #[cfg(feature = "minimal")]
    /// Convert the reference to an absolute reference
    pub(crate) fn convert_if_reference_to_absolute_reference(
        self,
        path: &[&[u8]],
        key: Option<&[u8]>,
    ) -> Result<Element, Error> {
        // Convert any non-absolute reference type to an absolute one
        // we do this here because references are aggregated first then followed later
        // to follow non-absolute references, we need the path they are stored at
        // this information is lost during the aggregation phase.
        Ok(match &self {
            Element::Reference(reference_path_type, ..) => match reference_path_type {
                ReferencePathType::AbsolutePathReference(..) => self,
                _ => {
                    // Element is a reference and is not absolute.
                    // build the stored path for this reference
                    let absolute_path =
                        path_from_reference_path_type(reference_path_type.clone(), path, key)?;
                    // return an absolute reference that contains this info
                    Element::Reference(
                        ReferencePathType::AbsolutePathReference(absolute_path),
                        None,
                        None,
                    )
                }
            },
            _ => self,
        })
    }

    #[cfg(feature = "minimal")]
    /// Get tree costs for a key value
    pub fn specialized_costs_for_key_value(
        key: &Vec<u8>,
        value: &[u8],
        node_type: NodeType,
        grove_version: &GroveVersion,
    ) -> Result<u32, Error> {
        check_grovedb_v0!(
            "specialized_costs_for_key_value",
            grove_version
                .grovedb_versions
                .element
                .specialized_costs_for_key_value
        );
        // todo: we actually don't need to deserialize the whole element
        let element = Element::deserialize(value, grove_version)?;
        let cost = match element {
            Element::Tree(_, flags) => {
                let flags_len = flags.map_or(0, |flags| {
                    let flags_len = flags.len() as u32;
                    flags_len + flags_len.required_space() as u32
                });
                let value_len = TREE_COST_SIZE + flags_len;
                let key_len = key.len() as u32;
                KV::layered_value_byte_cost_size_for_key_and_value_lengths(
                    key_len, value_len, node_type,
                )
            }
            Element::SumTree(_, _sum_value, flags) => {
                let flags_len = flags.map_or(0, |flags| {
                    let flags_len = flags.len() as u32;
                    flags_len + flags_len.required_space() as u32
                });
                let value_len = SUM_TREE_COST_SIZE + flags_len;
                let key_len = key.len() as u32;
                KV::layered_value_byte_cost_size_for_key_and_value_lengths(
                    key_len, value_len, node_type,
                )
            }
            Element::BigSumTree(_, _sum_value, flags) => {
                let flags_len = flags.map_or(0, |flags| {
                    let flags_len = flags.len() as u32;
                    flags_len + flags_len.required_space() as u32
                });
                let value_len = BIG_SUM_TREE_COST_SIZE + flags_len;
                let key_len = key.len() as u32;
                KV::layered_value_byte_cost_size_for_key_and_value_lengths(
                    key_len, value_len, node_type,
                )
            }
            Element::CountTree(_, _count_value, flags) => {
                let flags_len = flags.map_or(0, |flags| {
                    let flags_len = flags.len() as u32;
                    flags_len + flags_len.required_space() as u32
                });
                let value_len = COUNT_TREE_COST_SIZE + flags_len;
                let key_len = key.len() as u32;
                KV::layered_value_byte_cost_size_for_key_and_value_lengths(
                    key_len, value_len, node_type,
                )
            }
            Element::CountSumTree(.., flags) => {
                let flags_len = flags.map_or(0, |flags| {
                    let flags_len = flags.len() as u32;
                    flags_len + flags_len.required_space() as u32
                });
                let value_len = COUNT_SUM_TREE_COST_SIZE + flags_len;
                let key_len = key.len() as u32;
                KV::layered_value_byte_cost_size_for_key_and_value_lengths(
                    key_len, value_len, node_type,
                )
            }
            Element::SumItem(.., flags) => {
                let flags_len = flags.map_or(0, |flags| {
                    let flags_len = flags.len() as u32;
                    flags_len + flags_len.required_space() as u32
                });
                let value_len = SUM_ITEM_COST_SIZE + flags_len;
                let key_len = key.len() as u32;
                KV::node_value_byte_cost_size(key_len, value_len, node_type)
            }
            _ => KV::node_value_byte_cost_size(key.len() as u32, value.len() as u32, node_type),
        };
        Ok(cost)
    }

    #[cfg(feature = "minimal")]
    /// Get tree cost for the element
    pub fn get_specialized_cost(&self, grove_version: &GroveVersion) -> Result<u32, Error> {
        check_grovedb_v0!(
            "get_specialized_cost",
            grove_version.grovedb_versions.element.get_specialized_cost
        );
        match self {
            Element::Tree(..) => Ok(TREE_COST_SIZE),
            Element::SumTree(..) => Ok(SUM_TREE_COST_SIZE),
            Element::BigSumTree(..) => Ok(BIG_SUM_TREE_COST_SIZE),
            Element::SumItem(..) => Ok(SUM_ITEM_COST_SIZE),
            Element::CountTree(..) => Ok(COUNT_TREE_COST_SIZE),
            Element::CountSumTree(..) => Ok(COUNT_SUM_TREE_COST_SIZE),
            _ => Err(Error::CorruptedCodeExecution(
                "trying to get tree cost from non tree element",
            )),
        }
    }

    #[cfg(feature = "minimal")]
    /// Get the value defined cost for a serialized value
    pub fn value_defined_cost(&self, grove_version: &GroveVersion) -> Option<ValueDefinedCostType> {
        let Some(value_cost) = self.get_specialized_cost(grove_version).ok() else {
            return None;
        };

        let cost = value_cost
            + self.get_flags().as_ref().map_or(0, |flags| {
                let flags_len = flags.len() as u32;
                flags_len + flags_len.required_space() as u32
            });
        match self {
            Element::Tree(..) => Some(LayeredValueDefinedCost(cost)),
            Element::SumTree(..) => Some(LayeredValueDefinedCost(cost)),
            Element::BigSumTree(..) => Some(LayeredValueDefinedCost(cost)),
            Element::CountTree(..) => Some(LayeredValueDefinedCost(cost)),
            Element::CountSumTree(..) => Some(LayeredValueDefinedCost(cost)),
            Element::SumItem(..) => Some(SpecializedValueDefinedCost(cost)),
            _ => None,
        }
    }

    #[cfg(feature = "minimal")]
    /// Get the value defined cost for a serialized value
    pub fn value_defined_cost_for_serialized_value(
        value: &[u8],
        grove_version: &GroveVersion,
    ) -> Option<ValueDefinedCostType> {
        let element = Element::deserialize(value, grove_version).ok()?;
        element.value_defined_cost(grove_version)
    }
}

#[cfg(feature = "minimal")]
/// Decode from bytes
pub fn raw_decode(bytes: &[u8], grove_version: &GroveVersion) -> Result<Element, Error> {
    let tree = TreeNode::decode_raw(
        bytes,
        vec![],
        Some(Element::value_defined_cost_for_serialized_value),
        grove_version,
    )
    .map_err(|e| Error::CorruptedData(e.to_string()))?;
    let element: Element = Element::deserialize(tree.value_as_slice(), grove_version)?;
    Ok(element)
}<|MERGE_RESOLUTION|>--- conflicted
+++ resolved
@@ -6,16 +6,13 @@
     ValueDefinedCostType,
     ValueDefinedCostType::{LayeredValueDefinedCost, SpecializedValueDefinedCost},
 };
-<<<<<<< HEAD
+#[cfg(feature = "minimal")]
 use grovedb_merk::{
     merk::{tree_type::TreeType, NodeType},
     MaybeTree,
     TreeFeatureType::{BigSummedMerkNode, CountedMerkNode, CountedSummedMerkNode},
 };
-#[cfg(feature = "full")]
-=======
-#[cfg(feature = "minimal")]
->>>>>>> c24eea20
+#[cfg(feature = "minimal")]
 use grovedb_merk::{
     tree::{kv::KV, TreeNode},
     TreeFeatureType,
@@ -26,12 +23,9 @@
 #[cfg(feature = "minimal")]
 use integer_encoding::VarInt;
 
-<<<<<<< HEAD
+#[cfg(feature = "minimal")]
 use crate::element::{BIG_SUM_TREE_COST_SIZE, COUNT_SUM_TREE_COST_SIZE, COUNT_TREE_COST_SIZE};
-#[cfg(feature = "full")]
-=======
-#[cfg(feature = "minimal")]
->>>>>>> c24eea20
+#[cfg(feature = "minimal")]
 use crate::reference_path::path_from_reference_path_type;
 #[cfg(any(feature = "minimal", feature = "verify"))]
 use crate::reference_path::ReferencePathType;
@@ -54,8 +48,7 @@
         }
     }
 
-<<<<<<< HEAD
-    #[cfg(any(feature = "full", feature = "verify"))]
+    #[cfg(any(feature = "minimal", feature = "verify"))]
     /// Decoded the integer value in the CountTree element type, returns 1 for
     /// everything else
     pub fn count_value_or_default(&self) -> u64 {
@@ -65,7 +58,7 @@
         }
     }
 
-    #[cfg(any(feature = "full", feature = "verify"))]
+    #[cfg(any(feature = "minimal", feature = "verify"))]
     /// Decoded the integer value in the CountTree element type, returns 1 for
     /// everything else
     pub fn count_sum_value_or_default(&self) -> (u64, i64) {
@@ -77,7 +70,7 @@
         }
     }
 
-    #[cfg(any(feature = "full", feature = "verify"))]
+    #[cfg(any(feature = "minimal", feature = "verify"))]
     /// Decoded the integer value in the SumItem element type, returns 0 for
     /// everything else
     pub fn big_sum_value_or_default(&self) -> i128 {
@@ -90,10 +83,7 @@
         }
     }
 
-    #[cfg(any(feature = "full", feature = "verify"))]
-=======
-    #[cfg(any(feature = "minimal", feature = "verify"))]
->>>>>>> c24eea20
+    #[cfg(any(feature = "minimal", feature = "verify"))]
     /// Decoded the integer value in the SumItem element type
     pub fn as_sum_item_value(&self) -> Result<i64, Error> {
         match self {
@@ -162,8 +152,7 @@
         matches!(self, Element::SumTree(..))
     }
 
-<<<<<<< HEAD
-    #[cfg(any(feature = "full", feature = "verify"))]
+    #[cfg(any(feature = "minimal", feature = "verify"))]
     /// Check if the element is a tree and return the root_tree info and tree
     /// type
     pub fn root_key_and_tree_type_owned(self) -> Option<(Option<Vec<u8>>, TreeType)> {
@@ -237,9 +226,6 @@
     }
 
     #[cfg(any(feature = "full", feature = "verify"))]
-=======
-    #[cfg(any(feature = "minimal", feature = "verify"))]
->>>>>>> c24eea20
     /// Check if the element is a tree but not a sum tree
     pub fn is_basic_tree(&self) -> bool {
         matches!(self, Element::Tree(..))
