--- conflicted
+++ resolved
@@ -6,16 +6,13 @@
     ValueDefinedCostType,
     ValueDefinedCostType::{LayeredValueDefinedCost, SpecializedValueDefinedCost},
 };
-<<<<<<< HEAD
+
 use grovedb_merk::{
     merk::{tree_type::TreeType, NodeType},
     MaybeTree,
     TreeFeatureType::{BigSummedMerkNode, CountedMerkNode, CountedSummedMerkNode},
 };
-#[cfg(feature = "full")]
-=======
-#[cfg(feature = "minimal")]
->>>>>>> fd0d0a12
+#[cfg(feature = "minimal")]
 use grovedb_merk::{
     tree::{kv::KV, TreeNode},
     TreeFeatureType,
@@ -26,12 +23,8 @@
 #[cfg(feature = "minimal")]
 use integer_encoding::VarInt;
 
-<<<<<<< HEAD
 use crate::element::{BIG_SUM_TREE_COST_SIZE, COUNT_SUM_TREE_COST_SIZE, COUNT_TREE_COST_SIZE};
-#[cfg(feature = "full")]
-=======
-#[cfg(feature = "minimal")]
->>>>>>> fd0d0a12
+#[cfg(feature = "minimal")]
 use crate::reference_path::path_from_reference_path_type;
 #[cfg(any(feature = "minimal", feature = "verify"))]
 use crate::reference_path::ReferencePathType;
@@ -54,8 +47,7 @@
         }
     }
 
-<<<<<<< HEAD
-    #[cfg(any(feature = "full", feature = "verify"))]
+    #[cfg(any(feature = "minimal", feature = "verify"))]
     /// Decoded the integer value in the CountTree element type, returns 1 for
     /// everything else
     pub fn count_value_or_default(&self) -> u64 {
@@ -65,7 +57,7 @@
         }
     }
 
-    #[cfg(any(feature = "full", feature = "verify"))]
+    #[cfg(any(feature = "minimal", feature = "verify"))]
     /// Decoded the integer value in the CountTree element type, returns 1 for
     /// everything else
     pub fn count_sum_value_or_default(&self) -> (u64, i64) {
@@ -77,7 +69,7 @@
         }
     }
 
-    #[cfg(any(feature = "full", feature = "verify"))]
+    #[cfg(any(feature = "minimal", feature = "verify"))]
     /// Decoded the integer value in the SumItem element type, returns 0 for
     /// everything else
     pub fn big_sum_value_or_default(&self) -> i128 {
@@ -90,10 +82,7 @@
         }
     }
 
-    #[cfg(any(feature = "full", feature = "verify"))]
-=======
-    #[cfg(any(feature = "minimal", feature = "verify"))]
->>>>>>> fd0d0a12
+    #[cfg(any(feature = "minimal", feature = "verify"))]
     /// Decoded the integer value in the SumItem element type
     pub fn as_sum_item_value(&self) -> Result<i64, Error> {
         match self {
@@ -162,8 +151,7 @@
         matches!(self, Element::SumTree(..))
     }
 
-<<<<<<< HEAD
-    #[cfg(any(feature = "full", feature = "verify"))]
+    #[cfg(any(feature = "minimal", feature = "verify"))]
     /// Check if the element is a tree and return the root_tree info and tree
     /// type
     pub fn root_key_and_tree_type_owned(self) -> Option<(Option<Vec<u8>>, TreeType)> {
@@ -177,7 +165,7 @@
         }
     }
 
-    #[cfg(any(feature = "full", feature = "verify"))]
+    #[cfg(any(feature = "minimal", feature = "verify"))]
     /// Check if the element is a tree and return the root_tree info and the
     /// tree type
     pub fn root_key_and_tree_type(&self) -> Option<(&Option<Vec<u8>>, TreeType)> {
@@ -191,7 +179,7 @@
         }
     }
 
-    #[cfg(any(feature = "full", feature = "verify"))]
+    #[cfg(any(feature = "minimal", feature = "verify"))]
     /// Check if the element is a tree and return the flags and the tree type
     pub fn tree_flags_and_type(&self) -> Option<(&Option<ElementFlags>, TreeType)> {
         match self {
@@ -204,7 +192,7 @@
         }
     }
 
-    #[cfg(any(feature = "full", feature = "verify"))]
+    #[cfg(any(feature = "minimal", feature = "verify"))]
     /// Check if the element is a tree and return the tree type
     pub fn tree_type(&self) -> Option<TreeType> {
         match self {
@@ -217,7 +205,7 @@
         }
     }
 
-    #[cfg(any(feature = "full", feature = "verify"))]
+    #[cfg(any(feature = "minimal", feature = "verify"))]
     /// Check if the element is a tree and return the tree type
     pub fn maybe_tree_type(&self) -> MaybeTree {
         match self {
@@ -230,16 +218,13 @@
         }
     }
 
-    #[cfg(any(feature = "full", feature = "verify"))]
+    #[cfg(any(feature = "minimal", feature = "verify"))]
     /// Check if the element is a big sum tree
     pub fn is_big_sum_tree(&self) -> bool {
         matches!(self, Element::BigSumTree(..))
     }
 
-    #[cfg(any(feature = "full", feature = "verify"))]
-=======
-    #[cfg(any(feature = "minimal", feature = "verify"))]
->>>>>>> fd0d0a12
+    #[cfg(any(feature = "minimal", feature = "verify"))]
     /// Check if the element is a tree but not a sum tree
     pub fn is_basic_tree(&self) -> bool {
         matches!(self, Element::Tree(..))
