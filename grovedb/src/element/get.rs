--- conflicted
+++ resolved
@@ -5,15 +5,11 @@
 use grovedb_costs::{
     cost_return_on_error, cost_return_on_error_no_add, CostResult, CostsExt, OperationCost,
 };
-<<<<<<< HEAD
-
-=======
->>>>>>> 384894fb
+
 #[cfg(feature = "minimal")]
 use grovedb_merk::Merk;
 #[cfg(feature = "minimal")]
 use grovedb_merk::{ed::Decode, tree::TreeNodeInner};
-use grovedb_merk::{merk::NodeType, tree::kv::KV};
 #[cfg(feature = "minimal")]
 use grovedb_merk::{merk::NodeType, tree::kv::KV};
 #[cfg(feature = "minimal")]
@@ -23,10 +19,7 @@
 };
 use integer_encoding::VarInt;
 
-<<<<<<< HEAD
-=======
-#[cfg(feature = "minimal")]
->>>>>>> 384894fb
+#[cfg(feature = "minimal")]
 use crate::{
     element::{CostSize, SUM_ITEM_COST_SIZE},
     operations::proof::util::path_as_slices_hex_to_ascii,
@@ -42,7 +35,6 @@
         merk: &Merk<S>,
         key: K,
         allow_cache: bool,
-        extra_error_info: Option<impl FnOnce() -> String>,
         grove_version: &GroveVersion,
     ) -> CostResult<Element, Error> {
         check_grovedb_v0_with_cost!("get", grove_version.grovedb_versions.element.get);
@@ -54,27 +46,14 @@
                 } else {
                     String::new()
                 };
-<<<<<<< HEAD
-                let extra_error_info_string = extra_error_info
-                    .map(|callback| format!(" {}", callback()))
-                    .unwrap_or(String::new());
-                Error::PathKeyNotFound(format!(
-                    "get: key 0x{} {}not found in Merk that has a root key [{}] and is of type \
-                     {}{}",
-=======
                 Error::PathKeyNotFound(format!(
                     "get: key 0x{} {}not found in Merk that has a root key [{}] and is of type {}",
->>>>>>> 384894fb
                     hex::encode(key),
                     key_single_byte,
                     merk.root_key()
                         .map(hex::encode)
                         .unwrap_or("None".to_string()),
                     merk.merk_type,
-<<<<<<< HEAD
-                    extra_error_info_string,
-=======
->>>>>>> 384894fb
                 ))
             })
         })
@@ -253,7 +232,6 @@
         Ok(element).wrap_with_cost(cost)
     }
 
-
     #[cfg(feature = "minimal")]
     /// Get an element directly from storage under a key
     /// Merk does not need to be loaded
@@ -336,87 +314,6 @@
     }
 
     #[cfg(feature = "minimal")]
-    /// Get an element directly from storage under a key
-    /// Merk does not need to be loaded
-    fn get_optional_from_storage_v1<'db, K: AsRef<[u8]>, S: StorageContext<'db>>(
-        storage: &S,
-        key: K,
-        grove_version: &GroveVersion,
-    ) -> CostResult<Option<Element>, Error> {
-        let mut cost = OperationCost::default();
-        let key_ref = key.as_ref();
-        let node_value_opt = cost_return_on_error!(
-            &mut cost,
-            storage
-                .get(key_ref)
-                .map_err(|e| Error::CorruptedData(e.to_string()))
-        );
-        let maybe_tree_inner: Option<TreeNodeInner> = cost_return_on_error_no_add!(
-            &cost,
-            node_value_opt
-                .map(|node_value| {
-                    Decode::decode(node_value.as_slice())
-                        .map_err(|e| Error::CorruptedData(e.to_string()))
-                })
-                .transpose()
-        );
-
-        let Some((value, tree_feature_type)) =
-            maybe_tree_inner.map(|tree_inner| tree_inner.value_as_owned_with_feature())
-        else {
-            return Ok(None).wrap_with_cost(cost);
-        };
-        let node_type = tree_feature_type.node_type();
-        let element = cost_return_on_error_no_add!(
-            &cost,
-            Self::deserialize(value.as_slice(), grove_version).map_err(|_| {
-                Error::CorruptedData(String::from("unable to deserialize element"))
-            })
-        );
-        match &element {
-            Element::Item(..) | Element::Reference(..) => {
-                // while the loaded item might be a sum item, it is given for free
-                // as it would be very hard to know in advance
-                cost.storage_loaded_bytes = KV::value_byte_cost_size_for_key_and_value_lengths(
-                    key_ref.len() as u32,
-                    value.len() as u32,
-                    node_type,
-                ) as u64
-            }
-            Element::SumItem(_, flags) => {
-                let cost_size = SUM_ITEM_COST_SIZE;
-                let flags_len = flags.as_ref().map_or(0, |flags| {
-                    let flags_len = flags.len() as u32;
-                    flags_len + flags_len.required_space() as u32
-                });
-                let value_len = cost_size + flags_len;
-                cost.storage_loaded_bytes =
-                    KV::node_value_byte_cost_size(key_ref.len() as u32, value_len, node_type) as u64
-                // this is changed to sum node in v1
-            }
-            Element::Tree(_, flags)
-            | Element::SumTree(_, _, flags)
-            | Element::BigSumTree(_, _, flags)
-            | Element::CountTree(_, _, flags)
-            | Element::CountSumTree(.., flags) => {
-                let tree_cost_size = element.tree_type().unwrap().cost_size();
-                let flags_len = flags.as_ref().map_or(0, |flags| {
-                    let flags_len = flags.len() as u32;
-                    flags_len + flags_len.required_space() as u32
-                });
-                let value_len = tree_cost_size + flags_len;
-                cost.storage_loaded_bytes =
-                    KV::layered_value_byte_cost_size_for_key_and_value_lengths(
-                        key_ref.len() as u32,
-                        value_len,
-                        node_type,
-                    ) as u64
-            }
-        }
-        Ok(Some(element)).wrap_with_cost(cost)
-    }
-
-    #[cfg(feature = "minimal")]
     /// Get an element from Merk under a key; path should be resolved and proper
     /// Merk should be loaded by this moment
     pub fn get_with_absolute_refs<'db, K: AsRef<[u8]>, S: StorageContext<'db>>(
@@ -439,18 +336,8 @@
 
         let element = cost_return_on_error!(
             &mut cost,
-<<<<<<< HEAD
-            Self::get(
-                merk,
-                key.as_ref(),
-                allow_cache,
-                Some(|| { format!("path is {}", path_as_slices_hex_to_ascii(path)) }),
-                grove_version
-            )
-=======
             Self::get(merk, key.as_ref(), allow_cache, grove_version)
                 .add_context(format!("path is {}", path_as_slices_hex_to_ascii(path)))
->>>>>>> 384894fb
         );
 
         let absolute_element = cost_return_on_error_no_add!(
@@ -542,15 +429,9 @@
         .unwrap();
 
         assert_eq!(
-            Element::get(
-                &merk,
-                b"another-key",
-                true,
-                None::<fn() -> String>,
-                grove_version
-            )
-            .unwrap()
-            .expect("expected successful get"),
+            Element::get(&merk, b"another-key", true, grove_version)
+                .unwrap()
+                .expect("expected successful get"),
             Element::new_item(b"value".to_vec()),
         );
 
@@ -560,24 +441,12 @@
             .unwrap()
             .expect("expected successful insertion 2");
 
-        let cost_with_cache = Element::get(
-            &merk,
-            b"another-key",
-            true,
-            None::<fn() -> String>,
-            grove_version,
-        )
-        .cost_as_result()
-        .expect("expected to get cost");
-        let cost_without_cache = Element::get(
-            &merk,
-            b"another-key",
-            false,
-            None::<fn() -> String>,
-            grove_version,
-        )
-        .cost_as_result()
-        .expect("expected to get cost");
+        let cost_with_cache = Element::get(&merk, b"another-key", true, grove_version)
+            .cost_as_result()
+            .expect("expected to get cost");
+        let cost_without_cache = Element::get(&merk, b"another-key", false, grove_version)
+            .cost_as_result()
+            .expect("expected to get cost");
         assert_ne!(cost_with_cache, cost_without_cache);
 
         assert_eq!(
