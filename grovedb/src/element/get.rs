--- conflicted
+++ resolved
@@ -5,37 +5,27 @@
 use grovedb_costs::{
     cost_return_on_error, cost_return_on_error_no_add, CostResult, CostsExt, OperationCost,
 };
-<<<<<<< HEAD
-#[cfg(feature = "full")]
-=======
 use grovedb_merk::tree::kv::KV;
 #[cfg(feature = "minimal")]
->>>>>>> c24eea20
 use grovedb_merk::Merk;
 #[cfg(feature = "minimal")]
 use grovedb_merk::{ed::Decode, tree::TreeNodeInner};
-<<<<<<< HEAD
+#[cfg(feature = "minimal")]
 use grovedb_merk::{merk::NodeType, tree::kv::KV};
-#[cfg(feature = "full")]
-=======
-#[cfg(feature = "minimal")]
->>>>>>> c24eea20
+#[cfg(feature = "minimal")]
 use grovedb_storage::StorageContext;
 use grovedb_version::{
     check_grovedb_v0_with_cost, error::GroveVersionError, version::GroveVersion,
 };
 use integer_encoding::VarInt;
 
-<<<<<<< HEAD
+use crate::element::{SUM_ITEM_COST_SIZE, SUM_TREE_COST_SIZE, TREE_COST_SIZE};
+#[cfg(feature = "minimal")]
 use crate::{
     element::{CostSize, SUM_ITEM_COST_SIZE},
     operations::proof::util::path_as_slices_hex_to_ascii,
 };
 #[cfg(feature = "full")]
-=======
-use crate::element::{SUM_ITEM_COST_SIZE, SUM_TREE_COST_SIZE, TREE_COST_SIZE};
-#[cfg(feature = "minimal")]
->>>>>>> c24eea20
 use crate::{Element, Error, Hash};
 
 impl Element {
@@ -243,8 +233,7 @@
         Ok(element).wrap_with_cost(cost)
     }
 
-<<<<<<< HEAD
-    #[cfg(feature = "full")]
+    #[cfg(feature = "minimal")]
     /// Get an element directly from storage under a key
     /// Merk does not need to be loaded
     fn get_optional_from_storage_v1<'db, K: AsRef<[u8]>, S: StorageContext<'db>>(
@@ -325,10 +314,7 @@
         Ok(Some(element)).wrap_with_cost(cost)
     }
 
-    #[cfg(feature = "full")]
-=======
-    #[cfg(feature = "minimal")]
->>>>>>> c24eea20
+    #[cfg(feature = "minimal")]
     /// Get an element from Merk under a key; path should be resolved and proper
     /// Merk should be loaded by this moment
     pub fn get_with_absolute_refs<'db, K: AsRef<[u8]>, S: StorageContext<'db>>(
