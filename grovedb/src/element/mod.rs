//! Module for subtrees handling.
//! Subtrees handling is isolated so basically this module is about adapting
//! Merk API to GroveDB needs.

#[cfg(feature = "minimal")]
mod constructor;
#[cfg(feature = "minimal")]
mod delete;
#[cfg(feature = "minimal")]
mod exists;
#[cfg(feature = "minimal")]
mod get;
#[cfg(any(feature = "minimal", feature = "verify"))]
pub(crate) mod helpers;
#[cfg(feature = "minimal")]
mod insert;
#[cfg(any(feature = "minimal", feature = "verify"))]
mod query;
#[cfg(any(feature = "minimal", feature = "verify"))]
pub use query::QueryOptions;
#[cfg(any(feature = "minimal", feature = "verify"))]
mod serialize;
#[cfg(any(feature = "minimal", feature = "verify"))]
use std::fmt;

use bincode::{Decode, Encode};
#[cfg(feature = "minimal")]
use grovedb_merk::estimated_costs::SUM_AND_COUNT_LAYER_COST_SIZE;
#[cfg(feature = "minimal")]
use grovedb_merk::estimated_costs::SUM_VALUE_EXTRA_COST;
#[cfg(feature = "minimal")]
use grovedb_merk::estimated_costs::{
    BIG_SUM_LAYER_COST_SIZE, LAYER_COST_SIZE, SUM_LAYER_COST_SIZE,
};
#[cfg(feature = "minimal")]
use grovedb_merk::tree_type::TreeType;
#[cfg(feature = "minimal")]
use grovedb_visualize::visualize_to_vec;
pub(crate) use insert::Delta;

<<<<<<< HEAD
#[cfg(any(feature = "full", feature = "verify"))]
=======
use crate::operations::proof::util::hex_to_ascii;
#[cfg(any(feature = "minimal", feature = "verify"))]
>>>>>>> 44c2244b
use crate::reference_path::ReferencePathType;
#[cfg(feature = "minimal")]
use crate::OperationCost;
use crate::{
    bidirectional_references::BidirectionalReference, operations::proof::util::hex_to_ascii,
};

#[cfg(any(feature = "minimal", feature = "verify"))]
/// Optional meta-data to be stored per element
pub type ElementFlags = Vec<u8>;

#[cfg(any(feature = "minimal", feature = "verify"))]
/// Optional single byte to represent the maximum number of reference hop to
/// base element
pub type MaxReferenceHop = Option<u8>;

#[cfg(feature = "minimal")]
/// The cost of a tree
pub const TREE_COST_SIZE: u32 = LAYER_COST_SIZE; // 3
#[cfg(feature = "minimal")]
/// The cost of a sum item
///
/// It is 11 because we have 9 bytes for the sum value
/// 1 byte for the item type
/// 1 byte for the flags option
pub const SUM_ITEM_COST_SIZE: u32 = SUM_VALUE_EXTRA_COST + 2; // 11
#[cfg(feature = "minimal")]
/// The cost of a sum tree
pub const SUM_TREE_COST_SIZE: u32 = SUM_LAYER_COST_SIZE; // 12

<<<<<<< HEAD
=======
#[cfg(feature = "minimal")]
/// The cost of a big sum tree
pub const BIG_SUM_TREE_COST_SIZE: u32 = BIG_SUM_LAYER_COST_SIZE; // 19

#[cfg(feature = "minimal")]
/// The cost of a count tree
pub const COUNT_TREE_COST_SIZE: u32 = SUM_LAYER_COST_SIZE; // 12

#[cfg(feature = "minimal")]
/// The cost of a count tree
pub const COUNT_SUM_TREE_COST_SIZE: u32 = SUM_AND_COUNT_LAYER_COST_SIZE; // 21

#[cfg(any(feature = "minimal", feature = "verify"))]
>>>>>>> 44c2244b
/// int 64 sum value
pub type SumValue = i64;

#[cfg(any(feature = "minimal", feature = "verify"))]
/// int 128 sum value
pub type BigSumValue = i128;

#[cfg(any(feature = "minimal", feature = "verify"))]
/// int 64 count value
pub type CountValue = u64;

#[cfg(feature = "minimal")]
pub trait CostSize {
    fn cost_size(&self) -> u32;
}

#[cfg(feature = "minimal")]
impl CostSize for TreeType {
    fn cost_size(&self) -> u32 {
        match self {
            TreeType::NormalTree => TREE_COST_SIZE,
            TreeType::SumTree => SUM_TREE_COST_SIZE,
            TreeType::BigSumTree => BIG_SUM_TREE_COST_SIZE,
            TreeType::CountTree => COUNT_TREE_COST_SIZE,
            TreeType::CountSumTree => COUNT_SUM_TREE_COST_SIZE,
        }
    }
}

#[cfg(any(feature = "minimal", feature = "verify"))]
/// Variants of GroveDB stored entities
///
/// ONLY APPEND TO THIS LIST!!! Because
/// of how serialization works.
#[derive(Clone, Encode, Decode, PartialEq, Eq, Hash)]
#[cfg_attr(not(any(feature = "minimal", feature = "visualize")), derive(Debug))]
#[cfg_attr(feature = "serde", derive(serde::Serialize, serde::Deserialize))]
pub enum Element {
    /// An ordinary value
    Item(Vec<u8>, Option<ElementFlags>),
    /// A reference to an object by its path
    Reference(ReferencePathType, MaxReferenceHop, Option<ElementFlags>),
    /// A subtree, contains the prefixed key representing the root of the
    /// subtree.
    Tree(Option<Vec<u8>>, Option<ElementFlags>),
    /// Signed integer value that can be totaled in a sum tree
    SumItem(SumValue, Option<ElementFlags>),
    /// Same as Element::Tree but underlying Merk sums value of it's summable
    /// nodes
    SumTree(Option<Vec<u8>>, SumValue, Option<ElementFlags>),
<<<<<<< HEAD
    /// A reference to an object by its path
    BidirectionalReference(BidirectionalReference),
    /// An ordinary value that has a backwards reference
    ItemWithBackwardsReferences(Vec<u8>, Option<ElementFlags>),
    /// Signed integer value that can be totaled in a sum tree that has a
    /// backwards reference
    SumItemWithBackwardsReferences(SumValue, Option<ElementFlags>),
=======
    /// Same as Element::Tree but underlying Merk sums value of it's summable
    /// nodes in big form i128
    /// The big sum tree is valuable if you have a big sum tree of sum trees
    BigSumTree(Option<Vec<u8>>, BigSumValue, Option<ElementFlags>),
    /// Same as Element::Tree but underlying Merk counts value of its countable
    /// nodes
    CountTree(Option<Vec<u8>>, CountValue, Option<ElementFlags>),
    /// Combines Element::SumTree and Element::CountTree
    CountSumTree(Option<Vec<u8>>, CountValue, SumValue, Option<ElementFlags>),
>>>>>>> 44c2244b
}

impl fmt::Display for Element {
    fn fmt(&self, f: &mut fmt::Formatter<'_>) -> fmt::Result {
        match self {
            Element::Item(data, flags) => {
                write!(
                    f,
                    "Item({}{})",
                    hex_to_ascii(data),
                    flags
                        .as_ref()
                        .map_or(String::new(), |f| format!(", flags: {:?}", f))
                )
            }
            Element::Reference(path, max_hop, flags) => {
                write!(
                    f,
                    "Reference({}, max_hop: {}{})",
                    path,
                    max_hop.map_or("None".to_string(), |h| h.to_string()),
                    flags
                        .as_ref()
                        .map_or(String::new(), |f| format!(", flags: {:?}", f))
                )
            }
            Element::BidirectionalReference(BidirectionalReference {
                forward_reference_path,
                cascade_on_update,
                max_hop,
                flags,
                ..
            }) => {
                // TODO: print something on backward_references
                write!(
                    f,
                    "BidirectionalReference({forward_reference_path}, max_hop: {}{}, cascade: \
                     {cascade_on_update})",
                    max_hop.map_or("None".to_string(), |h| h.to_string()),
                    flags
                        .as_ref()
                        .map_or(String::new(), |f| format!(", flags: {:?}", f))
                )
            }
            Element::Tree(root_key, flags) => {
                write!(
                    f,
                    "Tree({}{})",
                    root_key.as_ref().map_or("None".to_string(), hex::encode),
                    flags
                        .as_ref()
                        .map_or(String::new(), |f| format!(", flags: {:?}", f))
                )
            }
            Element::SumItem(sum_value, flags) => {
                write!(
                    f,
                    "SumItem({}{})",
                    sum_value,
                    flags
                        .as_ref()
                        .map_or(String::new(), |f| format!(", flags: {:?}", f))
                )
            }
            Element::SumTree(root_key, sum_value, flags) => {
                write!(
                    f,
                    "SumTree({}, {}{})",
                    root_key.as_ref().map_or("None".to_string(), hex::encode),
                    sum_value,
                    flags
                        .as_ref()
                        .map_or(String::new(), |f| format!(", flags: {:?}", f))
                )
            }
<<<<<<< HEAD
            Element::ItemWithBackwardsReferences(data, flags) => write!(
                f,
                "ItemWithBackwardReferences({}{})",
                hex_to_ascii(data),
                flags
                    .as_ref()
                    .map_or(String::new(), |f| format!(", flags: {:?}", f))
            ),
            Element::SumItemWithBackwardsReferences(sum_value, flags) => write!(
                f,
                "SumItemWithBackwardReferences({}{})",
                sum_value,
                flags
                    .as_ref()
                    .map_or(String::new(), |f| format!(", flags: {:?}", f))
            ),
=======
            Element::BigSumTree(root_key, sum_value, flags) => {
                write!(
                    f,
                    "BigSumTree({}, {}{})",
                    root_key.as_ref().map_or("None".to_string(), hex::encode),
                    sum_value,
                    flags
                        .as_ref()
                        .map_or(String::new(), |f| format!(", flags: {:?}", f))
                )
            }
            Element::CountTree(root_key, count_value, flags) => {
                write!(
                    f,
                    "CountTree({}, {}{})",
                    root_key.as_ref().map_or("None".to_string(), hex::encode),
                    count_value,
                    flags
                        .as_ref()
                        .map_or(String::new(), |f| format!(", flags: {:?}", f))
                )
            }
            Element::CountSumTree(root_key, count_value, sum_value, flags) => {
                write!(
                    f,
                    "CountSumTree({}, {}, {}{})",
                    root_key.as_ref().map_or("None".to_string(), hex::encode),
                    count_value,
                    sum_value,
                    flags
                        .as_ref()
                        .map_or(String::new(), |f| format!(", flags: {:?}", f))
                )
            }
>>>>>>> 44c2244b
        }
    }
}

impl Element {
    pub fn type_str(&self) -> &str {
        match self {
            Element::Item(..) => "item",
            Element::Reference(..) => "reference",
            Element::Tree(..) => "tree",
            Element::SumItem(..) => "sum item",
            Element::SumTree(..) => "sum tree",
<<<<<<< HEAD
            Element::BidirectionalReference(..) => "bidirectional reference",
            Element::ItemWithBackwardsReferences(..) => "item with backwards references",
            Element::SumItemWithBackwardsReferences(..) => "sum item with backwards references",
=======
            Element::BigSumTree(..) => "big sum tree",
            Element::CountTree(..) => "count tree",
            Element::CountSumTree(..) => "count sum tree",
>>>>>>> 44c2244b
        }
    }

    #[cfg(feature = "minimal")]
    pub(crate) fn value_hash(
        &self,
        grove_version: &grovedb_version::version::GroveVersion,
    ) -> grovedb_costs::CostResult<grovedb_merk::CryptoHash, crate::Error> {
        let bytes = grovedb_costs::cost_return_on_error_default!(self.serialize(grove_version));
        crate::value_hash(&bytes).map(Result::Ok)
    }
}

#[cfg(any(feature = "minimal", feature = "visualize"))]
impl fmt::Debug for Element {
    fn fmt(&self, f: &mut fmt::Formatter<'_>) -> fmt::Result {
        let mut v = Vec::new();
        visualize_to_vec(&mut v, self);

        f.write_str(&String::from_utf8_lossy(&v))
    }
}<|MERGE_RESOLUTION|>--- conflicted
+++ resolved
@@ -38,12 +38,7 @@
 use grovedb_visualize::visualize_to_vec;
 pub(crate) use insert::Delta;
 
-<<<<<<< HEAD
-#[cfg(any(feature = "full", feature = "verify"))]
-=======
-use crate::operations::proof::util::hex_to_ascii;
-#[cfg(any(feature = "minimal", feature = "verify"))]
->>>>>>> 44c2244b
+#[cfg(any(feature = "minimal", feature = "verify"))]
 use crate::reference_path::ReferencePathType;
 #[cfg(feature = "minimal")]
 use crate::OperationCost;
@@ -74,8 +69,6 @@
 /// The cost of a sum tree
 pub const SUM_TREE_COST_SIZE: u32 = SUM_LAYER_COST_SIZE; // 12
 
-<<<<<<< HEAD
-=======
 #[cfg(feature = "minimal")]
 /// The cost of a big sum tree
 pub const BIG_SUM_TREE_COST_SIZE: u32 = BIG_SUM_LAYER_COST_SIZE; // 19
@@ -89,7 +82,6 @@
 pub const COUNT_SUM_TREE_COST_SIZE: u32 = SUM_AND_COUNT_LAYER_COST_SIZE; // 21
 
 #[cfg(any(feature = "minimal", feature = "verify"))]
->>>>>>> 44c2244b
 /// int 64 sum value
 pub type SumValue = i64;
 
@@ -140,15 +132,6 @@
     /// Same as Element::Tree but underlying Merk sums value of it's summable
     /// nodes
     SumTree(Option<Vec<u8>>, SumValue, Option<ElementFlags>),
-<<<<<<< HEAD
-    /// A reference to an object by its path
-    BidirectionalReference(BidirectionalReference),
-    /// An ordinary value that has a backwards reference
-    ItemWithBackwardsReferences(Vec<u8>, Option<ElementFlags>),
-    /// Signed integer value that can be totaled in a sum tree that has a
-    /// backwards reference
-    SumItemWithBackwardsReferences(SumValue, Option<ElementFlags>),
-=======
     /// Same as Element::Tree but underlying Merk sums value of it's summable
     /// nodes in big form i128
     /// The big sum tree is valuable if you have a big sum tree of sum trees
@@ -158,7 +141,13 @@
     CountTree(Option<Vec<u8>>, CountValue, Option<ElementFlags>),
     /// Combines Element::SumTree and Element::CountTree
     CountSumTree(Option<Vec<u8>>, CountValue, SumValue, Option<ElementFlags>),
->>>>>>> 44c2244b
+    /// A reference to an object by its path
+    BidirectionalReference(BidirectionalReference),
+    /// An ordinary value that has a backwards reference
+    ItemWithBackwardsReferences(Vec<u8>, Option<ElementFlags>),
+    /// Signed integer value that can be totaled in a sum tree that has a
+    /// backwards reference
+    SumItemWithBackwardsReferences(SumValue, Option<ElementFlags>),
 }
 
 impl fmt::Display for Element {
@@ -234,7 +223,40 @@
                         .map_or(String::new(), |f| format!(", flags: {:?}", f))
                 )
             }
-<<<<<<< HEAD
+            Element::BigSumTree(root_key, sum_value, flags) => {
+                write!(
+                    f,
+                    "BigSumTree({}, {}{})",
+                    root_key.as_ref().map_or("None".to_string(), hex::encode),
+                    sum_value,
+                    flags
+                        .as_ref()
+                        .map_or(String::new(), |f| format!(", flags: {:?}", f))
+                )
+            }
+            Element::CountTree(root_key, count_value, flags) => {
+                write!(
+                    f,
+                    "CountTree({}, {}{})",
+                    root_key.as_ref().map_or("None".to_string(), hex::encode),
+                    count_value,
+                    flags
+                        .as_ref()
+                        .map_or(String::new(), |f| format!(", flags: {:?}", f))
+                )
+            }
+            Element::CountSumTree(root_key, count_value, sum_value, flags) => {
+                write!(
+                    f,
+                    "CountSumTree({}, {}, {}{})",
+                    root_key.as_ref().map_or("None".to_string(), hex::encode),
+                    count_value,
+                    sum_value,
+                    flags
+                        .as_ref()
+                        .map_or(String::new(), |f| format!(", flags: {:?}", f))
+                )
+            }
             Element::ItemWithBackwardsReferences(data, flags) => write!(
                 f,
                 "ItemWithBackwardReferences({}{})",
@@ -251,42 +273,6 @@
                     .as_ref()
                     .map_or(String::new(), |f| format!(", flags: {:?}", f))
             ),
-=======
-            Element::BigSumTree(root_key, sum_value, flags) => {
-                write!(
-                    f,
-                    "BigSumTree({}, {}{})",
-                    root_key.as_ref().map_or("None".to_string(), hex::encode),
-                    sum_value,
-                    flags
-                        .as_ref()
-                        .map_or(String::new(), |f| format!(", flags: {:?}", f))
-                )
-            }
-            Element::CountTree(root_key, count_value, flags) => {
-                write!(
-                    f,
-                    "CountTree({}, {}{})",
-                    root_key.as_ref().map_or("None".to_string(), hex::encode),
-                    count_value,
-                    flags
-                        .as_ref()
-                        .map_or(String::new(), |f| format!(", flags: {:?}", f))
-                )
-            }
-            Element::CountSumTree(root_key, count_value, sum_value, flags) => {
-                write!(
-                    f,
-                    "CountSumTree({}, {}, {}{})",
-                    root_key.as_ref().map_or("None".to_string(), hex::encode),
-                    count_value,
-                    sum_value,
-                    flags
-                        .as_ref()
-                        .map_or(String::new(), |f| format!(", flags: {:?}", f))
-                )
-            }
->>>>>>> 44c2244b
         }
     }
 }
@@ -299,15 +285,12 @@
             Element::Tree(..) => "tree",
             Element::SumItem(..) => "sum item",
             Element::SumTree(..) => "sum tree",
-<<<<<<< HEAD
+            Element::BigSumTree(..) => "big sum tree",
+            Element::CountTree(..) => "count tree",
+            Element::CountSumTree(..) => "count sum tree",
             Element::BidirectionalReference(..) => "bidirectional reference",
             Element::ItemWithBackwardsReferences(..) => "item with backwards references",
             Element::SumItemWithBackwardsReferences(..) => "sum item with backwards references",
-=======
-            Element::BigSumTree(..) => "big sum tree",
-            Element::CountTree(..) => "count tree",
-            Element::CountSumTree(..) => "count sum tree",
->>>>>>> 44c2244b
         }
     }
 
