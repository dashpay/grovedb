--- conflicted
+++ resolved
@@ -24,7 +24,6 @@
 use std::fmt;
 
 use bincode::{Decode, Encode};
-use grovedb_merk::estimated_costs::SUM_AND_COUNT_LAYER_COST_SIZE;
 #[cfg(any(feature = "minimal", feature = "verify"))]
 use grovedb_merk::estimated_costs::SUM_AND_COUNT_LAYER_COST_SIZE;
 #[cfg(any(feature = "minimal", feature = "verify"))]
@@ -33,15 +32,9 @@
 use grovedb_merk::estimated_costs::{
     BIG_SUM_LAYER_COST_SIZE, LAYER_COST_SIZE, SUM_LAYER_COST_SIZE,
 };
-<<<<<<< HEAD
 #[cfg(feature = "minimal")]
 use grovedb_merk::merk::tree_type::TreeType;
 #[cfg(feature = "minimal")]
-=======
-#[cfg(feature = "full")]
-use grovedb_merk::merk::tree_type::TreeType;
-#[cfg(feature = "full")]
->>>>>>> 384894fb
 use grovedb_visualize::visualize_to_vec;
 
 use crate::operations::proof::util::hex_to_ascii;
@@ -86,18 +79,6 @@
 pub const COUNT_SUM_TREE_COST_SIZE: u32 = SUM_AND_COUNT_LAYER_COST_SIZE; // 21
 
 #[cfg(any(feature = "minimal", feature = "verify"))]
-/// The cost of a big sum tree
-pub const BIG_SUM_TREE_COST_SIZE: u32 = BIG_SUM_LAYER_COST_SIZE; // 19
-
-#[cfg(feature = "full")]
-/// The cost of a count tree
-pub const COUNT_TREE_COST_SIZE: u32 = SUM_LAYER_COST_SIZE; // 12
-
-#[cfg(feature = "full")]
-/// The cost of a count tree
-pub const COUNT_SUM_TREE_COST_SIZE: u32 = SUM_AND_COUNT_LAYER_COST_SIZE; // 21
-
-#[cfg(any(feature = "full", feature = "verify"))]
 /// int 64 sum value
 pub type SumValue = i64;
 
@@ -105,11 +86,7 @@
 /// int 128 sum value
 pub type BigSumValue = i128;
 
-<<<<<<< HEAD
-#[cfg(any(feature = "minimal", feature = "verify"))]
-=======
-#[cfg(any(feature = "full", feature = "verify"))]
->>>>>>> 384894fb
+#[cfg(any(feature = "minimal", feature = "verify"))]
 /// int 64 count value
 pub type CountValue = u64;
 
@@ -129,11 +106,7 @@
     }
 }
 
-<<<<<<< HEAD
-#[cfg(any(feature = "minimal", feature = "verify"))]
-=======
-#[cfg(any(feature = "full", feature = "verify"))]
->>>>>>> 384894fb
+#[cfg(any(feature = "minimal", feature = "verify"))]
 /// Variants of GroveDB stored entities
 ///
 /// ONLY APPEND TO THIS LIST!!! Because
