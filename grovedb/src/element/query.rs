//! Query
//! Implements functions in Element for querying

use std::fmt;

#[cfg(feature = "minimal")]
use grovedb_costs::{
    cost_return_on_error, cost_return_on_error_no_add, CostContext, CostResult, CostsExt,
    OperationCost,
};

#[cfg(feature = "minimal")]
use grovedb_merk::merk::tree_type::TreeType;
#[cfg(feature = "minimal")]
use grovedb_merk::merk::tree_type::TreeType;
#[cfg(feature = "minimal")]
use grovedb_merk::proofs::query::query_item::QueryItem;
#[cfg(feature = "minimal")]
use grovedb_merk::proofs::query::SubqueryBranch;
#[cfg(feature = "minimal")]
use grovedb_merk::proofs::Query;
#[cfg(feature = "minimal")]
use grovedb_path::SubtreePath;
#[cfg(feature = "minimal")]
use grovedb_storage::{rocksdb_storage::RocksDbStorage, RawIterator, StorageContext};
#[cfg(feature = "minimal")]
use grovedb_version::{
    check_grovedb_v0, check_grovedb_v0_with_cost, error::GroveVersionError, version::GroveVersion,
};

#[cfg(feature = "minimal")]
use crate::operations::proof::util::hex_to_ascii;
use crate::operations::proof::util::path_as_slices_hex_to_ascii;
#[cfg(any(feature = "minimal", feature = "verify"))]
use crate::operations::proof::util::path_as_slices_hex_to_ascii;
#[cfg(any(feature = "minimal", feature = "verify"))]
use crate::Element;
#[cfg(feature = "minimal")]
use crate::{
    element::helpers::raw_decode,
    query_result_type::{
        KeyElementPair, QueryResultElement, QueryResultElements, QueryResultType,
        QueryResultType::{
            QueryElementResultType, QueryKeyElementPairResultType,
            QueryPathKeyElementTrioResultType,
        },
    },
    util::{merk_optional_tx, merk_optional_tx_internal_error, storage_context_optional_tx},
    Error, PathQuery, TransactionArg,
};
#[cfg(feature = "minimal")]
use crate::{query_result_type::Path, SizedQuery};

#[cfg(any(feature = "minimal", feature = "verify"))]
#[derive(Copy, Clone, Debug)]
pub struct QueryOptions {
    pub allow_get_raw: bool,
    pub allow_cache: bool,
    /// Should we decrease the limit of elements found when we have no
    /// subelements in the subquery? This should generally be set to true,
    /// as having it false could mean very expensive queries. The queries
    /// would be expensive because we could go through many many trees where the
    /// sub elements have no matches, hence the limit would not decrease and
    /// hence we would continue on the increasingly expensive query.
    pub decrease_limit_on_range_with_no_sub_elements: bool,
    pub error_if_intermediate_path_tree_not_present: bool,
}

#[cfg(any(feature = "minimal", feature = "verify"))]
impl fmt::Display for QueryOptions {
    fn fmt(&self, f: &mut fmt::Formatter<'_>) -> fmt::Result {
        writeln!(f, "QueryOptions {{")?;
        writeln!(f, "  allow_get_raw: {}", self.allow_get_raw)?;
        writeln!(f, "  allow_cache: {}", self.allow_cache)?;
        writeln!(
            f,
            "  decrease_limit_on_range_with_no_sub_elements: {}",
            self.decrease_limit_on_range_with_no_sub_elements
        )?;
        writeln!(
            f,
            "  error_if_intermediate_path_tree_not_present: {}",
            self.error_if_intermediate_path_tree_not_present
        )?;
        write!(f, "}}")
    }
}

#[cfg(any(feature = "minimal", feature = "verify"))]
impl Default for QueryOptions {
    fn default() -> Self {
        QueryOptions {
            allow_get_raw: false,
            allow_cache: true,
            decrease_limit_on_range_with_no_sub_elements: true,
            error_if_intermediate_path_tree_not_present: true,
        }
    }
}

#[cfg(feature = "minimal")]
/// Path query push arguments
pub struct PathQueryPushArgs<'db, 'ctx, 'a>
where
    'db: 'ctx,
{
    pub storage: &'db RocksDbStorage,
    pub transaction: TransactionArg<'db, 'ctx>,
    pub key: Option<&'a [u8]>,
    pub element: Element,
    pub path: &'a [&'a [u8]],
    pub subquery_path: Option<Path>,
    pub subquery: Option<Query>,
    pub left_to_right: bool,
    pub query_options: QueryOptions,
    pub result_type: QueryResultType,
    pub results: &'a mut Vec<QueryResultElement>,
    pub limit: &'a mut Option<u16>,
    pub offset: &'a mut Option<u16>,
}

#[cfg(feature = "minimal")]
fn format_query(query: &Query, indent: usize) -> String {
    let indent_str = " ".repeat(indent);
    let mut output = format!("{}Query {{\n", indent_str);

    output += &format!("{}  items: [\n", indent_str);
    for item in &query.items {
        output += &format!("{}    {},\n", indent_str, item);
    }
    output += &format!("{}  ],\n", indent_str);

    output += &format!(
        "{}  default_subquery_branch: {}\n",
        indent_str,
        format_subquery_branch(&query.default_subquery_branch, indent + 2)
    );

    if let Some(ref branches) = query.conditional_subquery_branches {
        output += &format!("{}  conditional_subquery_branches: {{\n", indent_str);
        for (item, branch) in branches {
            output += &format!(
                "{}    {}: {},\n",
                indent_str,
                item,
                format_subquery_branch(branch, indent + 4)
            );
        }
        output += &format!("{}  }},\n", indent_str);
    }

    output += &format!("{}  left_to_right: {}\n", indent_str, query.left_to_right);
    output += &format!("{}}}", indent_str);

    output
}

#[cfg(feature = "minimal")]
fn format_subquery_branch(branch: &SubqueryBranch, indent: usize) -> String {
    let indent_str = " ".repeat(indent);
    let mut output = "SubqueryBranch {{\n".to_string();

    if let Some(ref path) = branch.subquery_path {
        output += &format!("{}  subquery_path: {:?},\n", indent_str, path);
    }

    if let Some(ref subquery) = branch.subquery {
        output += &format!(
            "{}  subquery: {},\n",
            indent_str,
            format_query(subquery, indent + 2)
        );
    }

    output += &format!("{}}}", " ".repeat(indent));

    output
}

#[cfg(feature = "minimal")]
impl<'db, 'ctx, 'a> fmt::Display for PathQueryPushArgs<'db, 'ctx, 'a>
where
    'db: 'ctx,
{
    fn fmt(&self, f: &mut fmt::Formatter<'_>) -> fmt::Result {
        writeln!(f, "PathQueryPushArgs {{")?;
        writeln!(
            f,
            "  key: {}",
            self.key.map_or("None".to_string(), hex_to_ascii)
        )?;
        writeln!(f, "  element: {}", self.element)?;
        writeln!(
            f,
            "  path: [{}]",
            self.path
                .iter()
                .map(|p| hex_to_ascii(p))
                .collect::<Vec<_>>()
                .join(", ")
        )?;
        writeln!(
            f,
            "  subquery_path: {}",
            self.subquery_path
                .as_ref()
                .map_or("None".to_string(), |p| format!(
                    "[{}]",
                    p.iter()
                        .map(|e| hex_to_ascii(e.as_slice()))
                        .collect::<Vec<_>>()
                        .join(", ")
                ))
        )?;
        writeln!(
            f,
            "  subquery: {}",
            self.subquery
                .as_ref()
                .map_or("None".to_string(), |q| format!("\n{}", format_query(q, 4)))
        )?;
        writeln!(f, "  left_to_right: {}", self.left_to_right)?;
        writeln!(f, "  query_options: {}", self.query_options)?;
        writeln!(f, "  result_type: {}", self.result_type)?;
        writeln!(
            f,
            "  results: [{}]",
            self.results
                .iter()
                .map(|r| format!("{}", r))
                .collect::<Vec<_>>()
                .join(", ")
        )?;
        writeln!(f, "  limit: {:?}", self.limit)?;
        writeln!(f, "  offset: {:?}", self.offset)?;
        write!(f, "}}")
    }
}

impl Element {
    #[cfg(feature = "minimal")]
    /// Returns a vector of result elements based on given query
    pub fn get_query(
        storage: &RocksDbStorage,
        merk_path: &[&[u8]],
        query: &Query,
        query_options: QueryOptions,
        result_type: QueryResultType,
        transaction: TransactionArg,
        grove_version: &GroveVersion,
    ) -> CostResult<QueryResultElements, Error> {
        check_grovedb_v0_with_cost!(
            "insert_subtree_into_batch_operations",
            grove_version.grovedb_versions.element.get_query
        );

        let sized_query = SizedQuery::new(query.clone(), None, None);
        Element::get_sized_query(
            storage,
            merk_path,
            &sized_query,
            query_options,
            result_type,
            transaction,
            grove_version,
        )
        .map_ok(|(elements, _)| elements)
    }

    #[cfg(feature = "minimal")]
    /// Get values of result elements coming from given query
    pub fn get_query_values(
        storage: &RocksDbStorage,
        merk_path: &[&[u8]],
        query: &Query,
        query_options: QueryOptions,
        transaction: TransactionArg,
        grove_version: &GroveVersion,
    ) -> CostResult<Vec<Element>, Error> {
        check_grovedb_v0_with_cost!(
            "get_query_values",
            grove_version.grovedb_versions.element.get_query_values
        );

        Element::get_query(
            storage,
            merk_path,
            query,
            query_options,
            QueryElementResultType,
            transaction,
            grove_version,
        )
        .flat_map_ok(|result_items| {
            let elements: Vec<Element> = result_items
                .elements
                .into_iter()
                .filter_map(|result_item| match result_item {
                    QueryResultElement::ElementResultItem(element) => Some(element),
                    QueryResultElement::KeyElementPairResultItem(_) => None,
                    QueryResultElement::PathKeyElementTrioResultItem(_) => None,
                })
                .collect();
            Ok(elements).wrap_with_cost(OperationCost::default())
        })
    }

    #[cfg(feature = "minimal")]
    /// Returns a vector of result elements and the number of skipped items
    /// based on given query
    pub fn get_query_apply_function(
        storage: &RocksDbStorage,
        path: &[&[u8]],
        sized_query: &SizedQuery,
        query_options: QueryOptions,
        result_type: QueryResultType,
        transaction: TransactionArg,
        add_element_function: fn(PathQueryPushArgs, &GroveVersion) -> CostResult<(), Error>,
        grove_version: &GroveVersion,
    ) -> CostResult<(QueryResultElements, u16), Error> {
        check_grovedb_v0_with_cost!(
            "get_query_apply_function",
            grove_version
                .grovedb_versions
                .element
                .get_query_apply_function
        );

        let mut cost = OperationCost::default();

        let mut results = Vec::new();

        let mut limit = sized_query.limit;
        let original_offset = sized_query.offset;
        let mut offset = original_offset;

        if sized_query.query.left_to_right {
            for item in sized_query.query.iter() {
                cost_return_on_error!(
                    &mut cost,
                    Self::query_item(
                        storage,
                        item,
                        &mut results,
                        path,
                        sized_query,
                        transaction,
                        &mut limit,
                        &mut offset,
                        query_options,
                        result_type,
                        add_element_function,
                        grove_version,
                    )
                );
                if limit == Some(0) {
                    break;
                }
            }
        } else {
            for item in sized_query.query.rev_iter() {
                cost_return_on_error!(
                    &mut cost,
                    Self::query_item(
                        storage,
                        item,
                        &mut results,
                        path,
                        sized_query,
                        transaction,
                        &mut limit,
                        &mut offset,
                        query_options,
                        result_type,
                        add_element_function,
                        grove_version,
                    )
                );
                if limit == Some(0) {
                    break;
                }
            }
        }

        let skipped = if let Some(original_offset_unwrapped) = original_offset {
            original_offset_unwrapped - offset.unwrap()
        } else {
            0
        };
        Ok((QueryResultElements::from_elements(results), skipped)).wrap_with_cost(cost)
    }

    #[cfg(feature = "minimal")]
    /// Returns a vector of elements excluding trees, and the number of skipped
    /// elements
    pub fn get_path_query(
        storage: &RocksDbStorage,
        path_query: &PathQuery,
        query_options: QueryOptions,
        result_type: QueryResultType,
        transaction: TransactionArg,
        grove_version: &GroveVersion,
    ) -> CostResult<(QueryResultElements, u16), Error> {
        check_grovedb_v0_with_cost!(
            "get_path_query",
            grove_version.grovedb_versions.element.get_path_query
        );

        let path_slices = path_query
            .path
            .iter()
            .map(|x| x.as_slice())
            .collect::<Vec<_>>();
        Element::get_query_apply_function(
            storage,
            path_slices.as_slice(),
            &path_query.query,
            query_options,
            result_type,
            transaction,
            Element::path_query_push,
            grove_version,
        )
    }

    #[cfg(feature = "minimal")]
    /// Returns a vector of elements, and the number of skipped elements
    pub fn get_sized_query(
        storage: &RocksDbStorage,
        path: &[&[u8]],
        sized_query: &SizedQuery,
        query_options: QueryOptions,
        result_type: QueryResultType,
        transaction: TransactionArg,
        grove_version: &GroveVersion,
    ) -> CostResult<(QueryResultElements, u16), Error> {
        check_grovedb_v0_with_cost!(
            "get_sized_query",
            grove_version.grovedb_versions.element.get_sized_query
        );

        Element::get_query_apply_function(
            storage,
            path,
            sized_query,
            query_options,
            result_type,
            transaction,
            Element::path_query_push,
            grove_version,
        )
    }

    #[cfg(feature = "minimal")]
    /// Push arguments to path query
    fn path_query_push(
        args: PathQueryPushArgs,
        grove_version: &GroveVersion,
    ) -> CostResult<(), Error> {
        check_grovedb_v0_with_cost!(
            "path_query_push",
            grove_version.grovedb_versions.element.path_query_push
        );

        // println!("path_query_push {} \n", args);

        let mut cost = OperationCost::default();

        let PathQueryPushArgs {
            storage,
            transaction,
            key,
            element,
            path,
            subquery_path,
            subquery,
            left_to_right,
            query_options,
            result_type,
            results,
            limit,
            offset,
        } = args;
        let QueryOptions {
            allow_get_raw,
            allow_cache,
            decrease_limit_on_range_with_no_sub_elements,
            ..
        } = query_options;
        if element.is_any_tree() {
            let mut path_vec = path.to_vec();
            let key = cost_return_on_error_no_add!(
                &cost,
                key.ok_or(Error::MissingParameter(
                    "the key must be provided when using a subquery path",
                ))
            );
            path_vec.push(key);

            if let Some(subquery) = subquery {
                if let Some(subquery_path) = &subquery_path {
                    path_vec.extend(subquery_path.iter().map(|k| k.as_slice()));
                }

                let inner_query = SizedQuery::new(subquery, *limit, *offset);
                let path_vec_owned = path_vec.iter().map(|x| x.to_vec()).collect();
                let inner_path_query = PathQuery::new(path_vec_owned, inner_query);

                let (mut sub_elements, skipped) = cost_return_on_error!(
                    &mut cost,
                    Element::get_path_query(
                        storage,
                        &inner_path_query,
                        query_options,
                        result_type,
                        transaction,
                        grove_version,
                    )
                );

                if let Some(limit) = limit {
                    if sub_elements.is_empty() && decrease_limit_on_range_with_no_sub_elements {
                        // we should decrease by 1 in this case
                        *limit = limit.saturating_sub(1);
                    } else {
                        *limit = limit.saturating_sub(sub_elements.len() as u16);
                    }
                }
                if let Some(offset) = offset {
                    *offset = offset.saturating_sub(skipped);
                }
                results.append(&mut sub_elements.elements);
            } else if let Some(subquery_path) = subquery_path {
                if offset.unwrap_or(0) == 0 {
                    if let Some((subquery_path_last_key, subquery_path_front_keys)) =
                        &subquery_path.split_last()
                    {
                        path_vec.extend(subquery_path_front_keys.iter().map(|k| k.as_slice()));

                        let subtree_path: SubtreePath<_> = path_vec.as_slice().into();

                        match result_type {
                            QueryElementResultType => {
                                merk_optional_tx!(
                                    &mut cost,
                                    storage,
                                    subtree_path,
                                    None,
                                    transaction,
                                    subtree,
                                    grove_version,
                                    {
                                        results.push(QueryResultElement::ElementResultItem(
                                            cost_return_on_error!(
                                                &mut cost,
                                                Element::get_with_absolute_refs(
                                                    &subtree,
                                                    path_vec.as_slice(),
                                                    subquery_path_last_key.as_slice(),
                                                    allow_cache,
                                                    grove_version,
                                                )
                                            ),
                                        ));
                                    }
                                );
                            }
                            QueryKeyElementPairResultType => {
                                merk_optional_tx!(
                                    &mut cost,
                                    storage,
                                    subtree_path,
                                    None,
                                    transaction,
                                    subtree,
                                    grove_version,
                                    {
                                        results.push(QueryResultElement::KeyElementPairResultItem(
                                            (
                                                subquery_path_last_key.to_vec(),
                                                cost_return_on_error!(
                                                    &mut cost,
                                                    Element::get_with_absolute_refs(
                                                        &subtree,
                                                        path_vec.as_slice(),
                                                        subquery_path_last_key.as_slice(),
                                                        allow_cache,
                                                        grove_version,
                                                    )
                                                ),
                                            ),
                                        ));
                                    }
                                );
                            }
                            QueryPathKeyElementTrioResultType => {
                                merk_optional_tx!(
                                    &mut cost,
                                    storage,
                                    subtree_path,
                                    None,
                                    transaction,
                                    subtree,
                                    grove_version,
                                    {
                                        results.push(
                                            QueryResultElement::PathKeyElementTrioResultItem((
                                                path_vec.iter().map(|p| p.to_vec()).collect(),
                                                subquery_path_last_key.to_vec(),
                                                cost_return_on_error!(
                                                    &mut cost,
                                                    Element::get_with_absolute_refs(
                                                        &subtree,
                                                        path_vec.as_slice(),
                                                        subquery_path_last_key.as_slice(),
                                                        allow_cache,
                                                        grove_version,
                                                    )
                                                ),
                                            )),
                                        );
                                    }
                                );
                            }
                        }
                    } else {
                        return Err(Error::CorruptedCodeExecution(
                            "subquery_paths can not be empty",
                        ))
                        .wrap_with_cost(cost);
                    };

                    if let Some(limit) = limit {
                        *limit -= 1;
                    }
                } else if let Some(offset) = offset {
                    *offset -= 1;
                }
            } else if allow_get_raw {
                cost_return_on_error_no_add!(
                    &cost,
                    Element::basic_push(
                        PathQueryPushArgs {
                            storage,
                            transaction,
                            key: Some(key),
                            element,
                            path,
                            subquery_path,
                            subquery,
                            left_to_right,
                            query_options,
                            result_type,
                            results,
                            limit,
                            offset,
                        },
                        grove_version
                    )
                );
            } else {
                return Err(Error::InvalidPath(
                    "you must provide a subquery or a subquery_path when interacting with a Tree \
                     of trees"
                        .to_owned(),
                ))
                .wrap_with_cost(cost);
            }
        } else {
            cost_return_on_error_no_add!(
                &cost,
                Element::basic_push(
                    PathQueryPushArgs {
                        storage,
                        transaction,
                        key,
                        element,
                        path,
                        subquery_path,
                        subquery,
                        left_to_right,
                        query_options,
                        result_type,
                        results,
                        limit,
                        offset,
                    },
                    grove_version
                )
            );
        }
        Ok(()).wrap_with_cost(cost)
    }

    #[cfg(feature = "minimal")]
    /// Takes a sized query and a key and returns subquery key and subquery as
    /// tuple
    fn subquery_paths_and_value_for_sized_query(
        sized_query: &SizedQuery,
        key: &[u8],
    ) -> (Option<Path>, Option<Query>) {
        if let Some(conditional_subquery_branches) =
            &sized_query.query.conditional_subquery_branches
        {
            for (query_item, subquery_branch) in conditional_subquery_branches {
                if query_item.contains(key) {
                    let subquery_path = subquery_branch.subquery_path.clone();
                    let subquery = subquery_branch
                        .subquery
                        .as_ref()
                        .map(|query| *query.clone());
                    return (subquery_path, subquery);
                }
            }
        }
        let subquery_path = sized_query
            .query
            .default_subquery_branch
            .subquery_path
            .clone();
        let subquery = sized_query
            .query
            .default_subquery_branch
            .subquery
            .as_ref()
            .map(|query| *query.clone());
        (subquery_path, subquery)
    }

    /// `decrease_limit_on_range_with_no_sub_elements` should generally be set
    /// to true, as having it false could mean very expensive queries.
    /// The queries would be expensive because we could go through many many
    /// trees where the sub elements have no matches, hence the limit would
    /// not decrease and hence we would continue on the increasingly
    /// expensive query.
    #[cfg(feature = "minimal")]
    // TODO: refactor
    fn query_item(
        storage: &RocksDbStorage,
        item: &QueryItem,
        results: &mut Vec<QueryResultElement>,
        path: &[&[u8]],
        sized_query: &SizedQuery,
        transaction: TransactionArg,
        limit: &mut Option<u16>,
        offset: &mut Option<u16>,
        query_options: QueryOptions,
        result_type: QueryResultType,
        add_element_function: fn(PathQueryPushArgs, &GroveVersion) -> CostResult<(), Error>,
        grove_version: &GroveVersion,
    ) -> CostResult<(), Error> {
        use crate::error::GroveDbErrorExt;

        check_grovedb_v0_with_cost!(
            "query_item",
            grove_version.grovedb_versions.element.query_item
        );

        let mut cost = OperationCost::default();

        let subtree_path: SubtreePath<_> = path.into();

        if !item.is_range() {
            // this is a query on a key
            if let QueryItem::Key(key) = item {
                let element_res = merk_optional_tx_internal_error!(
                    &mut cost,
                    storage,
                    subtree_path,
                    None,
                    transaction,
                    subtree,
                    grove_version,
                    {
<<<<<<< HEAD
                        Element::get(
                            &subtree,
                            key,
                            query_options.allow_cache,
                            Some(|| format!("path is {}", path_as_slices_hex_to_ascii(path))),
                            grove_version,
                        )
                        .unwrap_add_cost(&mut cost)
=======
                        Element::get(&subtree, key, query_options.allow_cache, grove_version)
                            .add_context(format!("path is {}", path_as_slices_hex_to_ascii(path)))
                            .unwrap_add_cost(&mut cost)
>>>>>>> 384894fb
                    }
                );
                match element_res {
                    Ok(element) => {
                        let (subquery_path, subquery) =
                            Self::subquery_paths_and_value_for_sized_query(sized_query, key);
                        match add_element_function(
                            PathQueryPushArgs {
                                storage,
                                transaction,
                                key: Some(key.as_slice()),
                                element,
                                path,
                                subquery_path,
                                subquery,
                                left_to_right: sized_query.query.left_to_right,
                                query_options,
                                result_type,
                                results,
                                limit,
                                offset,
                            },
                            grove_version,
                        )
                        .unwrap_add_cost(&mut cost)
                        {
                            Ok(_) => Ok(()),
                            Err(e) => {
                                if !query_options.error_if_intermediate_path_tree_not_present {
                                    match e {
                                        Error::PathParentLayerNotFound(_) => Ok(()),
                                        _ => Err(e),
                                    }
                                } else {
                                    Err(e)
                                }
                            }
                        }
                    }
                    Err(Error::PathKeyNotFound(_)) => Ok(()),
                    Err(e) => {
                        if !query_options.error_if_intermediate_path_tree_not_present {
                            match e {
                                Error::PathParentLayerNotFound(_) => Ok(()),
                                _ => Err(e),
                            }
                        } else {
                            Err(e)
                        }
                    }
                }
            } else {
                Err(Error::InternalError(
                    "QueryItem must be a Key if not a range".to_string(),
                ))
            }
        } else {
            // this is a query on a range
            storage_context_optional_tx!(storage, subtree_path, None, transaction, ctx, {
                let ctx = ctx.unwrap_add_cost(&mut cost);
                let mut iter = ctx.raw_iter();

                item.seek_for_iter(&mut iter, sized_query.query.left_to_right)
                    .unwrap_add_cost(&mut cost);

                while item
                    .iter_is_valid_for_type(&iter, *limit, sized_query.query.left_to_right)
                    .unwrap_add_cost(&mut cost)
                {
                    let element = cost_return_on_error_no_add!(
                        &cost,
                        raw_decode(
                            iter.value()
                                .unwrap_add_cost(&mut cost)
                                .expect("if key exists then value should too"),
                            grove_version
                        )
                    );
                    let key = iter
                        .key()
                        .unwrap_add_cost(&mut cost)
                        .expect("key should exist");
                    let (subquery_path, subquery) =
                        Self::subquery_paths_and_value_for_sized_query(sized_query, key);
                    let result_with_cost = add_element_function(
                        PathQueryPushArgs {
                            storage,
                            transaction,
                            key: Some(key),
                            element,
                            path,
                            subquery_path,
                            subquery,
                            left_to_right: sized_query.query.left_to_right,
                            query_options,
                            result_type,
                            results,
                            limit,
                            offset,
                        },
                        grove_version,
                    );
                    let result = result_with_cost.unwrap_add_cost(&mut cost);
                    match result {
                        Ok(x) => x,
                        Err(e) => {
                            if !query_options.error_if_intermediate_path_tree_not_present {
                                match e {
                                    Error::PathKeyNotFound(_)
                                    | Error::PathParentLayerNotFound(_) => (),
                                    _ => return Err(e).wrap_with_cost(cost),
                                }
                            } else {
                                return Err(e).wrap_with_cost(cost);
                            }
                        }
                    }
                    if sized_query.query.left_to_right {
                        iter.next().unwrap_add_cost(&mut cost);
                    } else {
                        iter.prev().unwrap_add_cost(&mut cost);
                    }
                    cost.seek_count += 1;
                }
                Ok(())
            })
        }
        .wrap_with_cost(cost)
    }

    #[cfg(feature = "minimal")]
    fn basic_push(args: PathQueryPushArgs, grove_version: &GroveVersion) -> Result<(), Error> {
        check_grovedb_v0!(
            "basic_push",
            grove_version.grovedb_versions.element.basic_push
        );

        // println!("basic_push {}", args);
        let PathQueryPushArgs {
            path,
            key,
            element,
            result_type,
            results,
            limit,
            offset,
            ..
        } = args;

        let element = element.convert_if_reference_to_absolute_reference(path, key)?;

        if offset.unwrap_or(0) == 0 {
            match result_type {
                QueryResultType::QueryElementResultType => {
                    results.push(QueryResultElement::ElementResultItem(element));
                }
                QueryResultType::QueryKeyElementPairResultType => {
                    let key = key.ok_or(Error::CorruptedPath(
                        "basic push must have a key".to_string(),
                    ))?;
                    results.push(QueryResultElement::KeyElementPairResultItem((
                        Vec::from(key),
                        element,
                    )));
                }
                QueryResultType::QueryPathKeyElementTrioResultType => {
                    let key = key.ok_or(Error::CorruptedPath(
                        "basic push must have a key".to_string(),
                    ))?;
                    let path = path.iter().map(|a| a.to_vec()).collect();
                    results.push(QueryResultElement::PathKeyElementTrioResultItem((
                        path,
                        Vec::from(key),
                        element,
                    )));
                }
            }
            if let Some(limit) = limit {
                *limit -= 1;
            }
        } else if let Some(offset) = offset {
            *offset -= 1;
        }
        Ok(())
    }

    #[cfg(feature = "minimal")]
    /// Iterator
    pub fn iterator<I: RawIterator>(mut raw_iter: I) -> CostContext<ElementsIterator<I>> {
        let mut cost = OperationCost::default();
        raw_iter.seek_to_first().unwrap_add_cost(&mut cost);
        ElementsIterator::new(raw_iter).wrap_with_cost(cost)
    }
}

#[cfg(feature = "minimal")]
#[cfg(test)]
mod tests {
    use grovedb_merk::proofs::Query;
    use grovedb_storage::{Storage, StorageBatch};
    use grovedb_version::version::GroveVersion;

    use crate::{
        element::{query::QueryOptions, *},
        query_result_type::{
            KeyElementPair, QueryResultElement, QueryResultElements,
            QueryResultType::{QueryKeyElementPairResultType, QueryPathKeyElementTrioResultType},
        },
        tests::{make_test_grovedb, TEST_LEAF},
        SizedQuery,
    };

    #[test]
    fn test_get_query() {
        let grove_version = GroveVersion::latest();
        let db = make_test_grovedb(grove_version);

        db.insert(
            [TEST_LEAF].as_ref(),
            b"d",
            Element::new_item(b"ayyd".to_vec()),
            None,
            None,
            grove_version,
        )
        .unwrap()
        .expect("cannot insert element");
        db.insert(
            [TEST_LEAF].as_ref(),
            b"c",
            Element::new_item(b"ayyc".to_vec()),
            None,
            None,
            grove_version,
        )
        .unwrap()
        .expect("cannot insert element");
        db.insert(
            [TEST_LEAF].as_ref(),
            b"a",
            Element::new_item(b"ayya".to_vec()),
            None,
            None,
            grove_version,
        )
        .unwrap()
        .expect("cannot insert element");
        db.insert(
            [TEST_LEAF].as_ref(),
            b"b",
            Element::new_item(b"ayyb".to_vec()),
            None,
            None,
            grove_version,
        )
        .unwrap()
        .expect("cannot insert element");

        // Test queries by key
        let mut query = Query::new();
        query.insert_key(b"c".to_vec());
        query.insert_key(b"a".to_vec());

        assert_eq!(
            Element::get_query_values(
                &db.db,
                &[TEST_LEAF],
                &query,
                QueryOptions::default(),
                None,
                grove_version
            )
            .unwrap()
            .expect("expected successful get_query"),
            vec![
                Element::new_item(b"ayya".to_vec()),
                Element::new_item(b"ayyc".to_vec())
            ]
        );

        // Test range query
        let mut query = Query::new();
        query.insert_range(b"b".to_vec()..b"d".to_vec());
        query.insert_range(b"a".to_vec()..b"c".to_vec());
        assert_eq!(
            Element::get_query_values(
                &db.db,
                &[TEST_LEAF],
                &query,
                QueryOptions::default(),
                None,
                grove_version
            )
            .unwrap()
            .expect("expected successful get_query"),
            vec![
                Element::new_item(b"ayya".to_vec()),
                Element::new_item(b"ayyb".to_vec()),
                Element::new_item(b"ayyc".to_vec())
            ]
        );

        // Test range inclusive query
        let mut query = Query::new();
        query.insert_range_inclusive(b"b".to_vec()..=b"d".to_vec());
        query.insert_range(b"b".to_vec()..b"c".to_vec());
        assert_eq!(
            Element::get_query_values(
                &db.db,
                &[TEST_LEAF],
                &query,
                QueryOptions::default(),
                None,
                grove_version
            )
            .unwrap()
            .expect("expected successful get_query"),
            vec![
                Element::new_item(b"ayyb".to_vec()),
                Element::new_item(b"ayyc".to_vec()),
                Element::new_item(b"ayyd".to_vec())
            ]
        );

        // Test overlaps
        let mut query = Query::new();
        query.insert_key(b"a".to_vec());
        query.insert_range(b"b".to_vec()..b"d".to_vec());
        query.insert_range(b"a".to_vec()..b"c".to_vec());
        assert_eq!(
            Element::get_query_values(
                &db.db,
                &[TEST_LEAF],
                &query,
                QueryOptions::default(),
                None,
                grove_version
            )
            .unwrap()
            .expect("expected successful get_query"),
            vec![
                Element::new_item(b"ayya".to_vec()),
                Element::new_item(b"ayyb".to_vec()),
                Element::new_item(b"ayyc".to_vec())
            ]
        );
    }

    #[test]
    fn test_get_query_with_path() {
        let grove_version = GroveVersion::latest();
        let db = make_test_grovedb(grove_version);

        db.insert(
            [TEST_LEAF].as_ref(),
            b"d",
            Element::new_item(b"ayyd".to_vec()),
            None,
            None,
            grove_version,
        )
        .unwrap()
        .expect("cannot insert element");
        db.insert(
            [TEST_LEAF].as_ref(),
            b"c",
            Element::new_item(b"ayyc".to_vec()),
            None,
            None,
            grove_version,
        )
        .unwrap()
        .expect("cannot insert element");
        db.insert(
            [TEST_LEAF].as_ref(),
            b"a",
            Element::new_item(b"ayya".to_vec()),
            None,
            None,
            grove_version,
        )
        .unwrap()
        .expect("cannot insert element");
        db.insert(
            [TEST_LEAF].as_ref(),
            b"b",
            Element::new_item(b"ayyb".to_vec()),
            None,
            None,
            grove_version,
        )
        .unwrap()
        .expect("cannot insert element");

        // Test queries by key
        let mut query = Query::new();
        query.insert_key(b"c".to_vec());
        query.insert_key(b"a".to_vec());
        assert_eq!(
            Element::get_query(
                &db.db,
                &[TEST_LEAF],
                &query,
                QueryOptions::default(),
                QueryPathKeyElementTrioResultType,
                None,
                grove_version
            )
            .unwrap()
            .expect("expected successful get_query")
            .to_path_key_elements(),
            vec![
                (
                    vec![TEST_LEAF.to_vec()],
                    b"a".to_vec(),
                    Element::new_item(b"ayya".to_vec())
                ),
                (
                    vec![TEST_LEAF.to_vec()],
                    b"c".to_vec(),
                    Element::new_item(b"ayyc".to_vec())
                )
            ]
        );
    }

    #[test]
    fn test_get_range_query() {
        let grove_version = GroveVersion::latest();
        let db = make_test_grovedb(grove_version);

        let batch = StorageBatch::new();
        let storage = &db.db;
        let mut merk = db
            .open_non_transactional_merk_at_path(
                [TEST_LEAF].as_ref().into(),
                Some(&batch),
                grove_version,
            )
            .unwrap()
            .expect("cannot open Merk"); // TODO implement costs

        Element::new_item(b"ayyd".to_vec())
            .insert(&mut merk, b"d", None, grove_version)
            .unwrap()
            .expect("expected successful insertion");
        Element::new_item(b"ayyc".to_vec())
            .insert(&mut merk, b"c", None, grove_version)
            .unwrap()
            .expect("expected successful insertion");
        Element::new_item(b"ayya".to_vec())
            .insert(&mut merk, b"a", None, grove_version)
            .unwrap()
            .expect("expected successful insertion");
        Element::new_item(b"ayyb".to_vec())
            .insert(&mut merk, b"b", None, grove_version)
            .unwrap()
            .expect("expected successful insertion");

        storage
            .commit_multi_context_batch(batch, None)
            .unwrap()
            .expect("expected successful batch commit");

        // Test range inclusive query
        let mut query = Query::new();
        query.insert_range(b"a".to_vec()..b"d".to_vec());

        let ascending_query = SizedQuery::new(query.clone(), None, None);
        let (elements, skipped) = Element::get_sized_query(
            storage,
            &[TEST_LEAF],
            &ascending_query,
            QueryOptions::default(),
            QueryKeyElementPairResultType,
            None,
            grove_version,
        )
        .unwrap()
        .expect("expected successful get_query");

        let elements: Vec<KeyElementPair> = elements
            .into_iterator()
            .filter_map(|result_item| match result_item {
                QueryResultElement::ElementResultItem(_element) => None,
                QueryResultElement::KeyElementPairResultItem(key_element_pair) => {
                    Some(key_element_pair)
                }
                QueryResultElement::PathKeyElementTrioResultItem(_) => None,
            })
            .collect();
        assert_eq!(
            elements,
            vec![
                (b"a".to_vec(), Element::new_item(b"ayya".to_vec())),
                (b"b".to_vec(), Element::new_item(b"ayyb".to_vec())),
                (b"c".to_vec(), Element::new_item(b"ayyc".to_vec())),
            ]
        );
        assert_eq!(skipped, 0);

        query.left_to_right = false;

        let backwards_query = SizedQuery::new(query.clone(), None, None);
        let (elements, skipped) = Element::get_sized_query(
            storage,
            &[TEST_LEAF],
            &backwards_query,
            QueryOptions::default(),
            QueryKeyElementPairResultType,
            None,
            grove_version,
        )
        .unwrap()
        .expect("expected successful get_query");

        let elements: Vec<KeyElementPair> = elements
            .into_iterator()
            .filter_map(|result_item| match result_item {
                QueryResultElement::ElementResultItem(_element) => None,
                QueryResultElement::KeyElementPairResultItem(key_element_pair) => {
                    Some(key_element_pair)
                }
                QueryResultElement::PathKeyElementTrioResultItem(_) => None,
            })
            .collect();
        assert_eq!(
            elements,
            vec![
                (b"c".to_vec(), Element::new_item(b"ayyc".to_vec())),
                (b"b".to_vec(), Element::new_item(b"ayyb".to_vec())),
                (b"a".to_vec(), Element::new_item(b"ayya".to_vec())),
            ]
        );
        assert_eq!(skipped, 0);
    }

    #[test]
    fn test_get_range_inclusive_query() {
        let grove_version = GroveVersion::latest();
        let db = make_test_grovedb(grove_version);

        let batch = StorageBatch::new();

        let storage = &db.db;
        let mut merk = db
            .open_non_transactional_merk_at_path(
                [TEST_LEAF].as_ref().into(),
                Some(&batch),
                grove_version,
            )
            .unwrap()
            .expect("cannot open Merk");

        Element::new_item(b"ayyd".to_vec())
            .insert(&mut merk, b"d", None, grove_version)
            .unwrap()
            .expect("expected successful insertion");
        Element::new_item(b"ayyc".to_vec())
            .insert(&mut merk, b"c", None, grove_version)
            .unwrap()
            .expect("expected successful insertion");
        Element::new_item(b"ayya".to_vec())
            .insert(&mut merk, b"a", None, grove_version)
            .unwrap()
            .expect("expected successful insertion");
        Element::new_item(b"ayyb".to_vec())
            .insert(&mut merk, b"b", None, grove_version)
            .unwrap()
            .expect("expected successful insertion");

        storage
            .commit_multi_context_batch(batch, None)
            .unwrap()
            .expect("expected successful batch commit");

        // Test range inclusive query
        let mut query = Query::new_with_direction(true);
        query.insert_range_inclusive(b"a".to_vec()..=b"d".to_vec());

        let ascending_query = SizedQuery::new(query.clone(), None, None);
        fn check_elements_no_skipped(
            (elements, skipped): (QueryResultElements, u16),
            reverse: bool,
        ) {
            let mut expected = vec![
                (b"a".to_vec(), Element::new_item(b"ayya".to_vec())),
                (b"b".to_vec(), Element::new_item(b"ayyb".to_vec())),
                (b"c".to_vec(), Element::new_item(b"ayyc".to_vec())),
                (b"d".to_vec(), Element::new_item(b"ayyd".to_vec())),
            ];
            if reverse {
                expected.reverse();
            }
            assert_eq!(elements.to_key_elements(), expected);
            assert_eq!(skipped, 0);
        }

        check_elements_no_skipped(
            Element::get_sized_query(
                storage,
                &[TEST_LEAF],
                &ascending_query,
                QueryOptions::default(),
                QueryKeyElementPairResultType,
                None,
                grove_version,
            )
            .unwrap()
            .expect("expected successful get_query"),
            false,
        );

        query.left_to_right = false;

        let backwards_query = SizedQuery::new(query.clone(), None, None);
        check_elements_no_skipped(
            Element::get_sized_query(
                storage,
                &[TEST_LEAF],
                &backwards_query,
                QueryOptions::default(),
                QueryKeyElementPairResultType,
                None,
                grove_version,
            )
            .unwrap()
            .expect("expected successful get_query"),
            true,
        );

        // Test range inclusive query
        let mut query = Query::new_with_direction(false);
        query.insert_range_inclusive(b"b".to_vec()..=b"d".to_vec());
        query.insert_range(b"a".to_vec()..b"c".to_vec());

        let backwards_query = SizedQuery::new(query.clone(), None, None);
        check_elements_no_skipped(
            Element::get_sized_query(
                storage,
                &[TEST_LEAF],
                &backwards_query,
                QueryOptions::default(),
                QueryKeyElementPairResultType,
                None,
                grove_version,
            )
            .unwrap()
            .expect("expected successful get_query"),
            true,
        );
    }

    #[test]
    fn test_get_limit_query() {
        let grove_version = GroveVersion::latest();
        let db = make_test_grovedb(grove_version);

        db.insert(
            [TEST_LEAF].as_ref(),
            b"d",
            Element::new_item(b"ayyd".to_vec()),
            None,
            None,
            grove_version,
        )
        .unwrap()
        .expect("cannot insert element");
        db.insert(
            [TEST_LEAF].as_ref(),
            b"c",
            Element::new_item(b"ayyc".to_vec()),
            None,
            None,
            grove_version,
        )
        .unwrap()
        .expect("cannot insert element");
        db.insert(
            [TEST_LEAF].as_ref(),
            b"a",
            Element::new_item(b"ayya".to_vec()),
            None,
            None,
            grove_version,
        )
        .unwrap()
        .expect("cannot insert element");
        db.insert(
            [TEST_LEAF].as_ref(),
            b"b",
            Element::new_item(b"ayyb".to_vec()),
            None,
            None,
            grove_version,
        )
        .unwrap()
        .expect("cannot insert element");

        // Test queries by key
        let mut query = Query::new_with_direction(true);
        query.insert_key(b"c".to_vec());
        query.insert_key(b"a".to_vec());

        // since these are just keys a backwards query will keep same order
        let backwards_query = SizedQuery::new(query.clone(), None, None);
        let (elements, skipped) = Element::get_sized_query(
            &db.db,
            &[TEST_LEAF],
            &backwards_query,
            QueryOptions::default(),
            QueryKeyElementPairResultType,
            None,
            grove_version,
        )
        .unwrap()
        .expect("expected successful get_query");
        assert_eq!(
            elements.to_key_elements(),
            vec![
                (b"a".to_vec(), Element::new_item(b"ayya".to_vec())),
                (b"c".to_vec(), Element::new_item(b"ayyc".to_vec())),
            ]
        );
        assert_eq!(skipped, 0);

        // Test queries by key
        let mut query = Query::new_with_direction(false);
        query.insert_key(b"c".to_vec());
        query.insert_key(b"a".to_vec());

        // since these are just keys a backwards query will keep same order
        let backwards_query = SizedQuery::new(query.clone(), None, None);
        let (elements, skipped) = Element::get_sized_query(
            &db.db,
            &[TEST_LEAF],
            &backwards_query,
            QueryOptions::default(),
            QueryKeyElementPairResultType,
            None,
            grove_version,
        )
        .unwrap()
        .expect("expected successful get_query");
        assert_eq!(
            elements.to_key_elements(),
            vec![
                (b"c".to_vec(), Element::new_item(b"ayyc".to_vec())),
                (b"a".to_vec(), Element::new_item(b"ayya".to_vec())),
            ]
        );
        assert_eq!(skipped, 0);

        // The limit will mean we will only get back 1 item
        let limit_query = SizedQuery::new(query.clone(), Some(1), None);
        let (elements, skipped) = Element::get_sized_query(
            &db.db,
            &[TEST_LEAF],
            &limit_query,
            QueryOptions::default(),
            QueryKeyElementPairResultType,
            None,
            grove_version,
        )
        .unwrap()
        .expect("expected successful get_query");
        assert_eq!(
            elements.to_key_elements(),
            vec![(b"c".to_vec(), Element::new_item(b"ayyc".to_vec())),]
        );
        assert_eq!(skipped, 0);

        // Test range query
        let mut query = Query::new_with_direction(true);
        query.insert_range(b"b".to_vec()..b"d".to_vec());
        query.insert_range(b"a".to_vec()..b"c".to_vec());
        let limit_query = SizedQuery::new(query.clone(), Some(2), None);
        let (elements, skipped) = Element::get_sized_query(
            &db.db,
            &[TEST_LEAF],
            &limit_query,
            QueryOptions::default(),
            QueryKeyElementPairResultType,
            None,
            grove_version,
        )
        .unwrap()
        .expect("expected successful get_query");
        assert_eq!(
            elements.to_key_elements(),
            vec![
                (b"a".to_vec(), Element::new_item(b"ayya".to_vec())),
                (b"b".to_vec(), Element::new_item(b"ayyb".to_vec()))
            ]
        );
        assert_eq!(skipped, 0);

        let limit_offset_query = SizedQuery::new(query.clone(), Some(2), Some(1));
        let (elements, skipped) = Element::get_sized_query(
            &db.db,
            &[TEST_LEAF],
            &limit_offset_query,
            QueryOptions::default(),
            QueryKeyElementPairResultType,
            None,
            grove_version,
        )
        .unwrap()
        .expect("expected successful get_query");
        assert_eq!(
            elements.to_key_elements(),
            vec![
                (b"b".to_vec(), Element::new_item(b"ayyb".to_vec())),
                (b"c".to_vec(), Element::new_item(b"ayyc".to_vec()))
            ]
        );
        assert_eq!(skipped, 1);

        // Test range query
        let mut query = Query::new_with_direction(false);
        query.insert_range(b"b".to_vec()..b"d".to_vec());
        query.insert_range(b"a".to_vec()..b"c".to_vec());

        let limit_offset_backwards_query = SizedQuery::new(query.clone(), Some(2), Some(1));
        let (elements, skipped) = Element::get_sized_query(
            &db.db,
            &[TEST_LEAF],
            &limit_offset_backwards_query,
            QueryOptions::default(),
            QueryKeyElementPairResultType,
            None,
            grove_version,
        )
        .unwrap()
        .expect("expected successful get_query");
        assert_eq!(
            elements.to_key_elements(),
            vec![
                (b"b".to_vec(), Element::new_item(b"ayyb".to_vec())),
                (b"a".to_vec(), Element::new_item(b"ayya".to_vec()))
            ]
        );
        assert_eq!(skipped, 1);

        // Test range inclusive query
        let mut query = Query::new_with_direction(true);
        query.insert_range_inclusive(b"b".to_vec()..=b"d".to_vec());
        query.insert_range(b"b".to_vec()..b"c".to_vec());
        let limit_full_query = SizedQuery::new(query.clone(), Some(5), Some(0));
        let (elements, skipped) = Element::get_sized_query(
            &db.db,
            &[TEST_LEAF],
            &limit_full_query,
            QueryOptions::default(),
            QueryKeyElementPairResultType,
            None,
            grove_version,
        )
        .unwrap()
        .expect("expected successful get_query");
        assert_eq!(
            elements.to_key_elements(),
            vec![
                (b"b".to_vec(), Element::new_item(b"ayyb".to_vec())),
                (b"c".to_vec(), Element::new_item(b"ayyc".to_vec())),
                (b"d".to_vec(), Element::new_item(b"ayyd".to_vec())),
            ]
        );
        assert_eq!(skipped, 0);

        let mut query = Query::new_with_direction(false);
        query.insert_range_inclusive(b"b".to_vec()..=b"d".to_vec());
        query.insert_range(b"b".to_vec()..b"c".to_vec());

        let limit_offset_backwards_query = SizedQuery::new(query.clone(), Some(2), Some(1));
        let (elements, skipped) = Element::get_sized_query(
            &db.db,
            &[TEST_LEAF],
            &limit_offset_backwards_query,
            QueryOptions::default(),
            QueryKeyElementPairResultType,
            None,
            grove_version,
        )
        .unwrap()
        .expect("expected successful get_query");
        assert_eq!(
            elements.to_key_elements(),
            vec![
                (b"c".to_vec(), Element::new_item(b"ayyc".to_vec())),
                (b"b".to_vec(), Element::new_item(b"ayyb".to_vec())),
            ]
        );
        assert_eq!(skipped, 1);

        // Test overlaps
        let mut query = Query::new_with_direction(false);
        query.insert_key(b"a".to_vec());
        query.insert_range(b"b".to_vec()..b"d".to_vec());
        query.insert_range(b"b".to_vec()..b"c".to_vec());
        let limit_backwards_query = SizedQuery::new(query.clone(), Some(2), Some(1));
        let (elements, skipped) = Element::get_sized_query(
            &db.db,
            &[TEST_LEAF],
            &limit_backwards_query,
            QueryOptions::default(),
            QueryKeyElementPairResultType,
            None,
            grove_version,
        )
        .unwrap()
        .expect("expected successful get_query");
        assert_eq!(
            elements.to_key_elements(),
            vec![
                (b"b".to_vec(), Element::new_item(b"ayyb".to_vec())),
                (b"a".to_vec(), Element::new_item(b"ayya".to_vec())),
            ]
        );
        assert_eq!(skipped, 1);
    }
}

#[cfg(feature = "minimal")]
pub struct ElementsIterator<I: RawIterator> {
    raw_iter: I,
}

#[cfg(feature = "minimal")]
impl<I: RawIterator> ElementsIterator<I> {
    pub fn new(raw_iter: I) -> Self {
        ElementsIterator { raw_iter }
    }

    pub fn next_element(
        &mut self,
        grove_version: &GroveVersion,
    ) -> CostResult<Option<KeyElementPair>, Error> {
        let mut cost = OperationCost::default();

        Ok(if self.raw_iter.valid().unwrap_add_cost(&mut cost) {
            if let Some((key, value)) = self
                .raw_iter
                .key()
                .unwrap_add_cost(&mut cost)
                .zip(self.raw_iter.value().unwrap_add_cost(&mut cost))
            {
                let element = cost_return_on_error_no_add!(&cost, raw_decode(value, grove_version));
                let key_vec = key.to_vec();
                self.raw_iter.next().unwrap_add_cost(&mut cost);
                Some((key_vec, element))
            } else {
                None
            }
        } else {
            None
        })
        .wrap_with_cost(cost)
    }

    pub fn fast_forward(&mut self, key: &[u8]) -> Result<(), Error> {
        while self.raw_iter.valid().unwrap() {
            if self.raw_iter.key().unwrap().unwrap() == key {
                break;
            } else {
                self.raw_iter.next().unwrap();
            }
        }
        Ok(())
    }
}<|MERGE_RESOLUTION|>--- conflicted
+++ resolved
@@ -9,8 +9,6 @@
     OperationCost,
 };
 
-#[cfg(feature = "minimal")]
-use grovedb_merk::merk::tree_type::TreeType;
 #[cfg(feature = "minimal")]
 use grovedb_merk::merk::tree_type::TreeType;
 #[cfg(feature = "minimal")]
@@ -30,7 +28,6 @@
 
 #[cfg(feature = "minimal")]
 use crate::operations::proof::util::hex_to_ascii;
-use crate::operations::proof::util::path_as_slices_hex_to_ascii;
 #[cfg(any(feature = "minimal", feature = "verify"))]
 use crate::operations::proof::util::path_as_slices_hex_to_ascii;
 #[cfg(any(feature = "minimal", feature = "verify"))]
@@ -772,20 +769,9 @@
                     subtree,
                     grove_version,
                     {
-<<<<<<< HEAD
-                        Element::get(
-                            &subtree,
-                            key,
-                            query_options.allow_cache,
-                            Some(|| format!("path is {}", path_as_slices_hex_to_ascii(path))),
-                            grove_version,
-                        )
-                        .unwrap_add_cost(&mut cost)
-=======
                         Element::get(&subtree, key, query_options.allow_cache, grove_version)
                             .add_context(format!("path is {}", path_as_slices_hex_to_ascii(path)))
                             .unwrap_add_cost(&mut cost)
->>>>>>> 384894fb
                     }
                 );
                 match element_res {
