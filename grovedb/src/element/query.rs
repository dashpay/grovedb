--- conflicted
+++ resolved
@@ -489,13 +489,9 @@
     }
 
     #[cfg(any(feature = "full", feature = "verify"))]
-<<<<<<< HEAD
-    pub fn subquery_paths_and_value_for_sized_query(
-=======
     /// Takes a sized query and a key and returns subquery key and subquery as
     /// tuple
-    pub fn subquery_paths_for_sized_query(
->>>>>>> 2964f412
+    pub fn subquery_paths_and_value_for_sized_query(
         sized_query: &SizedQuery,
         key: &[u8],
     ) -> (Option<Path>, Option<Query>) {
