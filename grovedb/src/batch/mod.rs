// MIT LICENSE
//
// Copyright (c) 2021 Dash Core Group
//
// Permission is hereby granted, free of charge, to any
// person obtaining a copy of this software and associated
// documentation files (the "Software"), to deal in the
// Software without restriction, including without
// limitation the rights to use, copy, modify, merge,
// publish, distribute, sublicense, and/or sell copies of
// the Software, and to permit persons to whom the Software
// is furnished to do so, subject to the following
// conditions:
//
// The above copyright notice and this permission notice
// shall be included in all copies or substantial portions
// of the Software.
//
// THE SOFTWARE IS PROVIDED "AS IS", WITHOUT WARRANTY OF
// ANY KIND, EXPRESS OR IMPLIED, INCLUDING BUT NOT LIMITED
// TO THE WARRANTIES OF MERCHANTABILITY, FITNESS FOR A
// PARTICULAR PURPOSE AND NONINFRINGEMENT. IN NO EVENT
// SHALL THE AUTHORS OR COPYRIGHT HOLDERS BE LIABLE FOR ANY
// CLAIM, DAMAGES OR OTHER LIABILITY, WHETHER IN AN ACTION
// OF CONTRACT, TORT OR OTHERWISE, ARISING FROM, OUT OF OR
// IN CONNECTION WITH THE SOFTWARE OR THE USE OR OTHER
// DEALINGS IN THE SOFTWARE.

//! Apply multiple GroveDB operations atomically.

mod batch_structure;

#[cfg(feature = "estimated_costs")]
pub mod estimated_costs;

pub mod key_info;

mod mode;
#[cfg(test)]
mod multi_insert_cost_tests;

#[cfg(test)]
mod just_in_time_cost_tests;
mod options;
#[cfg(test)]
mod single_deletion_cost_tests;
#[cfg(test)]
mod single_insert_cost_tests;
#[cfg(test)]
mod single_sum_item_deletion_cost_tests;
#[cfg(test)]
mod single_sum_item_insert_cost_tests;

use core::fmt;
use std::{
    cmp::Ordering,
    collections::{btree_map::Entry, hash_map::Entry as HashMapEntry, BTreeMap, HashMap},
    hash::{Hash, Hasher},
    ops::{Add, AddAssign},
    slice::Iter,
    vec::IntoIter,
};

#[cfg(feature = "estimated_costs")]
use estimated_costs::{
    average_case_costs::AverageCaseTreeCacheKnownPaths,
    worst_case_costs::WorstCaseTreeCacheKnownPaths,
};
use grovedb_costs::{
    cost_return_on_error, cost_return_on_error_no_add,
    storage_cost::{
        removal::{StorageRemovedBytes, StorageRemovedBytes::BasicStorageRemoval},
        StorageCost,
    },
    CostResult, CostsExt, OperationCost,
};
use grovedb_merk::{
    tree::{
        kv::ValueDefinedCostType::{LayeredValueDefinedCost, SpecializedValueDefinedCost},
        value_hash, NULL_HASH,
    },
    CryptoHash, Error as MerkError, Merk, MerkType, RootHashKeyAndSum,
    TreeFeatureType::{BasicMerkNode, SummedMerkNode},
};
use grovedb_path::SubtreePath;
use grovedb_storage::{
    rocksdb_storage::{PrefixedRocksDbStorageContext, PrefixedRocksDbTransactionContext},
    Storage, StorageBatch, StorageContext,
};
use grovedb_visualize::{Drawer, Visualize};
use integer_encoding::VarInt;
use itertools::Itertools;
use key_info::{KeyInfo, KeyInfo::KnownKey};
pub use options::BatchApplyOptions;

pub use crate::batch::batch_structure::{OpsByLevelPath, OpsByPath};
#[cfg(feature = "estimated_costs")]
use crate::batch::estimated_costs::EstimatedCostsType;
use crate::{
    batch::{batch_structure::BatchStructure, mode::BatchRunMode},
    element::{MaxReferenceHop, SUM_ITEM_COST_SIZE, SUM_TREE_COST_SIZE, TREE_COST_SIZE},
    operations::get::MAX_REFERENCE_HOPS,
    reference_path::{
        path_from_reference_path_type, path_from_reference_qualified_path_type, ReferencePathType,
    },
    Element, ElementFlags, Error, GroveDb, Transaction, TransactionArg,
};

/// Operations
#[derive(Debug, PartialEq, Eq, Hash, Clone)]
pub enum Op {
    /// Replace tree root key
    ReplaceTreeRootKey {
        /// Hash
        hash: [u8; 32],
        /// Root key
        root_key: Option<Vec<u8>>,
        /// Sum
        sum: Option<i64>,
    },
    /// Insert
    Insert {
        /// Element
        element: Element,
    },
    /// Replace
    Replace {
        /// Element
        element: Element,
    },
    /// Patch
    Patch {
        /// Element
        element: Element,
        /// Byte change
        change_in_bytes: i32,
    },
    /// Insert tree with root hash
    InsertTreeWithRootHash {
        /// Hash
        hash: [u8; 32],
        /// Root key
        root_key: Option<Vec<u8>>,
        /// Flags
        flags: Option<ElementFlags>,
        /// Sum
        sum: Option<i64>,
    },
    /// Refresh the reference with information provided
    /// Providing this information is necessary to be able to calculate
    /// average case and worst case costs
    /// If TrustRefreshReference is true, then we do not query the element on
    /// disk before write If it is false, the provided information is only
    /// used for average case and worse case costs
    RefreshReference {
        reference_path_type: ReferencePathType,
        max_reference_hop: MaxReferenceHop,
        flags: Option<ElementFlags>,
        trust_refresh_reference: bool,
    },
    /// Delete
    Delete,
    /// Delete tree
    DeleteTree,
    /// Delete sum tree
    DeleteSumTree,
}

impl Op {
    fn to_u8(&self) -> u8 {
        match self {
            Op::DeleteTree => 0,
            Op::DeleteSumTree => 1,
            Op::Delete => 2,
            Op::InsertTreeWithRootHash { .. } => 3,
            Op::ReplaceTreeRootKey { .. } => 4,
            Op::RefreshReference { .. } => 5,
            Op::Replace { .. } => 6,
            Op::Patch { .. } => 7,
            Op::Insert { .. } => 8,
        }
    }
}

impl PartialOrd for Op {
    fn partial_cmp(&self, other: &Self) -> Option<Ordering> {
        Some(self.cmp(other))
    }
}

impl Ord for Op {
    fn cmp(&self, other: &Self) -> Ordering {
<<<<<<< HEAD
        match (self, other) {
            // deal with relationship between delete ops
            (Op::DeleteTree, Op::DeleteSumTree) | (Op::DeleteSumTree, Op::DeleteTree) => {
                Ordering::Equal
            }
            (Op::DeleteTree, Op::Delete) => Ordering::Less,
            (Op::Delete, Op::DeleteTree) => Ordering::Greater,
            (Op::DeleteSumTree, Op::Delete) => Ordering::Less,
            (Op::Delete, Op::DeleteSumTree) => Ordering::Greater,

            // deal with the relationship between delete and other ops
            // delete should always happen first
            (Op::Delete, _) => Ordering::Less,
            (Op::DeleteSumTree, _) => Ordering::Less,
            (Op::DeleteTree, _) => Ordering::Less,

            // all insert operations are considered equal
            _ => Ordering::Equal,
        }
=======
        self.to_u8().cmp(&other.to_u8())
>>>>>>> 6e946239
    }
}

/// Known keys path
#[derive(Eq, Clone, Debug)]
pub struct KnownKeysPath(Vec<Vec<u8>>);

impl Hash for KnownKeysPath {
    fn hash<H: Hasher>(&self, state: &mut H) {
        self.0.hash(state)
    }
}

impl PartialEq for KnownKeysPath {
    fn eq(&self, other: &Self) -> bool {
        self.0 == other.0
    }
}

impl PartialEq<KeyInfoPath> for KnownKeysPath {
    fn eq(&self, other: &KeyInfoPath) -> bool {
        self.0 == other.to_path_refs()
    }
}

impl PartialEq<Vec<Vec<u8>>> for KnownKeysPath {
    fn eq(&self, other: &Vec<Vec<u8>>) -> bool {
        self.0 == other.as_slice()
    }
}

/// Key info path
#[derive(PartialOrd, Ord, Eq, Clone, Debug, Default)]
pub struct KeyInfoPath(pub Vec<KeyInfo>);

impl Hash for KeyInfoPath {
    fn hash<H: Hasher>(&self, state: &mut H) {
        self.0.hash(state)
    }
}

impl PartialEq for KeyInfoPath {
    fn eq(&self, other: &Self) -> bool {
        self.0 == other.0
    }
}

impl PartialEq<Vec<Vec<u8>>> for KeyInfoPath {
    fn eq(&self, other: &Vec<Vec<u8>>) -> bool {
        if self.len() != other.len() as u32 {
            return false;
        }
        self.0.iter().zip(other.iter()).all(|(a, b)| a == b)
    }
}

impl PartialEq<Vec<&[u8]>> for KeyInfoPath {
    fn eq(&self, other: &Vec<&[u8]>) -> bool {
        if self.len() != other.len() as u32 {
            return false;
        }
        self.0.iter().zip(other.iter()).all(|(a, b)| a == b)
    }
}

impl<const N: usize> PartialEq<[&[u8]; N]> for KeyInfoPath {
    fn eq(&self, other: &[&[u8]; N]) -> bool {
        if self.len() != N as u32 {
            return false;
        }
        self.0.iter().zip(other.iter()).all(|(a, b)| a == b)
    }
}

impl Visualize for KeyInfoPath {
    fn visualize<W: std::io::Write>(&self, mut drawer: Drawer<W>) -> std::io::Result<Drawer<W>> {
        drawer.write(b"path: ")?;
        let mut path_out = Vec::new();
        let mut path_drawer = Drawer::new(&mut path_out);
        for k in &self.0 {
            path_drawer = k.visualize(path_drawer).unwrap();
            path_drawer.write(b" ").unwrap();
        }
        drawer.write(path_out.as_slice()).unwrap();
        Ok(drawer)
    }
}

impl KeyInfoPath {
    /// From a vector
    pub fn from_vec(vec: Vec<KeyInfo>) -> Self {
        KeyInfoPath(vec)
    }

    /// From a known path
    pub fn from_known_path<'p, P>(path: P) -> Self
    where
        P: IntoIterator<Item = &'p [u8]>,
        <P as IntoIterator>::IntoIter: ExactSizeIterator + DoubleEndedIterator + Clone,
    {
        KeyInfoPath(path.into_iter().map(|k| KnownKey(k.to_vec())).collect())
    }

    /// From a known owned path
    pub fn from_known_owned_path<P>(path: P) -> Self
    where
        P: IntoIterator<Item = Vec<u8>>,
        <P as IntoIterator>::IntoIter: ExactSizeIterator + DoubleEndedIterator + Clone,
    {
        KeyInfoPath(path.into_iter().map(KnownKey).collect())
    }

    /// To a path and consume
    pub fn to_path_consume(self) -> Vec<Vec<u8>> {
        self.0.into_iter().map(|k| k.get_key()).collect()
    }

    /// To a path
    pub fn to_path(&self) -> Vec<Vec<u8>> {
        self.0.iter().map(|k| k.get_key_clone()).collect()
    }

    /// To a path of refs
    pub fn to_path_refs(&self) -> Vec<&[u8]> {
        self.0.iter().map(|k| k.as_slice()).collect()
    }

    /// Return the last and all the other elements split
    pub fn split_last(&self) -> Option<(&KeyInfo, &[KeyInfo])> {
        self.0.split_last()
    }

    /// Return the last element
    pub fn last(&self) -> Option<&KeyInfo> {
        self.0.last()
    }

    /// As vector
    pub fn as_vec(&self) -> &Vec<KeyInfo> {
        &self.0
    }

    /// Check if it's empty
    pub fn is_empty(&self) -> bool {
        self.0.is_empty()
    }

    /// Return length
    pub fn len(&self) -> u32 {
        self.0.len() as u32
    }

    /// Push a KeyInfo to self
    pub fn push(&mut self, k: KeyInfo) {
        self.0.push(k);
    }

    /// Iterate KeyInfo
    pub fn iterator(&self) -> Iter<'_, KeyInfo> {
        self.0.iter()
    }

    /// Into iterator
    pub fn into_iterator(self) -> IntoIter<KeyInfo> {
        self.0.into_iter()
    }
}

/// Batch operation
#[derive(Clone, PartialEq, Eq)]
pub struct GroveDbOp {
    /// Path to a subtree - subject to an operation
    pub path: KeyInfoPath,
    /// Key of an element in the subtree
    pub key: KeyInfo,
    /// Operation to perform on the key
    pub op: Op,
}

impl fmt::Debug for GroveDbOp {
    fn fmt(&self, f: &mut fmt::Formatter<'_>) -> fmt::Result {
        let mut path_out = Vec::new();
        let path_drawer = Drawer::new(&mut path_out);
        self.path.visualize(path_drawer).unwrap();
        let mut key_out = Vec::new();
        let key_drawer = Drawer::new(&mut key_out);
        self.key.visualize(key_drawer).unwrap();

        let op_dbg = match &self.op {
            Op::Insert { element } => match element {
                Element::Item(..) => "Insert Item".to_string(),
                Element::Reference(..) => "Insert Ref".to_string(),
                Element::Tree(..) => "Insert Tree".to_string(),
                Element::SumTree(..) => "Insert Sum Tree".to_string(),
                Element::SumItem(..) => "Insert Sum Item".to_string(),
            },
            Op::Replace { element } => match element {
                Element::Item(..) => "Replace Item".to_string(),
                Element::Reference(..) => "Replace Ref".to_string(),
                Element::Tree(..) => "Replace Tree".to_string(),
                Element::SumTree(..) => "Replace Sum Tree".to_string(),
                Element::SumItem(..) => "Replace Sum Item".to_string(),
            },
            Op::Patch { element, .. } => match element {
                Element::Item(..) => "Patch Item".to_string(),
                Element::Reference(..) => "Patch Ref".to_string(),
                Element::Tree(..) => "Patch Tree".to_string(),
                Element::SumTree(..) => "Patch Sum Tree".to_string(),
                Element::SumItem(..) => "Patch Sum Item".to_string(),
            },
            Op::RefreshReference {
                reference_path_type,
                max_reference_hop,
                trust_refresh_reference,
                ..
            } => {
                format!(
                    "Refresh Reference: path {:?}, max_hop {:?}, trust_reference {} ",
                    reference_path_type, max_reference_hop, trust_refresh_reference
                )
            }
            Op::Delete => "Delete".to_string(),
            Op::DeleteTree => "Delete Tree".to_string(),
            Op::DeleteSumTree => "Delete Sum Tree".to_string(),
            Op::ReplaceTreeRootKey { .. } => "Replace Tree Hash and Root Key".to_string(),
            Op::InsertTreeWithRootHash { .. } => "Insert Tree Hash and Root Key".to_string(),
        };

        f.debug_struct("GroveDbOp")
            .field("path", &String::from_utf8_lossy(&path_out))
            .field("key", &String::from_utf8_lossy(&key_out))
            .field("op", &op_dbg)
            .finish()
    }
}

impl GroveDbOp {
    /// An insert op using a known owned path and known key
    pub fn insert_op(path: Vec<Vec<u8>>, key: Vec<u8>, element: Element) -> Self {
        let path = KeyInfoPath::from_known_owned_path(path);
        Self {
            path,
            key: KnownKey(key),
            op: Op::Insert { element },
        }
    }

    /// An insert op
    pub fn insert_estimated_op(path: KeyInfoPath, key: KeyInfo, element: Element) -> Self {
        Self {
            path,
            key,
            op: Op::Insert { element },
        }
    }

    /// A replace op using a known owned path and known key
    pub fn replace_op(path: Vec<Vec<u8>>, key: Vec<u8>, element: Element) -> Self {
        let path = KeyInfoPath::from_known_owned_path(path);
        Self {
            path,
            key: KnownKey(key),
            op: Op::Replace { element },
        }
    }

    /// A replace op
    pub fn replace_estimated_op(path: KeyInfoPath, key: KeyInfo, element: Element) -> Self {
        Self {
            path,
            key,
            op: Op::Replace { element },
        }
    }

    /// A patch op using a known owned path and known key
    pub fn patch_op(
        path: Vec<Vec<u8>>,
        key: Vec<u8>,
        element: Element,
        change_in_bytes: i32,
    ) -> Self {
        let path = KeyInfoPath::from_known_owned_path(path);
        Self {
            path,
            key: KnownKey(key),
            op: Op::Patch {
                element,
                change_in_bytes,
            },
        }
    }

    /// A patch op
    pub fn patch_estimated_op(
        path: KeyInfoPath,
        key: KeyInfo,
        element: Element,
        change_in_bytes: i32,
    ) -> Self {
        Self {
            path,
            key,
            op: Op::Patch {
                element,
                change_in_bytes,
            },
        }
    }

    /// A refresh reference op using a known owned path and known key
    pub fn refresh_reference_op(
        path: Vec<Vec<u8>>,
        key: Vec<u8>,
        reference_path_type: ReferencePathType,
        max_reference_hop: MaxReferenceHop,
        flags: Option<ElementFlags>,
        trust_refresh_reference: bool,
    ) -> Self {
        let path = KeyInfoPath::from_known_owned_path(path);
        Self {
            path,
            key: KnownKey(key),
            op: Op::RefreshReference {
                reference_path_type,
                max_reference_hop,
                flags,
                trust_refresh_reference,
            },
        }
    }

    /// A delete op using a known owned path and known key
    pub fn delete_op(path: Vec<Vec<u8>>, key: Vec<u8>) -> Self {
        let path = KeyInfoPath::from_known_owned_path(path);
        Self {
            path,
            key: KnownKey(key),
            op: Op::Delete,
        }
    }

    /// A delete tree op using a known owned path and known key
    pub fn delete_tree_op(path: Vec<Vec<u8>>, key: Vec<u8>, is_sum_tree: bool) -> Self {
        let path = KeyInfoPath::from_known_owned_path(path);
        Self {
            path,
            key: KnownKey(key),
            op: if is_sum_tree {
                Op::DeleteSumTree
            } else {
                Op::DeleteTree
            },
        }
    }

    /// A delete op
    pub fn delete_estimated_op(path: KeyInfoPath, key: KeyInfo) -> Self {
        Self {
            path,
            key,
            op: Op::Delete,
        }
    }

    /// A delete tree op
    pub fn delete_estimated_tree_op(path: KeyInfoPath, key: KeyInfo, is_sum_tree: bool) -> Self {
        Self {
            path,
            key,
            op: if is_sum_tree {
                Op::DeleteSumTree
            } else {
                Op::DeleteTree
            },
        }
    }

    /// Verify consistency of operations
    pub fn verify_consistency_of_operations(ops: &Vec<GroveDbOp>) -> GroveDbOpConsistencyResults {
        let ops_len = ops.len();
        // operations should not have any duplicates
        let mut repeated_ops = vec![];
        for (i, op) in ops.iter().enumerate() {
            if i == ops_len {
                continue;
            } // Don't do last one
            let count = ops
                .split_at(i + 1)
                .1
                .iter()
                .filter(|&current_op| current_op == op)
                .count() as u16;
            if count > 1 {
                repeated_ops.push((op.clone(), count));
            }
        }

        let mut same_path_key_ops = vec![];

        // No double insert or delete of same key in same path
        for (i, op) in ops.iter().enumerate() {
            if i == ops_len {
                continue;
            } // Don't do last one
            let mut doubled_ops = ops
                .split_at(i + 1)
                .1
                .iter()
                .filter_map(|current_op| {
                    if current_op.path == op.path && current_op.key == op.key {
                        Some(current_op.op.clone())
                    } else {
                        None
                    }
                })
                .collect::<Vec<Op>>();
            if !doubled_ops.is_empty() {
                doubled_ops.push(op.op.clone());
                same_path_key_ops.push((op.path.clone(), op.key.clone(), doubled_ops));
            }
        }

        let inserts = ops
            .iter()
            .filter_map(|current_op| match current_op.op {
                Op::Insert { .. } | Op::Replace { .. } => Some(current_op.clone()),
                _ => None,
            })
            .collect::<Vec<GroveDbOp>>();

        let deletes = ops
            .iter()
            .filter_map(|current_op| {
                if let Op::Delete = current_op.op {
                    Some(current_op.clone())
                } else {
                    None
                }
            })
            .collect::<Vec<GroveDbOp>>();

        let mut insert_ops_below_deleted_ops = vec![];

        // No inserts under a deleted path
        for deleted_op in deletes.iter() {
            let mut deleted_qualified_path = deleted_op.path.clone();
            deleted_qualified_path.push(deleted_op.key.clone());
            let inserts_with_deleted_ops_above = inserts
                .iter()
                .filter_map(|inserted_op| {
                    if deleted_op.path.len() < inserted_op.path.len()
                        && deleted_qualified_path
                            .iterator()
                            .zip(inserted_op.path.iterator())
                            .all(|(a, b)| a == b)
                    {
                        Some(inserted_op.clone())
                    } else {
                        None
                    }
                })
                .collect::<Vec<GroveDbOp>>();
            if !inserts_with_deleted_ops_above.is_empty() {
                insert_ops_below_deleted_ops
                    .push((deleted_op.clone(), inserts_with_deleted_ops_above));
            }
        }

        GroveDbOpConsistencyResults {
            repeated_ops,
            same_path_key_ops,
            insert_ops_below_deleted_ops,
        }
    }
}

/// Results of a consistency check on an operation batch
#[derive(Debug)]
pub struct GroveDbOpConsistencyResults {
    repeated_ops: Vec<(GroveDbOp, u16)>, // the u16 is count
    same_path_key_ops: Vec<(KeyInfoPath, KeyInfo, Vec<Op>)>,
    insert_ops_below_deleted_ops: Vec<(GroveDbOp, Vec<GroveDbOp>)>, /* the deleted op first,
                                                                     * then inserts under */
}

impl GroveDbOpConsistencyResults {
    /// Check if results are empty
    pub fn is_empty(&self) -> bool {
        self.repeated_ops.is_empty()
            && self.same_path_key_ops.is_empty()
            && self.insert_ops_below_deleted_ops.is_empty()
    }
}

/// Cache for Merk trees by their paths.
struct TreeCacheMerkByPath<S, F> {
    merks: HashMap<Vec<Vec<u8>>, Merk<S>>,
    get_merk_fn: F,
}

impl<S, F> fmt::Debug for TreeCacheMerkByPath<S, F> {
    fn fmt(&self, f: &mut fmt::Formatter<'_>) -> fmt::Result {
        f.debug_struct("TreeCacheMerkByPath").finish()
    }
}

trait TreeCache<G, SR> {
    fn insert(&mut self, op: &GroveDbOp, is_sum_tree: bool) -> CostResult<(), Error>;

    fn get_batch_run_mode(&self) -> BatchRunMode;

    /// We will also be returning an op mode, this is to be used in propagation
    fn execute_ops_on_path(
        &mut self,
        path: &KeyInfoPath,
        ops_at_path_by_key: BTreeMap<KeyInfo, Op>,
        ops_by_qualified_paths: &BTreeMap<Vec<Vec<u8>>, Op>,
        batch_apply_options: &BatchApplyOptions,
        flags_update: &mut G,
        split_removal_bytes: &mut SR,
    ) -> CostResult<RootHashKeyAndSum, Error>;

    fn update_base_merk_root_key(&mut self, root_key: Option<Vec<u8>>) -> CostResult<(), Error>;
}

impl<'db, S, F> TreeCacheMerkByPath<S, F>
where
    F: FnMut(&[Vec<u8>], bool) -> CostResult<Merk<S>, Error>,
    S: StorageContext<'db>,
{
    /// Processes a reference, determining whether it can be retrieved from a
    /// batch operation.
    ///
    /// This function performs the processing for a reference when it does not
    /// change in the same batch. It distinguishes between two cases:
    ///
    /// 1. When the hop count is exactly 1, it tries to directly extract the
    /// value hash from the reference element.
    ///
    /// 2. When the hop count is greater than 1, it retrieves the referenced
    /// element and then determines the next step based on the type of the
    /// element.
    ///
    /// # Arguments
    ///
    /// * `qualified_path`: The path to the referenced element. It should be
    ///   already checked to be a valid path.
    /// * `recursions_allowed`: The maximum allowed hop count to reach the
    ///   target element.
    ///
    /// # Returns
    ///
    /// * `Ok(CryptoHash)`: Returns the crypto hash of the referenced element
    ///   wrapped in the
    /// associated cost, if successful.
    ///
    /// * `Err(Error)`: Returns an error if there is an issue with the
    ///   operation, such as
    /// missing reference, corrupted data, or invalid batch operation.
    ///
    /// # Errors
    ///
    /// This function will return `Err(Error)` if there are any issues
    /// encountered while processing the reference. Possible errors include:
    ///
    /// * `Error::MissingReference`: If a direct or indirect reference to the
    ///   target element is missing in the batch.
    /// * `Error::CorruptedData`: If there is an issue while retrieving or
    ///   deserializing the referenced element.
    /// * `Error::InvalidBatchOperation`: If the referenced element points to a
    ///   tree being updated.
    fn process_reference<'a>(
        &'a mut self,
        qualified_path: &[Vec<u8>],
        ops_by_qualified_paths: &'a BTreeMap<Vec<Vec<u8>>, Op>,
        recursions_allowed: u8,
        intermediate_reference_info: Option<&'a ReferencePathType>,
    ) -> CostResult<CryptoHash, Error> {
        let mut cost = OperationCost::default();
        let (key, reference_path) = qualified_path.split_last().unwrap(); // already checked
        let reference_merk_wrapped = self
            .merks
            .remove(reference_path)
            .map(|x| Ok(x).wrap_with_cost(Default::default()))
            .unwrap_or_else(|| (self.get_merk_fn)(reference_path, false));
        let merk = cost_return_on_error!(&mut cost, reference_merk_wrapped);

        // Here the element being referenced doesn't change in the same batch
        // and the max hop count is 1, meaning it should point directly to the base
        // element at this point we can extract the value hash from the
        // reference element directly
        if recursions_allowed == 1 {
            let referenced_element_value_hash_opt = cost_return_on_error!(
                &mut cost,
                merk.get_value_hash(
                    key.as_ref(),
                    true,
                    Some(Element::value_defined_cost_for_serialized_value)
                )
                .map_err(|e| Error::CorruptedData(e.to_string()))
            );

            let referenced_element_value_hash = cost_return_on_error!(
                &mut cost,
                referenced_element_value_hash_opt
                    .ok_or({
                        let reference_string = reference_path
                            .iter()
                            .map(hex::encode)
                            .collect::<Vec<String>>()
                            .join("/");
                        Error::MissingReference(format!(
                            "direct reference to path:`{}` key:`{}` in batch is missing",
                            reference_string,
                            hex::encode(key)
                        ))
                    })
                    .wrap_with_cost(OperationCost::default())
            );

            Ok(referenced_element_value_hash).wrap_with_cost(cost)
        } else if let Some(referenced_path) = intermediate_reference_info {
            let path = cost_return_on_error_no_add!(
                &cost,
                path_from_reference_qualified_path_type(referenced_path.clone(), qualified_path)
            );
            self.follow_reference_get_value_hash(
                path.as_slice(),
                ops_by_qualified_paths,
                recursions_allowed - 1,
            )
        } else {
            // Here the element being referenced doesn't change in the same batch
            // but the hop count is greater than 1, we can't just take the value hash from
            // the referenced element as an element further down in the chain might still
            // change in the batch.
            let referenced_element = cost_return_on_error!(
                &mut cost,
                merk.get(
                    key.as_ref(),
                    true,
                    Some(Element::value_defined_cost_for_serialized_value)
                )
                .map_err(|e| Error::CorruptedData(e.to_string()))
            );

            let referenced_element = cost_return_on_error_no_add!(
                &cost,
                referenced_element.ok_or({
                    let reference_string = reference_path
                        .iter()
                        .map(hex::encode)
                        .collect::<Vec<String>>()
                        .join("/");
                    Error::MissingReference(format!(
                        "reference to path:`{}` key:`{}` in batch is missing",
                        reference_string,
                        hex::encode(key)
                    ))
                })
            );

            let element = cost_return_on_error_no_add!(
                &cost,
                Element::deserialize(referenced_element.as_slice()).map_err(|_| {
                    Error::CorruptedData(String::from("unable to deserialize element"))
                })
            );

            match element {
                Element::Item(..) | Element::SumItem(..) => {
                    let serialized = cost_return_on_error_no_add!(&cost, element.serialize());
                    let val_hash = value_hash(&serialized).unwrap_add_cost(&mut cost);
                    Ok(val_hash).wrap_with_cost(cost)
                }
                Element::Reference(path, ..) => {
                    let path = cost_return_on_error_no_add!(
                        &cost,
                        path_from_reference_qualified_path_type(path, qualified_path)
                    );
                    self.follow_reference_get_value_hash(
                        path.as_slice(),
                        ops_by_qualified_paths,
                        recursions_allowed - 1,
                    )
                }
                Element::Tree(..) | Element::SumTree(..) => Err(Error::InvalidBatchOperation(
                    "references can not point to trees being updated",
                ))
                .wrap_with_cost(cost),
            }
        }
    }

    /// A reference assumes the value hash of the base item it points to.
    /// In a reference chain base_item -> ref_1 -> ref_2 e.t.c.
    /// all references in that chain (ref_1, ref_2) assume the value hash of the
    /// base_item. The goal of this function is to figure out what the
    /// value_hash of a reference chain is. If we want to insert ref_3 to the
    /// chain above and nothing else changes, we can get the value_hash from
    /// ref_2. But when dealing with batches, you can have an operation to
    /// insert ref_3 and another operation to change something in the
    /// reference chain in the same batch.
    /// All these has to be taken into account.
    fn follow_reference_get_value_hash<'a>(
        &'a mut self,
        qualified_path: &[Vec<u8>],
        ops_by_qualified_paths: &'a BTreeMap<Vec<Vec<u8>>, Op>,
        recursions_allowed: u8,
    ) -> CostResult<CryptoHash, Error> {
        let mut cost = OperationCost::default();
        if recursions_allowed == 0 {
            return Err(Error::ReferenceLimit).wrap_with_cost(cost);
        }
        // If the element being referenced changes in the same batch
        // we need to set the value_hash based on the new change and not the old state.
        if let Some(op) = ops_by_qualified_paths.get(qualified_path) {
            // the path is being modified, inserted or deleted in the batch of operations
            match op {
                Op::ReplaceTreeRootKey { .. } | Op::InsertTreeWithRootHash { .. } => Err(
                    Error::InvalidBatchOperation("references can not point to trees being updated"),
                )
                .wrap_with_cost(cost),
                Op::Insert { element } | Op::Replace { element } | Op::Patch { element, .. } => {
                    match element {
                        Element::Item(..) | Element::SumItem(..) => {
                            let serialized =
                                cost_return_on_error_no_add!(&cost, element.serialize());
                            let val_hash = value_hash(&serialized).unwrap_add_cost(&mut cost);
                            Ok(val_hash).wrap_with_cost(cost)
                        }
                        Element::Reference(path, ..) => {
                            let path = cost_return_on_error_no_add!(
                                &cost,
                                path_from_reference_qualified_path_type(
                                    path.clone(),
                                    qualified_path
                                )
                            );
                            self.follow_reference_get_value_hash(
                                path.as_slice(),
                                ops_by_qualified_paths,
                                recursions_allowed - 1,
                            )
                        }
                        Element::Tree(..) | Element::SumTree(..) => {
                            Err(Error::InvalidBatchOperation(
                                "references can not point to trees being updated",
                            ))
                            .wrap_with_cost(cost)
                        }
                    }
                }
                Op::RefreshReference {
                    reference_path_type,
                    trust_refresh_reference,
                    ..
                } => {
                    // We are pointing towards a reference that will be refreshed
                    let reference_info = if *trust_refresh_reference {
                        Some(reference_path_type)
                    } else {
                        None
                    };
                    self.process_reference(
                        qualified_path,
                        ops_by_qualified_paths,
                        recursions_allowed,
                        reference_info,
                    )
                }
                Op::Delete | Op::DeleteTree | Op::DeleteSumTree => {
                    Err(Error::InvalidBatchOperation(
                        "references can not point to something currently being deleted",
                    ))
                    .wrap_with_cost(cost)
                }
            }
        } else {
            self.process_reference(
                qualified_path,
                ops_by_qualified_paths,
                recursions_allowed,
                None,
            )
        }
    }
}

impl<'db, S, F, G, SR> TreeCache<G, SR> for TreeCacheMerkByPath<S, F>
where
    G: FnMut(&StorageCost, Option<ElementFlags>, &mut ElementFlags) -> Result<bool, Error>,
    SR: FnMut(
        &mut ElementFlags,
        u32,
        u32,
    ) -> Result<(StorageRemovedBytes, StorageRemovedBytes), Error>,
    F: FnMut(&[Vec<u8>], bool) -> CostResult<Merk<S>, Error>,
    S: StorageContext<'db>,
{
    fn insert(&mut self, op: &GroveDbOp, is_sum_tree: bool) -> CostResult<(), Error> {
        let mut cost = OperationCost::default();

        let mut inserted_path = op.path.to_path();
        inserted_path.push(op.key.get_key_clone());
        if let HashMapEntry::Vacant(e) = self.merks.entry(inserted_path.clone()) {
            let mut merk =
                cost_return_on_error!(&mut cost, (self.get_merk_fn)(&inserted_path, true));
            merk.is_sum_tree = is_sum_tree;
            e.insert(merk);
        }

        Ok(()).wrap_with_cost(cost)
    }

    fn update_base_merk_root_key(&mut self, root_key: Option<Vec<u8>>) -> CostResult<(), Error> {
        let mut cost = OperationCost::default();
        let base_path = vec![];
        let merk_wrapped = self
            .merks
            .remove(&base_path)
            .map(|x| Ok(x).wrap_with_cost(Default::default()))
            .unwrap_or_else(|| (self.get_merk_fn)(&[], false));
        let mut merk = cost_return_on_error!(&mut cost, merk_wrapped);
        merk.set_base_root_key(root_key)
            .add_cost(cost)
            .map_err(|_| Error::InternalError("unable to set base root key"))
    }

    fn execute_ops_on_path(
        &mut self,
        path: &KeyInfoPath,
        ops_at_path_by_key: BTreeMap<KeyInfo, Op>,
        ops_by_qualified_paths: &BTreeMap<Vec<Vec<u8>>, Op>,
        batch_apply_options: &BatchApplyOptions,
        flags_update: &mut G,
        split_removal_bytes: &mut SR,
    ) -> CostResult<RootHashKeyAndSum, Error> {
        let mut cost = OperationCost::default();
        // todo: fix this
        let p = path.to_path();
        let path = &p;

        let merk_wrapped = self
            .merks
            .remove(path)
            .map(|x| Ok(x).wrap_with_cost(Default::default()))
            .unwrap_or_else(|| (self.get_merk_fn)(path, false));
        let mut merk = cost_return_on_error!(&mut cost, merk_wrapped);
        let is_sum_tree = merk.is_sum_tree;

        let mut batch_operations: Vec<(Vec<u8>, _)> = vec![];
        for (key_info, op) in ops_at_path_by_key.into_iter() {
            match op {
                Op::Insert { element } | Op::Replace { element } | Op::Patch { element, .. } => {
                    match &element {
                        Element::Reference(path_reference, element_max_reference_hop, _) => {
                            let merk_feature_type = cost_return_on_error!(
                                &mut cost,
                                element
                                    .get_feature_type(is_sum_tree)
                                    .wrap_with_cost(OperationCost::default())
                            );
                            let path_reference = cost_return_on_error!(
                                &mut cost,
                                path_from_reference_path_type(
                                    path_reference.clone(),
                                    path,
                                    Some(key_info.as_slice())
                                )
                                .wrap_with_cost(OperationCost::default())
                            );
                            if path_reference.is_empty() {
                                return Err(Error::InvalidBatchOperation(
                                    "attempting to insert an empty reference",
                                ))
                                .wrap_with_cost(cost);
                            }

                            let referenced_element_value_hash = cost_return_on_error!(
                                &mut cost,
                                self.follow_reference_get_value_hash(
                                    path_reference.as_slice(),
                                    ops_by_qualified_paths,
                                    element_max_reference_hop.unwrap_or(MAX_REFERENCE_HOPS as u8)
                                )
                            );

                            cost_return_on_error!(
                                &mut cost,
                                element.insert_reference_into_batch_operations(
                                    key_info.get_key_clone(),
                                    referenced_element_value_hash,
                                    &mut batch_operations,
                                    merk_feature_type
                                )
                            );
                        }
                        Element::Tree(..) | Element::SumTree(..) => {
                            let merk_feature_type = cost_return_on_error!(
                                &mut cost,
                                element
                                    .get_feature_type(is_sum_tree)
                                    .wrap_with_cost(OperationCost::default())
                            );
                            cost_return_on_error!(
                                &mut cost,
                                element.insert_subtree_into_batch_operations(
                                    key_info.get_key_clone(),
                                    NULL_HASH,
                                    false,
                                    &mut batch_operations,
                                    merk_feature_type
                                )
                            );
                        }
                        Element::Item(..) | Element::SumItem(..) => {
                            let merk_feature_type = cost_return_on_error!(
                                &mut cost,
                                element
                                    .get_feature_type(is_sum_tree)
                                    .wrap_with_cost(OperationCost::default())
                            );
                            if batch_apply_options.validate_insertion_does_not_override {
                                let inserted = cost_return_on_error!(
                                    &mut cost,
                                    element.insert_if_not_exists_into_batch_operations(
                                        &mut merk,
                                        key_info.get_key(),
                                        &mut batch_operations,
                                        merk_feature_type
                                    )
                                );
                                if !inserted {
                                    return Err(Error::InvalidBatchOperation(
                                        "attempting to overwrite a tree",
                                    ))
                                    .wrap_with_cost(cost);
                                }
                            } else {
                                cost_return_on_error!(
                                    &mut cost,
                                    element.insert_into_batch_operations(
                                        key_info.get_key(),
                                        &mut batch_operations,
                                        merk_feature_type
                                    )
                                );
                            }
                        }
                    }
                }
                Op::RefreshReference {
                    reference_path_type,
                    max_reference_hop,
                    flags,
                    trust_refresh_reference,
                } => {
                    // We have a refresh reference Op, this means we need to get the actual
                    // reference element on disk first

                    let element = if trust_refresh_reference {
                        Element::Reference(reference_path_type, max_reference_hop, flags)
                    } else {
                        let value = cost_return_on_error!(
                            &mut cost,
                            merk.get(
                                key_info.as_slice(),
                                true,
                                Some(Element::value_defined_cost_for_serialized_value)
                            )
                            .map(
                                |result_value| result_value.map_err(Error::MerkError).and_then(
                                    |maybe_value| maybe_value.ok_or(Error::InvalidInput(
                                        "trying to refresh a non existing reference",
                                    ))
                                )
                            )
                        );
                        cost_return_on_error_no_add!(
                            &cost,
                            Element::deserialize(value.as_slice()).map_err(|_| {
                                Error::CorruptedData(String::from("unable to deserialize element"))
                            })
                        )
                    };

                    let Element::Reference(path_reference, max_reference_hop, _) = &element else {
                        return Err(Error::InvalidInput(
                            "trying to refresh a an element that is not a reference",
                        ))
                        .wrap_with_cost(cost);
                    };

                    let merk_feature_type = if is_sum_tree {
                        SummedMerkNode(0)
                    } else {
                        BasicMerkNode
                    };

                    let path_reference = cost_return_on_error!(
                        &mut cost,
                        path_from_reference_path_type(
                            path_reference.clone(),
                            path,
                            Some(key_info.as_slice())
                        )
                        .wrap_with_cost(OperationCost::default())
                    );
                    if path_reference.is_empty() {
                        return Err(Error::CorruptedReferencePathNotFound(
                            "attempting to refresh an empty reference".to_string(),
                        ))
                        .wrap_with_cost(cost);
                    }

                    let referenced_element_value_hash = cost_return_on_error!(
                        &mut cost,
                        self.follow_reference_get_value_hash(
                            path_reference.as_slice(),
                            ops_by_qualified_paths,
                            max_reference_hop.unwrap_or(MAX_REFERENCE_HOPS as u8)
                        )
                    );

                    cost_return_on_error!(
                        &mut cost,
                        element.insert_reference_into_batch_operations(
                            key_info.get_key_clone(),
                            referenced_element_value_hash,
                            &mut batch_operations,
                            merk_feature_type
                        )
                    );
                }
                Op::Delete => {
                    cost_return_on_error!(
                        &mut cost,
                        Element::delete_into_batch_operations(
                            key_info.get_key(),
                            false,
                            is_sum_tree, /* we are in a sum tree, this might or might not be a
                                          * sum item */
                            &mut batch_operations
                        )
                    );
                }
                Op::DeleteTree => {
                    cost_return_on_error!(
                        &mut cost,
                        Element::delete_into_batch_operations(
                            key_info.get_key(),
                            true,
                            false,
                            &mut batch_operations
                        )
                    );
                }
                Op::DeleteSumTree => {
                    cost_return_on_error!(
                        &mut cost,
                        Element::delete_into_batch_operations(
                            key_info.get_key(),
                            true,
                            true,
                            &mut batch_operations
                        )
                    );
                }
                Op::ReplaceTreeRootKey {
                    hash,
                    root_key,
                    sum,
                } => {
                    cost_return_on_error!(
                        &mut cost,
                        GroveDb::update_tree_item_preserve_flag_into_batch_operations(
                            &merk,
                            key_info.get_key(),
                            root_key,
                            hash,
                            sum,
                            &mut batch_operations
                        )
                    );
                }
                Op::InsertTreeWithRootHash {
                    hash,
                    root_key,
                    flags,
                    sum,
                } => {
                    let element = match sum {
                        None => Element::new_tree_with_flags(root_key, flags),
                        Some(sum_value) => Element::new_sum_tree_with_flags_and_sum_value(
                            root_key, sum_value, flags,
                        ),
                    };
                    let merk_feature_type =
                        cost_return_on_error_no_add!(&cost, element.get_feature_type(is_sum_tree));

                    cost_return_on_error!(
                        &mut cost,
                        element.insert_subtree_into_batch_operations(
                            key_info.get_key_clone(),
                            hash,
                            false,
                            &mut batch_operations,
                            merk_feature_type
                        )
                    );
                }
            }
        }
        cost_return_on_error!(
            &mut cost,
            merk.apply_unchecked::<_, Vec<u8>, _, _, _, _>(
                &batch_operations,
                &[],
                Some(batch_apply_options.as_merk_options()),
                &|key, value| {
                    Element::specialized_costs_for_key_value(key, value, is_sum_tree)
                        .map_err(|e| MerkError::ClientCorruptionError(e.to_string()))
                },
                Some(&Element::value_defined_cost_for_serialized_value),
                &mut |storage_costs, old_value, new_value| {
                    // todo: change the flags without full deserialization
                    let old_element = Element::deserialize(old_value.as_slice())
                        .map_err(|e| MerkError::ClientCorruptionError(e.to_string()))?;
                    let maybe_old_flags = old_element.get_flags_owned();

                    let mut new_element = Element::deserialize(new_value.as_slice())
                        .map_err(|e| MerkError::ClientCorruptionError(e.to_string()))?;
                    let maybe_new_flags = new_element.get_flags_mut();
                    match maybe_new_flags {
                        None => Ok((false, None)),
                        Some(new_flags) => {
                            let changed = (flags_update)(storage_costs, maybe_old_flags, new_flags)
                                .map_err(|e| match e {
                                    Error::JustInTimeElementFlagsClientError(_) => {
                                        MerkError::ClientCorruptionError(e.to_string())
                                    }
                                    _ => MerkError::ClientCorruptionError(
                                        "non client error".to_string(),
                                    ),
                                })?;
                            if changed {
                                let flags_len = new_flags.len() as u32;
                                new_value.clone_from(&new_element.serialize().map_err(|e| {
                                    MerkError::ClientCorruptionError(e.to_string())
                                })?);
                                // we need to give back the value defined cost in the case that the
                                // new element is a tree
                                match new_element {
                                    Element::Tree(..) | Element::SumTree(..) => {
                                        let tree_cost_size = if new_element.is_sum_tree() {
                                            SUM_TREE_COST_SIZE
                                        } else {
                                            TREE_COST_SIZE
                                        };
                                        let tree_value_cost = tree_cost_size
                                            + flags_len
                                            + flags_len.required_space() as u32;
                                        Ok((true, Some(LayeredValueDefinedCost(tree_value_cost))))
                                    }
                                    Element::SumItem(..) => {
                                        let sum_item_value_cost = SUM_ITEM_COST_SIZE
                                            + flags_len
                                            + flags_len.required_space() as u32;
                                        Ok((
                                            true,
                                            Some(SpecializedValueDefinedCost(sum_item_value_cost)),
                                        ))
                                    }
                                    _ => Ok((true, None)),
                                }
                            } else {
                                Ok((false, None))
                            }
                        }
                    }
                },
                &mut |value, removed_key_bytes, removed_value_bytes| {
                    let mut element = Element::deserialize(value.as_slice())
                        .map_err(|e| MerkError::ClientCorruptionError(e.to_string()))?;
                    let maybe_flags = element.get_flags_mut();
                    match maybe_flags {
                        None => Ok((
                            BasicStorageRemoval(removed_key_bytes),
                            BasicStorageRemoval(removed_value_bytes),
                        )),
                        Some(flags) => {
                            (split_removal_bytes)(flags, removed_key_bytes, removed_value_bytes)
                                .map_err(|e| MerkError::ClientCorruptionError(e.to_string()))
                        }
                    }
                },
            )
            .map_err(|e| Error::CorruptedData(e.to_string()))
        );
        let r = merk
            .root_hash_key_and_sum()
            .add_cost(cost)
            .map_err(Error::MerkError);
        // We need to reinsert the merk
        self.merks.insert(path.clone(), merk);
        r
    }

    fn get_batch_run_mode(&self) -> BatchRunMode {
        BatchRunMode::Execute
    }
}

impl GroveDb {
    /// Method to propagate updated subtree root hashes up to GroveDB root
    /// If the stop level is set in the apply options the remaining operations
    /// are returned
    fn apply_batch_structure<C: TreeCache<F, SR>, F, SR>(
        batch_structure: BatchStructure<C, F, SR>,
        batch_apply_options: Option<BatchApplyOptions>,
    ) -> CostResult<Option<OpsByLevelPath>, Error>
    where
        F: FnMut(&StorageCost, Option<ElementFlags>, &mut ElementFlags) -> Result<bool, Error>,
        SR: FnMut(
            &mut ElementFlags,
            u32,
            u32,
        ) -> Result<(StorageRemovedBytes, StorageRemovedBytes), Error>,
    {
        let mut cost = OperationCost::default();
        let BatchStructure {
            mut ops_by_level_paths,
            ops_by_qualified_paths,
            mut merk_tree_cache,
            mut flags_update,
            mut split_removal_bytes,
            last_level,
        } = batch_structure;
        let mut current_level = last_level;

        let batch_apply_options = batch_apply_options.unwrap_or_default();
        let stop_level = batch_apply_options.batch_pause_height.unwrap_or_default() as u32;

        // We will update up the tree
        while let Some(ops_at_level) = ops_by_level_paths.remove(&current_level) {
            for (path, ops_at_path) in ops_at_level.into_iter() {
                if current_level == 0 {
                    // execute the ops at this path
                    // ignoring sum as root tree cannot be summed
                    let (_root_hash, calculated_root_key, _sum) = cost_return_on_error!(
                        &mut cost,
                        merk_tree_cache.execute_ops_on_path(
                            &path,
                            ops_at_path,
                            &ops_by_qualified_paths,
                            &batch_apply_options,
                            &mut flags_update,
                            &mut split_removal_bytes,
                        )
                    );
                    if batch_apply_options.base_root_storage_is_free {
                        // the base root is free
                        let mut update_root_cost = cost_return_on_error_no_add!(
                            &cost,
                            merk_tree_cache
                                .update_base_merk_root_key(calculated_root_key)
                                .cost_as_result()
                        );
                        update_root_cost.storage_cost = StorageCost::default();
                        cost.add_assign(update_root_cost);
                    } else {
                        cost_return_on_error!(
                            &mut cost,
                            merk_tree_cache.update_base_merk_root_key(calculated_root_key)
                        );
                    }
                } else {
                    let (root_hash, calculated_root_key, sum_value) = cost_return_on_error!(
                        &mut cost,
                        merk_tree_cache.execute_ops_on_path(
                            &path,
                            ops_at_path,
                            &ops_by_qualified_paths,
                            &batch_apply_options,
                            &mut flags_update,
                            &mut split_removal_bytes,
                        )
                    );

                    if current_level > 0 {
                        // We need to propagate up this root hash, this means adding grove_db
                        // operations up for the level above
                        if let Some((key, parent_path)) = path.split_last() {
                            if let Some(ops_at_level_above) =
                                ops_by_level_paths.get_mut(&(current_level - 1))
                            {
                                // todo: fix this hack
                                let parent_path = KeyInfoPath(parent_path.to_vec());
                                if let Some(ops_on_path) = ops_at_level_above.get_mut(&parent_path)
                                {
                                    match ops_on_path.entry(key.clone()) {
                                        Entry::Vacant(vacant_entry) => {
                                            vacant_entry.insert(Op::ReplaceTreeRootKey {
                                                hash: root_hash,
                                                root_key: calculated_root_key,
                                                sum: sum_value,
                                            });
                                        }
                                        Entry::Occupied(occupied_entry) => {
                                            let mutable_occupied_entry = occupied_entry.into_mut();
                                            match mutable_occupied_entry {
                                                Op::ReplaceTreeRootKey {
                                                    hash,
                                                    root_key,
                                                    sum,
                                                } => {
                                                    *hash = root_hash;
                                                    *root_key = calculated_root_key;
                                                    *sum = sum_value;
                                                }
                                                Op::InsertTreeWithRootHash { .. } => {
                                                    return Err(Error::CorruptedCodeExecution(
                                                        "we can not do this operation twice",
                                                    ))
                                                    .wrap_with_cost(cost);
                                                }
                                                Op::Insert { element }
                                                | Op::Replace { element }
                                                | Op::Patch { element, .. } => {
                                                    if let Element::Tree(_, flags) = element {
                                                        *mutable_occupied_entry =
                                                            Op::InsertTreeWithRootHash {
                                                                hash: root_hash,
                                                                root_key: calculated_root_key,
                                                                flags: flags.clone(),
                                                                sum: None,
                                                            };
                                                    } else if let Element::SumTree(.., flags) =
                                                        element
                                                    {
                                                        *mutable_occupied_entry =
                                                            Op::InsertTreeWithRootHash {
                                                                hash: root_hash,
                                                                root_key: calculated_root_key,
                                                                flags: flags.clone(),
                                                                sum: sum_value,
                                                            };
                                                    } else {
                                                        return Err(Error::InvalidBatchOperation(
                                                            "insertion of element under a non tree",
                                                        ))
                                                        .wrap_with_cost(cost);
                                                    }
                                                }
                                                Op::RefreshReference { .. } => {
                                                    return Err(Error::InvalidBatchOperation(
                                                        "insertion of element under a refreshed \
                                                         reference",
                                                    ))
                                                    .wrap_with_cost(cost);
                                                }
                                                Op::Delete | Op::DeleteTree | Op::DeleteSumTree => {
                                                    if calculated_root_key.is_some() {
                                                        return Err(Error::InvalidBatchOperation(
                                                            "modification of tree when it will be \
                                                             deleted",
                                                        ))
                                                        .wrap_with_cost(cost);
                                                    }
                                                }
                                            }
                                        }
                                    }
                                } else {
                                    let mut ops_on_path: BTreeMap<KeyInfo, Op> = BTreeMap::new();
                                    ops_on_path.insert(
                                        key.clone(),
                                        Op::ReplaceTreeRootKey {
                                            hash: root_hash,
                                            root_key: calculated_root_key,
                                            sum: sum_value,
                                        },
                                    );
                                    ops_at_level_above.insert(parent_path, ops_on_path);
                                }
                            } else {
                                let mut ops_on_path: BTreeMap<KeyInfo, Op> = BTreeMap::new();
                                ops_on_path.insert(
                                    key.clone(),
                                    Op::ReplaceTreeRootKey {
                                        hash: root_hash,
                                        root_key: calculated_root_key,
                                        sum: sum_value,
                                    },
                                );
                                let mut ops_on_level: BTreeMap<KeyInfoPath, BTreeMap<KeyInfo, Op>> =
                                    BTreeMap::new();
                                ops_on_level.insert(KeyInfoPath(parent_path.to_vec()), ops_on_path);
                                ops_by_level_paths.insert(current_level - 1, ops_on_level);
                            }
                        }
                    }
                }
            }
            if current_level == stop_level {
                // we need to pause the batch execution
                return Ok(Some(ops_by_level_paths)).wrap_with_cost(cost);
            }
            current_level = current_level.saturating_sub(1);
        }
        Ok(None).wrap_with_cost(cost)
    }

    /// Method to propagate updated subtree root hashes up to GroveDB root
    /// If the pause height is set in the batch apply options
    /// Then return the list of leftover operations
    fn apply_body<'db, S: StorageContext<'db>>(
        &self,
        ops: Vec<GroveDbOp>,
        batch_apply_options: Option<BatchApplyOptions>,
        update_element_flags_function: impl FnMut(
            &StorageCost,
            Option<ElementFlags>,
            &mut ElementFlags,
        ) -> Result<bool, Error>,
        split_removed_bytes_function: impl FnMut(
            &mut ElementFlags,
            u32, // key removed bytes
            u32, // value removed bytes
        ) -> Result<
            (StorageRemovedBytes, StorageRemovedBytes),
            Error,
        >,
        get_merk_fn: impl FnMut(&[Vec<u8>], bool) -> CostResult<Merk<S>, Error>,
    ) -> CostResult<Option<OpsByLevelPath>, Error> {
        let mut cost = OperationCost::default();
        let batch_structure = cost_return_on_error!(
            &mut cost,
            BatchStructure::from_ops(
                ops,
                update_element_flags_function,
                split_removed_bytes_function,
                TreeCacheMerkByPath {
                    merks: Default::default(),
                    get_merk_fn,
                }
            )
        );
        Self::apply_batch_structure(batch_structure, batch_apply_options).add_cost(cost)
    }

    /// Method to propagate updated subtree root hashes up to GroveDB root
    /// If the pause height is set in the batch apply options
    /// Then return the list of leftover operations
    fn continue_partial_apply_body<'db, S: StorageContext<'db>>(
        &self,
        previous_leftover_operations: Option<OpsByLevelPath>,
        additional_ops: Vec<GroveDbOp>,
        batch_apply_options: Option<BatchApplyOptions>,
        update_element_flags_function: impl FnMut(
            &StorageCost,
            Option<ElementFlags>,
            &mut ElementFlags,
        ) -> Result<bool, Error>,
        split_removed_bytes_function: impl FnMut(
            &mut ElementFlags,
            u32, // key removed bytes
            u32, // value removed bytes
        ) -> Result<
            (StorageRemovedBytes, StorageRemovedBytes),
            Error,
        >,
        get_merk_fn: impl FnMut(&[Vec<u8>], bool) -> CostResult<Merk<S>, Error>,
    ) -> CostResult<Option<OpsByLevelPath>, Error> {
        let mut cost = OperationCost::default();
        let batch_structure = cost_return_on_error!(
            &mut cost,
            BatchStructure::continue_from_ops(
                previous_leftover_operations,
                additional_ops,
                update_element_flags_function,
                split_removed_bytes_function,
                TreeCacheMerkByPath {
                    merks: Default::default(),
                    get_merk_fn,
                }
            )
        );
        Self::apply_batch_structure(batch_structure, batch_apply_options).add_cost(cost)
    }

    /// Applies operations on GroveDB without batching
    pub fn apply_operations_without_batching(
        &self,
        ops: Vec<GroveDbOp>,
        options: Option<BatchApplyOptions>,
        transaction: TransactionArg,
    ) -> CostResult<(), Error> {
        let mut cost = OperationCost::default();
        for op in ops.into_iter() {
            match op.op {
                Op::Insert { element } | Op::Replace { element } => {
                    // TODO: paths in batches is something to think about
                    let path_slices: Vec<&[u8]> =
                        op.path.iterator().map(|p| p.as_slice()).collect();
                    cost_return_on_error!(
                        &mut cost,
                        self.insert(
                            path_slices.as_slice(),
                            op.key.as_slice(),
                            element.to_owned(),
                            options.clone().map(|o| o.as_insert_options()),
                            transaction,
                        )
                    );
                }
                Op::Delete => {
                    let path_slices: Vec<&[u8]> =
                        op.path.iterator().map(|p| p.as_slice()).collect();
                    cost_return_on_error!(
                        &mut cost,
                        self.delete(
                            path_slices.as_slice(),
                            op.key.as_slice(),
                            options.clone().map(|o| o.as_delete_options()),
                            transaction
                        )
                    );
                }
                _ => {}
            }
        }
        Ok(()).wrap_with_cost(cost)
    }

    /// Applies batch on GroveDB
    pub fn apply_batch(
        &self,
        ops: Vec<GroveDbOp>,
        batch_apply_options: Option<BatchApplyOptions>,
        transaction: TransactionArg,
    ) -> CostResult<(), Error> {
        self.apply_batch_with_element_flags_update(
            ops,
            batch_apply_options,
            |_cost, _old_flags, _new_flags| Ok(false),
            |_flags, key_bytes_to_remove, value_bytes_to_remove| {
                Ok((
                    BasicStorageRemoval(key_bytes_to_remove),
                    BasicStorageRemoval(value_bytes_to_remove),
                ))
            },
            transaction,
        )
    }

    /// Applies batch on GroveDB
    pub fn apply_partial_batch(
        &self,
        ops: Vec<GroveDbOp>,
        batch_apply_options: Option<BatchApplyOptions>,
        cost_based_add_on_operations: impl FnMut(
            &OperationCost,
            &Option<OpsByLevelPath>,
        ) -> Result<Vec<GroveDbOp>, Error>,
        transaction: TransactionArg,
    ) -> CostResult<(), Error> {
        self.apply_partial_batch_with_element_flags_update(
            ops,
            batch_apply_options,
            |_cost, _old_flags, _new_flags| Ok(false),
            |_flags, key_bytes_to_remove, value_bytes_to_remove| {
                Ok((
                    BasicStorageRemoval(key_bytes_to_remove),
                    BasicStorageRemoval(value_bytes_to_remove),
                ))
            },
            cost_based_add_on_operations,
            transaction,
        )
    }

    /// Opens transactional merk at path with given storage batch context.
    /// Returns CostResult.
    pub fn open_batch_transactional_merk_at_path<'db, B: AsRef<[u8]>>(
        &'db self,
        storage_batch: &'db StorageBatch,
        path: SubtreePath<B>,
        tx: &'db Transaction,
        new_merk: bool,
    ) -> CostResult<Merk<PrefixedRocksDbTransactionContext<'db>>, Error> {
        let mut cost = OperationCost::default();
        let storage = self
            .db
            .get_transactional_storage_context(path.clone(), Some(storage_batch), tx)
            .unwrap_add_cost(&mut cost);

        if let Some((parent_path, parent_key)) = path.derive_parent() {
            if new_merk {
                // TODO: can this be a sum tree
                Ok(Merk::open_empty(storage, MerkType::LayeredMerk, false)).wrap_with_cost(cost)
            } else {
                let parent_storage = self
                    .db
                    .get_transactional_storage_context(parent_path.clone(), Some(storage_batch), tx)
                    .unwrap_add_cost(&mut cost);
                let element = cost_return_on_error!(
                    &mut cost,
                    Element::get_from_storage(&parent_storage, parent_key).map_err(|_| {
                        Error::InvalidPath(format!(
                            "could not get key for parent of subtree for batch at path {}",
                            parent_path.to_vec().into_iter().map(hex::encode).join("/")
                        ))
                    })
                );
                let is_sum_tree = element.is_sum_tree();
                if let Element::Tree(root_key, _) | Element::SumTree(root_key, ..) = element {
                    Merk::open_layered_with_root_key(
                        storage,
                        root_key,
                        is_sum_tree,
                        Some(&Element::value_defined_cost_for_serialized_value),
                    )
                    .map_err(|_| {
                        Error::CorruptedData("cannot open a subtree with given root key".to_owned())
                    })
                    .add_cost(cost)
                } else {
                    Err(Error::CorruptedPath(
                        "cannot open a subtree as parent exists but is not a tree",
                    ))
                    .wrap_with_cost(OperationCost::default())
                }
            }
        } else if new_merk {
            Ok(Merk::open_empty(storage, MerkType::BaseMerk, false)).wrap_with_cost(cost)
        } else {
            Merk::open_base(
                storage,
                false,
                Some(&Element::value_defined_cost_for_serialized_value),
            )
            .map_err(|_| Error::CorruptedData("cannot open a the root subtree".to_owned()))
            .add_cost(cost)
        }
    }

    /// Opens merk at path with given storage batch context. Returns CostResult.
    pub fn open_batch_merk_at_path<'a, B: AsRef<[u8]>>(
        &'a self,
        storage_batch: &'a StorageBatch,
        path: SubtreePath<B>,
        new_merk: bool,
    ) -> CostResult<Merk<PrefixedRocksDbStorageContext>, Error> {
        let mut local_cost = OperationCost::default();
        let storage = self
            .db
            .get_storage_context(path.clone(), Some(storage_batch))
            .unwrap_add_cost(&mut local_cost);

        if new_merk {
            let merk_type = if path.is_root() {
                MerkType::BaseMerk
            } else {
                MerkType::LayeredMerk
            };
            Ok(Merk::open_empty(storage, merk_type, false)).wrap_with_cost(local_cost)
        } else if let Some((base_path, last)) = path.derive_parent() {
            let parent_storage = self
                .db
                .get_storage_context(base_path, Some(storage_batch))
                .unwrap_add_cost(&mut local_cost);
            let element = cost_return_on_error!(
                &mut local_cost,
                Element::get_from_storage(&parent_storage, last)
            );
            let is_sum_tree = element.is_sum_tree();
            if let Element::Tree(root_key, _) | Element::SumTree(root_key, ..) = element {
                Merk::open_layered_with_root_key(
                    storage,
                    root_key,
                    is_sum_tree,
                    Some(&Element::value_defined_cost_for_serialized_value),
                )
                .map_err(|_| {
                    Error::CorruptedData("cannot open a subtree with given root key".to_owned())
                })
                .add_cost(local_cost)
            } else {
                Err(Error::CorruptedData(
                    "cannot open a subtree as parent exists but is not a tree".to_owned(),
                ))
                .wrap_with_cost(local_cost)
            }
        } else {
            Merk::open_base(
                storage,
                false,
                Some(&Element::value_defined_cost_for_serialized_value),
            )
            .map_err(|_| Error::CorruptedData("cannot open a subtree".to_owned()))
            .add_cost(local_cost)
        }
    }

    /// Applies batch of operations on GroveDB
    pub fn apply_batch_with_element_flags_update(
        &self,
        ops: Vec<GroveDbOp>,
        batch_apply_options: Option<BatchApplyOptions>,
        update_element_flags_function: impl FnMut(
            &StorageCost,
            Option<ElementFlags>,
            &mut ElementFlags,
        ) -> Result<bool, Error>,
        split_removal_bytes_function: impl FnMut(
            &mut ElementFlags,
            u32, // key removed bytes
            u32, // value removed bytes
        ) -> Result<
            (StorageRemovedBytes, StorageRemovedBytes),
            Error,
        >,
        transaction: TransactionArg,
    ) -> CostResult<(), Error> {
        let mut cost = OperationCost::default();

        if ops.is_empty() {
            return Ok(()).wrap_with_cost(cost);
        }

        // Determines whether to check batch operation consistency
        // return false if the disable option is set to true, returns true for any other
        // case
        let check_batch_operation_consistency = batch_apply_options
            .as_ref()
            .map(|batch_options| !batch_options.disable_operation_consistency_check)
            .unwrap_or(true);

        if check_batch_operation_consistency {
            let consistency_result = GroveDbOp::verify_consistency_of_operations(&ops);
            if !consistency_result.is_empty() {
                return Err(Error::InvalidBatchOperation(
                    "batch operations fail consistency checks",
                ))
                .wrap_with_cost(cost);
            }
        }

        // `StorageBatch` allows us to collect operations on different subtrees before
        // execution
        let storage_batch = StorageBatch::new();

        // With the only one difference (if there is a transaction) do the following:
        // 2. If nothing left to do and we were on a non-leaf subtree or we're done with
        //    one subtree and moved to another then add propagation operation to the
        //    operations tree and drop Merk handle;
        // 3. Take Merk from temp subtrees or open a new one with batched storage_cost
        //    context;
        // 4. Apply operation to the Merk;
        // 5. Remove operation from the tree, repeat until there are operations to do;
        // 6. Add root leaves save operation to the batch
        // 7. Apply storage_cost batch
        if let Some(tx) = transaction {
            cost_return_on_error!(
                &mut cost,
                self.apply_body(
                    ops,
                    batch_apply_options,
                    update_element_flags_function,
                    split_removal_bytes_function,
                    |path, new_merk| {
                        self.open_batch_transactional_merk_at_path(
                            &storage_batch,
                            path.into(),
                            tx,
                            new_merk,
                        )
                    }
                )
            );

            // TODO: compute batch costs
            cost_return_on_error!(
                &mut cost,
                self.db
                    .commit_multi_context_batch(storage_batch, Some(tx))
                    .map_err(|e| e.into())
            );
        } else {
            cost_return_on_error!(
                &mut cost,
                self.apply_body(
                    ops,
                    batch_apply_options,
                    update_element_flags_function,
                    split_removal_bytes_function,
                    |path, new_merk| {
                        self.open_batch_merk_at_path(&storage_batch, path.into(), new_merk)
                    }
                )
            );

            // TODO: compute batch costs
            cost_return_on_error!(
                &mut cost,
                self.db
                    .commit_multi_context_batch(storage_batch, None)
                    .map_err(|e| e.into())
            );
        }
        Ok(()).wrap_with_cost(cost)
    }

    /// Applies a partial batch of operations on GroveDB
    /// The batch is not committed
    /// Clients should set the Batch Apply Options batch pause height
    /// If it is not set we default to pausing at the root tree
    pub fn apply_partial_batch_with_element_flags_update(
        &self,
        ops: Vec<GroveDbOp>,
        batch_apply_options: Option<BatchApplyOptions>,
        mut update_element_flags_function: impl FnMut(
            &StorageCost,
            Option<ElementFlags>,
            &mut ElementFlags,
        ) -> Result<bool, Error>,
        mut split_removal_bytes_function: impl FnMut(
            &mut ElementFlags,
            u32, // key removed bytes
            u32, // value removed bytes
        ) -> Result<
            (StorageRemovedBytes, StorageRemovedBytes),
            Error,
        >,
        mut add_on_operations: impl FnMut(
            &OperationCost,
            &Option<OpsByLevelPath>,
        ) -> Result<Vec<GroveDbOp>, Error>,
        transaction: TransactionArg,
    ) -> CostResult<(), Error> {
        let mut cost = OperationCost::default();

        if ops.is_empty() {
            return Ok(()).wrap_with_cost(cost);
        }

        let mut batch_apply_options = batch_apply_options.unwrap_or_default();
        if batch_apply_options.batch_pause_height.is_none() {
            // we default to pausing at the root tree, which is the most common case
            batch_apply_options.batch_pause_height = Some(1);
        }

        // Determines whether to check batch operation consistency
        // return false if the disable option is set to true, returns true for any other
        // case
        let check_batch_operation_consistency =
            !batch_apply_options.disable_operation_consistency_check;

        if check_batch_operation_consistency {
            let consistency_result = GroveDbOp::verify_consistency_of_operations(&ops);
            if !consistency_result.is_empty() {
                return Err(Error::InvalidBatchOperation(
                    "batch operations fail consistency checks",
                ))
                .wrap_with_cost(cost);
            }
        }

        // `StorageBatch` allows us to collect operations on different subtrees before
        // execution
        let storage_batch = StorageBatch::new();

        // With the only one difference (if there is a transaction) do the following:
        // 2. If nothing left to do and we were on a non-leaf subtree or we're done with
        //    one subtree and moved to another then add propagation operation to the
        //    operations tree and drop Merk handle;
        // 3. Take Merk from temp subtrees or open a new one with batched storage_cost
        //    context;
        // 4. Apply operation to the Merk;
        // 5. Remove operation from the tree, repeat until there are operations to do;
        // 6. Add root leaves save operation to the batch
        // 7. Apply storage_cost batch
        if let Some(tx) = transaction {
            let left_over_operations = cost_return_on_error!(
                &mut cost,
                self.apply_body(
                    ops,
                    Some(batch_apply_options.clone()),
                    &mut update_element_flags_function,
                    &mut split_removal_bytes_function,
                    |path, new_merk| {
                        self.open_batch_transactional_merk_at_path(
                            &storage_batch,
                            path.into(),
                            tx,
                            new_merk,
                        )
                    }
                )
            );
            // if we paused at the root height, the left over operations would be to replace
            // a lot of leaf nodes in the root tree

            // let's build the write batch
            let (mut write_batch, mut pending_costs) = cost_return_on_error!(
                &mut cost,
                self.db
                    .build_write_batch(storage_batch)
                    .map_err(|e| e.into())
            );

            let total_current_costs = cost.clone().add(pending_costs.clone());

            // todo: estimate root costs

            // at this point we need to send the pending costs back
            // we will get GroveDB a new set of GroveDBOps

            let new_operations = cost_return_on_error_no_add!(
                &cost,
                add_on_operations(&total_current_costs, &left_over_operations)
            );

            // we are trying to finalize
            batch_apply_options.batch_pause_height = None;

            let continue_storage_batch = StorageBatch::new();

            cost_return_on_error!(
                &mut cost,
                self.continue_partial_apply_body(
                    left_over_operations,
                    new_operations,
                    Some(batch_apply_options),
                    update_element_flags_function,
                    split_removal_bytes_function,
                    |path, new_merk| {
                        self.open_batch_transactional_merk_at_path(
                            &continue_storage_batch,
                            path.into(),
                            tx,
                            new_merk,
                        )
                    }
                )
            );

            // let's build the write batch
            let continued_pending_costs = cost_return_on_error!(
                &mut cost,
                self.db
                    .continue_write_batch(&mut write_batch, continue_storage_batch)
                    .map_err(|e| e.into())
            );

            pending_costs.add_assign(continued_pending_costs);

            // TODO: compute batch costs
            cost_return_on_error!(
                &mut cost,
                self.db
                    .commit_db_write_batch(write_batch, pending_costs, Some(tx))
                    .map_err(|e| e.into())
            );
        } else {
            let left_over_operations = cost_return_on_error!(
                &mut cost,
                self.apply_body(
                    ops,
                    Some(batch_apply_options.clone()),
                    &mut update_element_flags_function,
                    &mut split_removal_bytes_function,
                    |path, new_merk| {
                        self.open_batch_merk_at_path(&storage_batch, path.into(), new_merk)
                    }
                )
            );

            // if we paused at the root height, the left over operations would be to replace
            // a lot of leaf nodes in the root tree

            // let's build the write batch
            let (mut write_batch, mut pending_costs) = cost_return_on_error!(
                &mut cost,
                self.db
                    .build_write_batch(storage_batch)
                    .map_err(|e| e.into())
            );

            let total_current_costs = cost.clone().add(pending_costs.clone());

            // at this point we need to send the pending costs back
            // we will get GroveDB a new set of GroveDBOps

            let new_operations = cost_return_on_error_no_add!(
                &cost,
                add_on_operations(&total_current_costs, &left_over_operations)
            );

            // we are trying to finalize
            batch_apply_options.batch_pause_height = None;

            let continue_storage_batch = StorageBatch::new();

            cost_return_on_error!(
                &mut cost,
                self.continue_partial_apply_body(
                    left_over_operations,
                    new_operations,
                    Some(batch_apply_options),
                    update_element_flags_function,
                    split_removal_bytes_function,
                    |path, new_merk| {
                        self.open_batch_merk_at_path(&continue_storage_batch, path.into(), new_merk)
                    }
                )
            );

            // let's build the write batch
            let continued_pending_costs = cost_return_on_error!(
                &mut cost,
                self.db
                    .continue_write_batch(&mut write_batch, continue_storage_batch)
                    .map_err(|e| e.into())
            );

            pending_costs.add_assign(continued_pending_costs);

            // TODO: compute batch costs
            cost_return_on_error!(
                &mut cost,
                self.db
                    .commit_db_write_batch(write_batch, pending_costs, None)
                    .map_err(|e| e.into())
            );
        }
        Ok(()).wrap_with_cost(cost)
    }

    #[cfg(feature = "estimated_costs")]
    /// Returns the estimated average or worst case cost for an entire batch of
    /// ops
    pub fn estimated_case_operations_for_batch(
        estimated_costs_type: EstimatedCostsType,
        ops: Vec<GroveDbOp>,
        batch_apply_options: Option<BatchApplyOptions>,
        update_element_flags_function: impl FnMut(
            &StorageCost,
            Option<ElementFlags>,
            &mut ElementFlags,
        ) -> Result<bool, Error>,
        split_removal_bytes_function: impl FnMut(
            &mut ElementFlags,
            u32, // key removed bytes
            u32, // value removed bytes
        ) -> Result<
            (StorageRemovedBytes, StorageRemovedBytes),
            Error,
        >,
    ) -> CostResult<(), Error> {
        let mut cost = OperationCost::default();

        if ops.is_empty() {
            return Ok(()).wrap_with_cost(cost);
        }

        match estimated_costs_type {
            EstimatedCostsType::AverageCaseCostsType(estimated_layer_information) => {
                let batch_structure = cost_return_on_error!(
                    &mut cost,
                    BatchStructure::from_ops(
                        ops,
                        update_element_flags_function,
                        split_removal_bytes_function,
                        AverageCaseTreeCacheKnownPaths::new_with_estimated_layer_information(
                            estimated_layer_information
                        )
                    )
                );
                cost_return_on_error!(
                    &mut cost,
                    Self::apply_batch_structure(batch_structure, batch_apply_options)
                );
            }

            EstimatedCostsType::WorstCaseCostsType(worst_case_layer_information) => {
                let batch_structure = cost_return_on_error!(
                    &mut cost,
                    BatchStructure::from_ops(
                        ops,
                        update_element_flags_function,
                        split_removal_bytes_function,
                        WorstCaseTreeCacheKnownPaths::new_with_worst_case_layer_information(
                            worst_case_layer_information
                        )
                    )
                );
                cost_return_on_error!(
                    &mut cost,
                    Self::apply_batch_structure(batch_structure, batch_apply_options)
                );
            }
        }

        Ok(()).wrap_with_cost(cost)
    }
}

#[cfg(test)]
mod tests {
    use grovedb_costs::storage_cost::removal::StorageRemovedBytes::NoStorageRemoval;
    use grovedb_merk::proofs::Query;

    use super::*;
    use crate::{
        reference_path::ReferencePathType,
        tests::{
            common::EMPTY_PATH, make_empty_grovedb, make_test_grovedb, ANOTHER_TEST_LEAF, TEST_LEAF,
        },
        PathQuery,
    };

    #[test]
    fn test_batch_validation_ok() {
        let db = make_test_grovedb();
        let element = Element::new_item(b"ayy".to_vec());
        let element2 = Element::new_item(b"ayy2".to_vec());
        let ops = vec![
            GroveDbOp::insert_op(vec![], b"key1".to_vec(), Element::empty_tree()),
            GroveDbOp::insert_op(
                vec![b"key1".to_vec(), b"key2".to_vec(), b"key3".to_vec()],
                b"key4".to_vec(),
                element.clone(),
            ),
            GroveDbOp::insert_op(
                vec![b"key1".to_vec(), b"key2".to_vec()],
                b"key3".to_vec(),
                Element::empty_tree(),
            ),
            GroveDbOp::insert_op(
                vec![b"key1".to_vec()],
                b"key2".to_vec(),
                Element::empty_tree(),
            ),
            GroveDbOp::insert_op(
                vec![TEST_LEAF.to_vec()],
                b"key1".to_vec(),
                Element::empty_tree(),
            ),
            GroveDbOp::insert_op(
                vec![TEST_LEAF.to_vec(), b"key1".to_vec()],
                b"key2".to_vec(),
                element2.clone(),
            ),
        ];
        db.apply_batch(ops, None, None)
            .unwrap()
            .expect("cannot apply batch");

        // visualize_stderr(&db);
        db.get(EMPTY_PATH, b"key1", None)
            .unwrap()
            .expect("cannot get element");
        db.get([b"key1".as_ref()].as_ref(), b"key2", None)
            .unwrap()
            .expect("cannot get element");
        db.get([b"key1".as_ref(), b"key2"].as_ref(), b"key3", None)
            .unwrap()
            .expect("cannot get element");
        db.get([b"key1".as_ref(), b"key2", b"key3"].as_ref(), b"key4", None)
            .unwrap()
            .expect("cannot get element");

        assert_eq!(
            db.get([b"key1".as_ref(), b"key2", b"key3"].as_ref(), b"key4", None)
                .unwrap()
                .expect("cannot get element"),
            element
        );
        assert_eq!(
            db.get([TEST_LEAF, b"key1"].as_ref(), b"key2", None)
                .unwrap()
                .expect("cannot get element"),
            element2
        );
    }

    #[test]
    fn test_batch_operation_consistency_checker() {
        let db = make_test_grovedb();

        // No two operations should be the same
        let ops = vec![
            GroveDbOp::insert_op(vec![b"a".to_vec()], b"b".to_vec(), Element::empty_tree()),
            GroveDbOp::insert_op(vec![b"a".to_vec()], b"b".to_vec(), Element::empty_tree()),
        ];
        assert!(matches!(
            db.apply_batch(ops, None, None).unwrap(),
            Err(Error::InvalidBatchOperation(
                "batch operations fail consistency checks"
            ))
        ));

        // Can't perform 2 or more operations on the same node
        let ops = vec![
            GroveDbOp::insert_op(
                vec![b"a".to_vec()],
                b"b".to_vec(),
                Element::new_item(vec![1]),
            ),
            GroveDbOp::insert_op(vec![b"a".to_vec()], b"b".to_vec(), Element::empty_tree()),
        ];
        assert!(matches!(
            db.apply_batch(ops, None, None).unwrap(),
            Err(Error::InvalidBatchOperation(
                "batch operations fail consistency checks"
            ))
        ));

        // Can't insert under a deleted path
        let ops = vec![
            GroveDbOp::insert_op(
                vec![TEST_LEAF.to_vec()],
                b"b".to_vec(),
                Element::new_item(vec![1]),
            ),
            GroveDbOp::delete_op(vec![], TEST_LEAF.to_vec()),
        ];
        assert!(matches!(
            db.apply_batch(ops, None, None).unwrap(),
            Err(Error::InvalidBatchOperation(
                "batch operations fail consistency checks"
            ))
        ));

        // Should allow invalid operations pass when disable option is set to true
        let ops = vec![
            GroveDbOp::insert_op(
                vec![TEST_LEAF.to_vec()],
                b"b".to_vec(),
                Element::empty_tree(),
            ),
            GroveDbOp::insert_op(
                vec![TEST_LEAF.to_vec()],
                b"b".to_vec(),
                Element::empty_tree(),
            ),
        ];
        assert!(matches!(
            db.apply_batch(
                ops,
                Some(BatchApplyOptions {
                    validate_insertion_does_not_override: false,
                    validate_insertion_does_not_override_tree: true,
                    allow_deleting_non_empty_trees: false,
                    deleting_non_empty_trees_returns_error: true,
                    disable_operation_consistency_check: true,
                    base_root_storage_is_free: true,
                    batch_pause_height: None,
                }),
                None
            )
            .unwrap(),
            Ok(_)
        ));
    }

    #[test]
    fn test_batch_validation_ok_on_transaction() {
        let db = make_test_grovedb();
        let tx = db.start_transaction();

        db.insert(EMPTY_PATH, b"keyb", Element::empty_tree(), None, Some(&tx))
            .unwrap()
            .expect("successful root tree leaf insert");

        let element = Element::new_item(b"ayy".to_vec());
        let element2 = Element::new_item(b"ayy2".to_vec());
        let ops = vec![
            GroveDbOp::insert_op(vec![], b"key1".to_vec(), Element::empty_tree()),
            GroveDbOp::insert_op(
                vec![b"key1".to_vec()],
                b"key2".to_vec(),
                Element::empty_tree(),
            ),
            GroveDbOp::insert_op(
                vec![b"key1".to_vec(), b"key2".to_vec()],
                b"key3".to_vec(),
                Element::empty_tree(),
            ),
            GroveDbOp::insert_op(
                vec![b"key1".to_vec(), b"key2".to_vec(), b"key3".to_vec()],
                b"key4".to_vec(),
                element.clone(),
            ),
            GroveDbOp::insert_op(
                vec![TEST_LEAF.to_vec()],
                b"key1".to_vec(),
                Element::empty_tree(),
            ),
            GroveDbOp::insert_op(
                vec![TEST_LEAF.to_vec(), b"key1".to_vec()],
                b"key2".to_vec(),
                element2.clone(),
            ),
        ];
        db.apply_batch(ops, None, Some(&tx))
            .unwrap()
            .expect("cannot apply batch");
        db.get(EMPTY_PATH, b"keyb", None)
            .unwrap()
            .expect_err("we should not get an element");
        db.get(EMPTY_PATH, b"keyb", Some(&tx))
            .unwrap()
            .expect("we should get an element");

        db.get(EMPTY_PATH, b"key1", None)
            .unwrap()
            .expect_err("we should not get an element");
        db.get(EMPTY_PATH, b"key1", Some(&tx))
            .unwrap()
            .expect("cannot get element");
        db.get([b"key1".as_ref()].as_ref(), b"key2", Some(&tx))
            .unwrap()
            .expect("cannot get element");
        db.get([b"key1".as_ref(), b"key2"].as_ref(), b"key3", Some(&tx))
            .unwrap()
            .expect("cannot get element");
        db.get(
            [b"key1".as_ref(), b"key2", b"key3"].as_ref(),
            b"key4",
            Some(&tx),
        )
        .unwrap()
        .expect("cannot get element");

        assert_eq!(
            db.get(
                [b"key1".as_ref(), b"key2", b"key3"].as_ref(),
                b"key4",
                Some(&tx)
            )
            .unwrap()
            .expect("cannot get element"),
            element
        );
        assert_eq!(
            db.get([TEST_LEAF, b"key1"].as_ref(), b"key2", Some(&tx))
                .unwrap()
                .expect("cannot get element"),
            element2
        );
    }

    #[test]
    fn test_batch_add_other_element_in_sub_tree() {
        let db = make_empty_grovedb();
        let tx = db.start_transaction();
        // let's start by inserting a tree structure
        let ops = vec![
            GroveDbOp::insert_op(vec![], b"1".to_vec(), Element::empty_tree()),
            GroveDbOp::insert_op(
                vec![b"1".to_vec()],
                b"my_contract".to_vec(),
                Element::empty_tree(),
            ),
            GroveDbOp::insert_op(
                vec![b"1".to_vec(), b"my_contract".to_vec()],
                b"0".to_vec(),
                Element::new_item(b"this is the contract".to_vec()),
            ),
            GroveDbOp::insert_op(
                vec![b"1".to_vec(), b"my_contract".to_vec()],
                b"1".to_vec(),
                Element::empty_tree(),
            ),
            GroveDbOp::insert_op(
                vec![b"1".to_vec(), b"my_contract".to_vec(), b"1".to_vec()],
                b"person".to_vec(),
                Element::empty_tree(),
            ),
            GroveDbOp::insert_op(
                vec![
                    b"1".to_vec(),
                    b"my_contract".to_vec(),
                    b"1".to_vec(),
                    b"person".to_vec(),
                ],
                b"0".to_vec(),
                Element::empty_tree(),
            ),
            GroveDbOp::insert_op(
                vec![
                    b"1".to_vec(),
                    b"my_contract".to_vec(),
                    b"1".to_vec(),
                    b"person".to_vec(),
                ],
                b"message".to_vec(),
                Element::empty_tree(),
            ),
        ];

        db.apply_batch_with_element_flags_update(
            ops,
            None,
            |_cost, _old_flags, _new_flags| Ok(false),
            |_flags, _removed_key_bytes, _removed_value_bytes| {
                Ok((NoStorageRemoval, NoStorageRemoval))
            },
            Some(&tx),
        )
        .unwrap()
        .expect("expected to do tree form insert");

        let some_element_flags = Some(vec![0]);

        // now let's add an item
        let ops = vec![
            GroveDbOp::insert_op(
                vec![
                    b"1".to_vec(),
                    b"my_contract".to_vec(),
                    b"1".to_vec(),
                    b"person".to_vec(),
                    b"0".to_vec(),
                ],
                b"sam".to_vec(),
                Element::new_item_with_flags(
                    b"Samuel Westrich".to_vec(),
                    some_element_flags.clone(),
                ),
            ),
            GroveDbOp::insert_op(
                vec![
                    b"1".to_vec(),
                    b"my_contract".to_vec(),
                    b"1".to_vec(),
                    b"person".to_vec(),
                    b"message".to_vec(),
                ],
                b"my apples are safe".to_vec(),
                Element::empty_tree_with_flags(some_element_flags.clone()),
            ),
            GroveDbOp::insert_op(
                vec![
                    b"1".to_vec(),
                    b"my_contract".to_vec(),
                    b"1".to_vec(),
                    b"person".to_vec(),
                    b"message".to_vec(),
                    b"my apples are safe".to_vec(),
                ],
                b"0".to_vec(),
                Element::empty_tree_with_flags(some_element_flags.clone()),
            ),
            GroveDbOp::insert_op(
                vec![
                    b"1".to_vec(),
                    b"my_contract".to_vec(),
                    b"1".to_vec(),
                    b"person".to_vec(),
                    b"message".to_vec(),
                    b"my apples are safe".to_vec(),
                    b"0".to_vec(),
                ],
                b"sam".to_vec(),
                Element::new_reference_with_max_hops_and_flags(
                    ReferencePathType::UpstreamRootHeightReference(
                        4,
                        vec![b"0".to_vec(), b"sam".to_vec()],
                    ),
                    Some(2),
                    some_element_flags.clone(),
                ),
            ),
        ];

        db.apply_batch_with_element_flags_update(
            ops,
            None,
            |_cost, _old_flags, _new_flags| Ok(false),
            |_flags, _removed_key_bytes, _removed_value_bytes| {
                Ok((NoStorageRemoval, NoStorageRemoval))
            },
            Some(&tx),
        )
        .unwrap()
        .expect("expected to do first insert");

        // now let's add an item
        let ops = vec![
            GroveDbOp::insert_op(
                vec![
                    b"1".to_vec(),
                    b"my_contract".to_vec(),
                    b"1".to_vec(),
                    b"person".to_vec(),
                    b"0".to_vec(),
                ],
                b"wisdom".to_vec(),
                Element::new_item_with_flags(b"Wisdom Ogwu".to_vec(), some_element_flags.clone()),
            ),
            GroveDbOp::insert_op(
                vec![
                    b"1".to_vec(),
                    b"my_contract".to_vec(),
                    b"1".to_vec(),
                    b"person".to_vec(),
                    b"message".to_vec(),
                ],
                b"canteloupe!".to_vec(),
                Element::empty_tree_with_flags(some_element_flags.clone()),
            ),
            GroveDbOp::insert_op(
                vec![
                    b"1".to_vec(),
                    b"my_contract".to_vec(),
                    b"1".to_vec(),
                    b"person".to_vec(),
                    b"message".to_vec(),
                    b"canteloupe!".to_vec(),
                ],
                b"0".to_vec(),
                Element::empty_tree_with_flags(some_element_flags.clone()),
            ),
            GroveDbOp::insert_op(
                vec![
                    b"1".to_vec(),
                    b"my_contract".to_vec(),
                    b"1".to_vec(),
                    b"person".to_vec(),
                    b"message".to_vec(),
                    b"canteloupe!".to_vec(),
                    b"0".to_vec(),
                ],
                b"wisdom".to_vec(),
                Element::new_reference_with_max_hops_and_flags(
                    ReferencePathType::UpstreamRootHeightReference(
                        4,
                        vec![b"0".to_vec(), b"wisdom".to_vec()],
                    ),
                    Some(2),
                    some_element_flags,
                ),
            ),
        ];

        db.apply_batch_with_element_flags_update(
            ops,
            None,
            |cost, _old_flags, _new_flags| {
                // we should only either have nodes that are completely replaced (inner_trees)
                // or added
                assert!((cost.added_bytes > 0) ^ (cost.replaced_bytes > 0));
                Ok(false)
            },
            |_flags, _removed_key_bytes, _removed_value_bytes| {
                Ok((NoStorageRemoval, NoStorageRemoval))
            },
            Some(&tx),
        )
        .unwrap()
        .expect("successful batch apply");
    }

    fn grove_db_ops_for_contract_insert() -> Vec<GroveDbOp> {
        let mut grove_db_ops = vec![];

        grove_db_ops.push(GroveDbOp::insert_op(
            vec![],
            b"contract".to_vec(),
            Element::empty_tree(),
        ));
        grove_db_ops.push(GroveDbOp::insert_op(
            vec![b"contract".to_vec()],
            [0u8].to_vec(),
            Element::new_item(b"serialized_contract".to_vec()),
        ));
        grove_db_ops.push(GroveDbOp::insert_op(
            vec![b"contract".to_vec()],
            [1u8].to_vec(),
            Element::empty_tree(),
        ));
        grove_db_ops.push(GroveDbOp::insert_op(
            vec![b"contract".to_vec(), [1u8].to_vec()],
            b"domain".to_vec(),
            Element::empty_tree(),
        ));
        grove_db_ops.push(GroveDbOp::insert_op(
            vec![b"contract".to_vec(), [1u8].to_vec(), b"domain".to_vec()],
            [0u8].to_vec(),
            Element::empty_tree(),
        ));
        grove_db_ops.push(GroveDbOp::insert_op(
            vec![b"contract".to_vec(), [1u8].to_vec(), b"domain".to_vec()],
            b"normalized_domain_label".to_vec(),
            Element::empty_tree(),
        ));
        grove_db_ops.push(GroveDbOp::insert_op(
            vec![b"contract".to_vec(), [1u8].to_vec(), b"domain".to_vec()],
            b"unique_records".to_vec(),
            Element::empty_tree(),
        ));
        grove_db_ops.push(GroveDbOp::insert_op(
            vec![b"contract".to_vec(), [1u8].to_vec(), b"domain".to_vec()],
            b"alias_records".to_vec(),
            Element::empty_tree(),
        ));
        grove_db_ops.push(GroveDbOp::insert_op(
            vec![b"contract".to_vec(), [1u8].to_vec()],
            b"preorder".to_vec(),
            Element::empty_tree(),
        ));
        grove_db_ops.push(GroveDbOp::insert_op(
            vec![b"contract".to_vec(), [1u8].to_vec(), b"preorder".to_vec()],
            [0u8].to_vec(),
            Element::empty_tree(),
        ));
        grove_db_ops.push(GroveDbOp::insert_op(
            vec![b"contract".to_vec(), [1u8].to_vec(), b"preorder".to_vec()],
            b"salted_domain".to_vec(),
            Element::empty_tree(),
        ));

        grove_db_ops
    }

    fn grove_db_ops_for_contract_document_insert() -> Vec<GroveDbOp> {
        let mut grove_db_ops = vec![];

        grove_db_ops.push(GroveDbOp::insert_op(
            vec![
                b"contract".to_vec(),
                [1u8].to_vec(),
                b"domain".to_vec(),
                [0u8].to_vec(),
            ],
            b"serialized_domain_id".to_vec(),
            Element::new_item(b"serialized_domain".to_vec()),
        ));

        grove_db_ops.push(GroveDbOp::insert_op(
            vec![
                b"contract".to_vec(),
                [1u8].to_vec(),
                b"domain".to_vec(),
                b"normalized_domain_label".to_vec(),
            ],
            b"dash".to_vec(),
            Element::empty_tree(),
        ));

        grove_db_ops.push(GroveDbOp::insert_op(
            vec![
                b"contract".to_vec(),
                [1u8].to_vec(),
                b"domain".to_vec(),
                b"normalized_domain_label".to_vec(),
                b"dash".to_vec(),
            ],
            b"normalized_label".to_vec(),
            Element::empty_tree(),
        ));

        grove_db_ops.push(GroveDbOp::insert_op(
            vec![
                b"contract".to_vec(),
                [1u8].to_vec(),
                b"domain".to_vec(),
                b"normalized_domain_label".to_vec(),
                b"dash".to_vec(),
                b"normalized_label".to_vec(),
            ],
            b"sam".to_vec(),
            Element::empty_tree(),
        ));

        grove_db_ops.push(GroveDbOp::insert_op(
            vec![
                b"contract".to_vec(),
                [1u8].to_vec(),
                b"domain".to_vec(),
                b"normalized_domain_label".to_vec(),
                b"dash".to_vec(),
                b"normalized_label".to_vec(),
                b"sam".to_vec(),
            ],
            b"sam_id".to_vec(),
            Element::new_reference(ReferencePathType::AbsolutePathReference(vec![
                b"contract".to_vec(),
                [1u8].to_vec(),
                b"domain".to_vec(),
                [0u8].to_vec(),
                b"serialized_domain_id".to_vec(),
            ])),
        ));
        grove_db_ops
    }

    // This test no longer works as of version 5, there might be support for it in
    // the future
    #[ignore]
    #[test]
    fn test_batch_produces_same_result() {
        let db = make_test_grovedb();
        let tx = db.start_transaction();

        let ops = grove_db_ops_for_contract_insert();
        db.apply_batch(ops, None, Some(&tx))
            .unwrap()
            .expect("expected to apply batch");

        db.root_hash(None).unwrap().expect("cannot get root hash");

        let db = make_test_grovedb();
        let tx = db.start_transaction();

        let ops = grove_db_ops_for_contract_insert();
        db.apply_batch(ops.clone(), None, Some(&tx))
            .unwrap()
            .expect("expected to apply batch");

        let batch_hash = db
            .root_hash(Some(&tx))
            .unwrap()
            .expect("cannot get root hash");

        db.rollback_transaction(&tx).expect("expected to rollback");

        db.apply_operations_without_batching(ops, None, Some(&tx))
            .unwrap()
            .expect("expected to apply batch");

        let no_batch_hash = db
            .root_hash(Some(&tx))
            .unwrap()
            .expect("cannot get root hash");

        assert_eq!(batch_hash, no_batch_hash);
    }

    #[ignore]
    #[test]
    fn test_batch_contract_with_document_produces_same_result() {
        let db = make_test_grovedb();
        let tx = db.start_transaction();

        let ops = grove_db_ops_for_contract_insert();
        db.apply_batch(ops, None, Some(&tx))
            .unwrap()
            .expect("expected to apply batch");

        db.root_hash(None).unwrap().expect("cannot get root hash");

        let db = make_test_grovedb();
        let tx = db.start_transaction();

        let ops = grove_db_ops_for_contract_insert();
        let document_ops = grove_db_ops_for_contract_document_insert();
        db.apply_batch(ops.clone(), None, Some(&tx))
            .unwrap()
            .expect("expected to apply batch");
        db.apply_batch(document_ops.clone(), None, Some(&tx))
            .unwrap()
            .expect("expected to apply batch");

        let batch_hash = db
            .root_hash(Some(&tx))
            .unwrap()
            .expect("cannot get root hash");

        db.rollback_transaction(&tx).expect("expected to rollback");

        db.apply_operations_without_batching(ops, None, Some(&tx))
            .unwrap()
            .expect("expected to apply batch");
        db.apply_operations_without_batching(document_ops, None, Some(&tx))
            .unwrap()
            .expect("expected to apply batch");

        let no_batch_hash = db
            .root_hash(Some(&tx))
            .unwrap()
            .expect("cannot get root hash");

        assert_eq!(batch_hash, no_batch_hash);
    }

    #[test]
    fn test_batch_validation_broken_chain() {
        let db = make_test_grovedb();
        let element = Element::new_item(b"ayy".to_vec());
        let ops = vec![
            GroveDbOp::insert_op(vec![], b"key1".to_vec(), Element::empty_tree()),
            GroveDbOp::insert_op(
                vec![b"key1".to_vec(), b"key2".to_vec(), b"key3".to_vec()],
                b"key4".to_vec(),
                element,
            ),
            GroveDbOp::insert_op(
                vec![b"key1".to_vec()],
                b"key2".to_vec(),
                Element::empty_tree(),
            ),
        ];
        assert!(db.apply_batch(ops, None, None).unwrap().is_err());
        assert!(db
            .get([b"key1".as_ref()].as_ref(), b"key2", None)
            .unwrap()
            .is_err());
    }

    #[test]
    fn test_batch_validation_broken_chain_aborts_whole_batch() {
        let db = make_test_grovedb();
        let element = Element::new_item(b"ayy".to_vec());
        let ops = vec![
            GroveDbOp::insert_op(
                vec![TEST_LEAF.to_vec()],
                b"key1".to_vec(),
                Element::empty_tree(),
            ),
            GroveDbOp::insert_op(
                vec![TEST_LEAF.to_vec(), b"key1".to_vec()],
                b"key2".to_vec(),
                element.clone(),
            ),
            GroveDbOp::insert_op(vec![], b"key1".to_vec(), Element::empty_tree()),
            GroveDbOp::insert_op(
                vec![b"key1".to_vec(), b"key2".to_vec(), b"key3".to_vec()],
                b"key4".to_vec(),
                element,
            ),
            GroveDbOp::insert_op(
                vec![b"key1".to_vec()],
                b"key2".to_vec(),
                Element::empty_tree(),
            ),
        ];
        assert!(db.apply_batch(ops, None, None).unwrap().is_err());
        assert!(db
            .get([b"key1".as_ref()].as_ref(), b"key2", None)
            .unwrap()
            .is_err());
        assert!(db
            .get([TEST_LEAF, b"key1"].as_ref(), b"key2", None)
            .unwrap()
            .is_err(),);
    }

    #[test]
    fn test_batch_validation_deletion_brokes_chain() {
        let db = make_test_grovedb();
        let element = Element::new_item(b"ayy".to_vec());

        db.insert(EMPTY_PATH, b"key1", Element::empty_tree(), None, None)
            .unwrap()
            .expect("cannot insert a subtree");
        db.insert(
            [b"key1".as_ref()].as_ref(),
            b"key2",
            Element::empty_tree(),
            None,
            None,
        )
        .unwrap()
        .expect("cannot insert a subtree");

        let ops = vec![
            GroveDbOp::insert_op(
                vec![b"key1".to_vec(), b"key2".to_vec(), b"key3".to_vec()],
                b"key4".to_vec(),
                element,
            ),
            GroveDbOp::insert_op(
                vec![b"key1".to_vec(), b"key2".to_vec()],
                b"key3".to_vec(),
                Element::empty_tree(),
            ),
            GroveDbOp::delete_op(vec![b"key1".to_vec()], b"key2".to_vec()),
        ];
        assert!(db.apply_batch(ops, None, None).unwrap().is_err());
    }

    #[test]
    fn test_batch_validation_insertion_under_deleted_tree() {
        let db = make_test_grovedb();
        let element = Element::new_item(b"ayy".to_vec());
        let ops = vec![
            GroveDbOp::insert_op(vec![], b"key1".to_vec(), Element::empty_tree()),
            GroveDbOp::insert_op(
                vec![b"key1".to_vec(), b"key2".to_vec(), b"key3".to_vec()],
                b"key4".to_vec(),
                element,
            ),
            GroveDbOp::insert_op(
                vec![b"key1".to_vec(), b"key2".to_vec()],
                b"key3".to_vec(),
                Element::empty_tree(),
            ),
            GroveDbOp::insert_op(
                vec![b"key1".to_vec()],
                b"key2".to_vec(),
                Element::empty_tree(),
            ),
            GroveDbOp::delete_op(vec![b"key1".to_vec()], b"key2".to_vec()),
        ];
        db.apply_batch(ops, None, None)
            .unwrap()
            .expect_err("insertion of element under a deleted tree should not be allowed");
        db.get([b"key1".as_ref(), b"key2", b"key3"].as_ref(), b"key4", None)
            .unwrap()
            .expect_err("nothing should have been inserted");
    }

    #[test]
    fn test_batch_validation_insert_into_existing_tree() {
        let db = make_test_grovedb();
        let element = Element::new_item(b"ayy".to_vec());

        db.insert(
            [TEST_LEAF].as_ref(),
            b"invalid",
            element.clone(),
            None,
            None,
        )
        .unwrap()
        .expect("cannot insert value");
        db.insert(
            [TEST_LEAF].as_ref(),
            b"valid",
            Element::empty_tree(),
            None,
            None,
        )
        .unwrap()
        .expect("cannot insert value");

        // Insertion into scalar is invalid
        let ops = vec![GroveDbOp::insert_op(
            vec![TEST_LEAF.to_vec(), b"invalid".to_vec()],
            b"key1".to_vec(),
            element.clone(),
        )];
        assert!(db.apply_batch(ops, None, None).unwrap().is_err());

        // Insertion into a tree is correct
        let ops = vec![GroveDbOp::insert_op(
            vec![TEST_LEAF.to_vec(), b"valid".to_vec()],
            b"key1".to_vec(),
            element.clone(),
        )];
        db.apply_batch(ops, None, None)
            .unwrap()
            .expect("cannot apply batch");
        assert_eq!(
            db.get([TEST_LEAF, b"valid"].as_ref(), b"key1", None)
                .unwrap()
                .expect("cannot get element"),
            element
        );
    }

    #[test]
    fn test_batch_validation_nested_subtree_overwrite() {
        let db = make_test_grovedb();
        let element = Element::new_item(b"ayy".to_vec());
        let element2 = Element::new_item(b"ayy2".to_vec());
        db.insert(
            [TEST_LEAF].as_ref(),
            b"key_subtree",
            Element::empty_tree(),
            None,
            None,
        )
        .unwrap()
        .expect("cannot insert a subtree");
        db.insert(
            [TEST_LEAF, b"key_subtree"].as_ref(),
            b"key2",
            element,
            None,
            None,
        )
        .unwrap()
        .expect("cannot insert an item");

        // TEST_LEAF can not be overwritten
        let ops = vec![
            GroveDbOp::insert_op(vec![], TEST_LEAF.to_vec(), element2),
            GroveDbOp::insert_op(
                vec![TEST_LEAF.to_vec(), b"key_subtree".to_vec()],
                b"key1".to_vec(),
                Element::empty_tree(),
            ),
        ];
        assert!(db
            .apply_batch(
                ops,
                Some(BatchApplyOptions {
                    validate_insertion_does_not_override: true,
                    validate_insertion_does_not_override_tree: true,
                    allow_deleting_non_empty_trees: false,
                    deleting_non_empty_trees_returns_error: true,
                    disable_operation_consistency_check: false,
                    base_root_storage_is_free: true,
                    batch_pause_height: None,
                }),
                None
            )
            .unwrap()
            .is_err());

        // TEST_LEAF will be deleted so you can not insert underneath it
        let ops = vec![
            GroveDbOp::delete_op(vec![], TEST_LEAF.to_vec()),
            GroveDbOp::insert_op(
                vec![TEST_LEAF.to_vec()],
                b"key1".to_vec(),
                Element::empty_tree(),
            ),
        ];
        assert!(db.apply_batch(ops, None, None).unwrap().is_err());

        // TEST_LEAF will be deleted so you can not insert underneath it
        // We are testing with the batch apply option
        // validate_tree_insertion_does_not_override set to true
        let ops = vec![
            GroveDbOp::delete_op(vec![], TEST_LEAF.to_vec()),
            GroveDbOp::insert_op(
                vec![TEST_LEAF.to_vec()],
                b"key1".to_vec(),
                Element::empty_tree(),
            ),
        ];
        assert!(db
            .apply_batch(
                ops,
                Some(BatchApplyOptions {
                    disable_operation_consistency_check: false,
                    validate_insertion_does_not_override_tree: true,
                    allow_deleting_non_empty_trees: false,
                    validate_insertion_does_not_override: true,
                    deleting_non_empty_trees_returns_error: true,
                    base_root_storage_is_free: true,
                    batch_pause_height: None,
                }),
                None
            )
            .unwrap()
            .is_err());
    }

    #[test]
    fn test_batch_validation_root_leaf_removal() {
        let db = make_test_grovedb();
        let ops = vec![
            GroveDbOp::insert_op(
                vec![],
                TEST_LEAF.to_vec(),
                Element::new_item(b"ayy".to_vec()),
            ),
            GroveDbOp::insert_op(
                vec![TEST_LEAF.to_vec()],
                b"key1".to_vec(),
                Element::empty_tree(),
            ),
        ];
        assert!(db
            .apply_batch(
                ops,
                Some(BatchApplyOptions {
                    validate_insertion_does_not_override: true,
                    validate_insertion_does_not_override_tree: true,
                    allow_deleting_non_empty_trees: false,
                    deleting_non_empty_trees_returns_error: true,
                    disable_operation_consistency_check: false,
                    base_root_storage_is_free: true,
                    batch_pause_height: None,
                }),
                None
            )
            .unwrap()
            .is_err());
    }

    #[test]
    fn test_merk_data_is_deleted() {
        let db = make_test_grovedb();
        let element = Element::new_item(b"ayy".to_vec());

        db.insert(
            [TEST_LEAF].as_ref(),
            b"key1",
            Element::empty_tree(),
            None,
            None,
        )
        .unwrap()
        .expect("cannot insert a subtree");
        db.insert(
            [TEST_LEAF, b"key1"].as_ref(),
            b"key2",
            element.clone(),
            None,
            None,
        )
        .unwrap()
        .expect("cannot insert an item");
        let ops = vec![GroveDbOp::insert_op(
            vec![TEST_LEAF.to_vec()],
            b"key1".to_vec(),
            Element::new_item(b"ayy2".to_vec()),
        )];

        assert_eq!(
            db.get([TEST_LEAF, b"key1"].as_ref(), b"key2", None)
                .unwrap()
                .expect("cannot get item"),
            element
        );
        db.apply_batch(ops, None, None)
            .unwrap()
            .expect("cannot apply batch");
        assert!(db
            .get([TEST_LEAF, b"key1"].as_ref(), b"key2", None)
            .unwrap()
            .is_err());
    }

    #[test]
    fn test_multi_tree_insertion_deletion_with_propagation_no_tx() {
        let db = make_test_grovedb();
        db.insert(EMPTY_PATH, b"key1", Element::empty_tree(), None, None)
            .unwrap()
            .expect("cannot insert root leaf");
        db.insert(EMPTY_PATH, b"key2", Element::empty_tree(), None, None)
            .unwrap()
            .expect("cannot insert root leaf");
        db.insert(
            [ANOTHER_TEST_LEAF].as_ref(),
            b"key1",
            Element::empty_tree(),
            None,
            None,
        )
        .unwrap()
        .expect("cannot insert root leaf");

        let hash = db.root_hash(None).unwrap().expect("cannot get root hash");
        let element = Element::new_item(b"ayy".to_vec());
        let element2 = Element::new_item(b"ayy2".to_vec());

        let ops = vec![
            GroveDbOp::insert_op(
                vec![b"key1".to_vec(), b"key2".to_vec(), b"key3".to_vec()],
                b"key4".to_vec(),
                element.clone(),
            ),
            GroveDbOp::insert_op(
                vec![b"key1".to_vec(), b"key2".to_vec()],
                b"key3".to_vec(),
                Element::empty_tree(),
            ),
            GroveDbOp::insert_op(
                vec![b"key1".to_vec()],
                b"key2".to_vec(),
                Element::empty_tree(),
            ),
            GroveDbOp::insert_op(vec![TEST_LEAF.to_vec()], b"key".to_vec(), element2.clone()),
            GroveDbOp::delete_op(vec![ANOTHER_TEST_LEAF.to_vec()], b"key1".to_vec()),
        ];
        db.apply_batch(ops, None, None)
            .unwrap()
            .expect("cannot apply batch");

        assert!(db
            .get([ANOTHER_TEST_LEAF].as_ref(), b"key1", None)
            .unwrap()
            .is_err());

        assert_eq!(
            db.get([b"key1".as_ref(), b"key2", b"key3"].as_ref(), b"key4", None)
                .unwrap()
                .expect("cannot get element"),
            element
        );
        assert_eq!(
            db.get([TEST_LEAF].as_ref(), b"key", None)
                .unwrap()
                .expect("cannot get element"),
            element2
        );
        assert_ne!(
            db.root_hash(None).unwrap().expect("cannot get root hash"),
            hash
        );

        // verify root leaves
        assert!(db.get(EMPTY_PATH, TEST_LEAF, None).unwrap().is_ok());
        assert!(db.get(EMPTY_PATH, ANOTHER_TEST_LEAF, None).unwrap().is_ok());
        assert!(db.get(EMPTY_PATH, b"key1", None).unwrap().is_ok());
        assert!(db.get(EMPTY_PATH, b"key2", None).unwrap().is_ok());
        assert!(db.get(EMPTY_PATH, b"key3", None).unwrap().is_err());
    }

    #[test]
    fn test_nested_batch_insertion_corrupts_state() {
        let db = make_test_grovedb();
        let full_path = vec![
            b"leaf1".to_vec(),
            b"sub1".to_vec(),
            b"sub2".to_vec(),
            b"sub3".to_vec(),
            b"sub4".to_vec(),
            b"sub5".to_vec(),
        ];
        let mut acc_path: Vec<Vec<u8>> = vec![];
        for p in full_path.into_iter() {
            db.insert(acc_path.as_slice(), &p, Element::empty_tree(), None, None)
                .unwrap()
                .expect("expected to insert");
            acc_path.push(p);
        }

        let element = Element::new_item(b"ayy".to_vec());
        let batch = vec![GroveDbOp::insert_op(
            acc_path.clone(),
            b"key".to_vec(),
            element.clone(),
        )];
        db.apply_batch(batch, None, None)
            .unwrap()
            .expect("cannot apply batch");

        let batch = vec![GroveDbOp::insert_op(acc_path, b"key".to_vec(), element)];
        db.apply_batch(batch, None, None)
            .unwrap()
            .expect("cannot apply same batch twice");
    }

    #[test]
    fn test_apply_sorted_pre_validated_batch_propagation() {
        let db = make_test_grovedb();
        let full_path = vec![b"leaf1".to_vec(), b"sub1".to_vec()];
        let mut acc_path: Vec<Vec<u8>> = vec![];
        for p in full_path.into_iter() {
            db.insert(acc_path.as_slice(), &p, Element::empty_tree(), None, None)
                .unwrap()
                .expect("expected to insert");
            acc_path.push(p);
        }

        let root_hash = db.root_hash(None).unwrap().unwrap();

        let element = Element::new_item(b"ayy".to_vec());
        let batch = vec![GroveDbOp::insert_op(
            acc_path.clone(),
            b"key".to_vec(),
            element,
        )];
        db.apply_batch(batch, None, None)
            .unwrap()
            .expect("cannot apply batch");

        assert_ne!(db.root_hash(None).unwrap().unwrap(), root_hash);
    }

    #[test]
    fn test_references() {
        // insert reference that points to non-existent item
        let db = make_test_grovedb();
        let batch = vec![GroveDbOp::insert_op(
            vec![TEST_LEAF.to_vec()],
            b"key1".to_vec(),
            Element::new_reference(ReferencePathType::AbsolutePathReference(vec![
                TEST_LEAF.to_vec(),
                b"invalid_path".to_vec(),
            ])),
        )];
        assert!(matches!(
            db.apply_batch(batch, None, None).unwrap(),
            Err(Error::MissingReference(String { .. }))
        ));

        // insert reference with item it points to in the same batch
        let db = make_test_grovedb();
        let elem = Element::new_item(b"ayy".to_vec());
        let batch = vec![
            GroveDbOp::insert_op(
                vec![TEST_LEAF.to_vec()],
                b"key1".to_vec(),
                Element::new_reference(ReferencePathType::AbsolutePathReference(vec![
                    TEST_LEAF.to_vec(),
                    b"invalid_path".to_vec(),
                ])),
            ),
            GroveDbOp::insert_op(
                vec![TEST_LEAF.to_vec()],
                b"invalid_path".to_vec(),
                elem.clone(),
            ),
        ];
        assert!(matches!(db.apply_batch(batch, None, None).unwrap(), Ok(_)));
        assert_eq!(
            db.get([TEST_LEAF].as_ref(), b"key1", None)
                .unwrap()
                .unwrap(),
            elem
        );

        // should successfully prove reference as the value hash is valid
        let mut reference_key_query = Query::new();
        reference_key_query.insert_key(b"key1".to_vec());
        let path_query = PathQuery::new_unsized(vec![TEST_LEAF.to_vec()], reference_key_query);
        let proof = db
            .prove_query(&path_query)
            .unwrap()
            .expect("should generate proof");
        let verification_result = GroveDb::verify_query_raw(&proof, &path_query);
        assert!(matches!(verification_result, Ok(_)));

        // Hit reference limit when you specify max reference hop, lower than actual hop
        // count
        let db = make_test_grovedb();
        let elem = Element::new_item(b"ayy".to_vec());
        let batch = vec![
            GroveDbOp::insert_op(
                vec![TEST_LEAF.to_vec()],
                b"key2".to_vec(),
                Element::new_reference_with_hops(
                    ReferencePathType::AbsolutePathReference(vec![
                        TEST_LEAF.to_vec(),
                        b"key1".to_vec(),
                    ]),
                    Some(1),
                ),
            ),
            GroveDbOp::insert_op(
                vec![TEST_LEAF.to_vec()],
                b"key1".to_vec(),
                Element::new_reference_with_hops(
                    ReferencePathType::AbsolutePathReference(vec![
                        TEST_LEAF.to_vec(),
                        b"invalid_path".to_vec(),
                    ]),
                    Some(1),
                ),
            ),
            GroveDbOp::insert_op(vec![TEST_LEAF.to_vec()], b"invalid_path".to_vec(), elem),
        ];
        assert!(matches!(
            db.apply_batch(batch, None, None).unwrap(),
            Err(Error::ReferenceLimit)
        ));
    }
}<|MERGE_RESOLUTION|>--- conflicted
+++ resolved
@@ -190,29 +190,7 @@
 
 impl Ord for Op {
     fn cmp(&self, other: &Self) -> Ordering {
-<<<<<<< HEAD
-        match (self, other) {
-            // deal with relationship between delete ops
-            (Op::DeleteTree, Op::DeleteSumTree) | (Op::DeleteSumTree, Op::DeleteTree) => {
-                Ordering::Equal
-            }
-            (Op::DeleteTree, Op::Delete) => Ordering::Less,
-            (Op::Delete, Op::DeleteTree) => Ordering::Greater,
-            (Op::DeleteSumTree, Op::Delete) => Ordering::Less,
-            (Op::Delete, Op::DeleteSumTree) => Ordering::Greater,
-
-            // deal with the relationship between delete and other ops
-            // delete should always happen first
-            (Op::Delete, _) => Ordering::Less,
-            (Op::DeleteSumTree, _) => Ordering::Less,
-            (Op::DeleteTree, _) => Ordering::Less,
-
-            // all insert operations are considered equal
-            _ => Ordering::Equal,
-        }
-=======
         self.to_u8().cmp(&other.to_u8())
->>>>>>> 6e946239
     }
 }
 
