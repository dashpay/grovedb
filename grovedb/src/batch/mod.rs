--- conflicted
+++ resolved
@@ -71,15 +71,11 @@
 use crate::batch::estimated_costs::EstimatedCostsType;
 use crate::{
     batch::{batch_structure::BatchStructure, mode::BatchRunMode},
-<<<<<<< HEAD
     bidirectional_references::BidirectionalReference,
-    element::{MaxReferenceHop, SUM_ITEM_COST_SIZE, SUM_TREE_COST_SIZE, TREE_COST_SIZE},
-=======
     element::{
         MaxReferenceHop, BIG_SUM_TREE_COST_SIZE, COUNT_SUM_TREE_COST_SIZE, COUNT_TREE_COST_SIZE,
         SUM_ITEM_COST_SIZE, SUM_TREE_COST_SIZE, TREE_COST_SIZE,
     },
->>>>>>> 44c2244b
     operations::{get::MAX_REFERENCE_HOPS, proof::util::hex_to_ascii},
     reference_path::{
         path_from_reference_path_type, path_from_reference_qualified_path_type, ReferencePathType,
@@ -1616,11 +1612,7 @@
                         }
                     };
                     let merk_feature_type =
-<<<<<<< HEAD
-                        cost_return_on_error_no_add!(cost, element.get_feature_type(is_sum_tree));
-=======
                         cost_return_on_error_no_add!(cost, element.get_feature_type(in_tree_type));
->>>>>>> 44c2244b
 
                     cost_return_on_error!(
                         &mut cost,
@@ -2349,8 +2341,6 @@
             return Ok(()).wrap_with_cost(cost);
         }
 
-        let tx = TxRef::new(&self.db, transaction);
-
         // Determines whether to check batch operation consistency
         // return false if the disable option is set to true, returns true for any other
         // case
@@ -2402,7 +2392,6 @@
                 grove_version
             )
         );
-<<<<<<< HEAD
 
         // TODO: compute batch costs
         cost_return_on_error!(
@@ -2426,32 +2415,7 @@
         //             .join(" | ")
         //     );
         // }
-=======
-
-        // TODO: compute batch costs
-        cost_return_on_error!(
-            &mut cost,
-            self.db
-                .commit_multi_context_batch(storage_batch, Some(tx.as_ref()))
-                .map_err(|e| e.into())
-        );
-
-        // Keep this commented for easy debugging in the future.
-        // let issues = self
-        //     .visualize_verify_grovedb(Some(tx), true,
-        // &Default::default())     .unwrap();
-        // if issues.len() > 0 {
-        //     println!(
-        //         "tx_issues: {}",
-        //         issues
-        //             .iter()
-        //             .map(|(hash, (a, b, c))| format!("{}: {} {} {}",
-        // hash, a, b, c))             .collect::<Vec<_>>()
-        //             .join(" | ")
-        //     );
-        // }
-
->>>>>>> 44c2244b
+
         tx.commit_local().wrap_with_cost(cost)
     }
 
@@ -2496,8 +2460,6 @@
         if ops.is_empty() {
             return Ok(()).wrap_with_cost(cost);
         }
-
-        let tx = TxRef::new(&self.db, transaction);
 
         let mut batch_apply_options = batch_apply_options.unwrap_or_default();
         if batch_apply_options.batch_pause_height.is_none() {
