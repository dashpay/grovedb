--- conflicted
+++ resolved
@@ -995,12 +995,8 @@
 
     use super::*;
     use crate::{
-<<<<<<< HEAD
         reference_path::ReferencePathType,
-        tests::{make_grovedb, ANOTHER_TEST_LEAF, TEST_LEAF},
-=======
-        tests::{make_empty_grovedb, make_test_grovedb, ANOTHER_TEST_LEAF, TEST_LEAF},
->>>>>>> c10ac2f6
+        tests::{make_empty_grovedb, make_test_grovedb, make_grovedb, ANOTHER_TEST_LEAF, TEST_LEAF},
         PathQuery, SizedQuery,
     };
 
