//! GroveDB batch operations support

use core::fmt;
use std::{
    cmp::Ordering,
    collections::{btree_map::Entry, BTreeMap, HashMap, HashSet},
    hash::{Hash, Hasher},
    slice::Iter,
    vec::IntoIter,
};

use costs::{
    cost_return_on_error, cost_return_on_error_no_add, CostResult, CostsExt, OperationCost,
};
use merk::{tree::value_hash, CryptoHash, Merk};
use nohash_hasher::IntMap;
use storage::{
    rocksdb_storage::RocksDbStorage, worst_case_costs::WorstKeyLength, Storage, StorageBatch,
    StorageContext,
};
use visualize::{DebugByteVectors, DebugBytes, Drawer, Visualize};

use crate::{
    batch::KeyInfo::KnownKey, operations::get::MAX_REFERENCE_HOPS,
    worst_case_costs::MerkWorstCaseInput, Element, Error, GroveDb, TransactionArg,
    MAX_ELEMENTS_NUMBER, MAX_ELEMENT_SIZE,
};
use crate::batch::GroveDbOpMode::WorstCaseOp;

#[derive(Debug, PartialEq, Eq, Hash, Clone)]
pub enum Op {
    ReplaceTreeHash { hash: [u8; 32] },
    Insert { element: Element },
    Delete,
}

impl Op {
    fn worst_case_cost(&self, key: &KeyInfo, input: MerkWorstCaseInput) -> OperationCost {
        match self {
            Op::ReplaceTreeHash { .. } => OperationCost {
                seek_count: 1,
                storage_written_bytes: 32,
                ..Default::default()
            },
            Op::Insert { element } => {
                let mut cost = OperationCost::default();
                GroveDb::add_worst_case_merk_insert(&mut cost, key, &element, input);
                cost
            }
            Op::Delete => {
                let mut cost = OperationCost::default();
                GroveDb::add_worst_case_merk_propagate(&mut cost, input);
                cost
            }
        }
    }
}

impl PartialOrd for Op {
    fn partial_cmp(&self, other: &Self) -> Option<Ordering> {
        match (self, other) {
            (Op::Delete, Op::Insert { .. }) => Some(Ordering::Less),
            (Op::Insert { .. }, Op::Delete) => Some(Ordering::Greater),
            _ => Some(Ordering::Equal),
        }
    }
}

impl Ord for Op {
    fn cmp(&self, other: &Self) -> Ordering {
        self.partial_cmp(other).expect("all ops have order")
    }
}

#[derive(Clone, PartialEq, Eq, Debug)]
pub enum KeyInfo {
    KnownKey(Vec<u8>),
    MaxKeySize { unique_id: Vec<u8>, max_size: u8 },
}

impl PartialOrd<Self> for KeyInfo {
    fn partial_cmp(&self, other: &Self) -> Option<Ordering> {
        match self.get_key_ref().partial_cmp(other.get_key_ref()) {
            None => None,
            Some(ord) => match ord {
                Ordering::Less => Some(Ordering::Less),
                Ordering::Equal => {
                    let other_len = other.len();
                    match self.len().partial_cmp(&other_len) {
                        None => Some(Ordering::Equal),
                        Some(ord) => Some(ord),
                    }
                }
                Ordering::Greater => Some(Ordering::Less),
            },
        }
    }
}

impl Ord for KeyInfo {
    fn cmp(&self, other: &Self) -> Ordering {
        self.get_key_ref().cmp(other.get_key_ref())
    }
}

impl Hash for KeyInfo {
    fn hash<H: Hasher>(&self, state: &mut H) {
        match self {
            KnownKey(k) => k.hash(state),
            KeyInfo::MaxKeySize {
                unique_id,
                max_size,
            } => {
                unique_id.hash(state);
                max_size.hash(state);
            }
        }
    }
}

impl WorstKeyLength for KeyInfo {
    fn len(&self) -> u8 {
        match self {
            Self::KnownKey(key) => key.len() as u8,
            Self::MaxKeySize { max_size, .. } => *max_size,
        }
    }
}

impl KeyInfo {
    pub(crate) fn as_slice(&self) -> &[u8] {
        match self {
            Self::KnownKey(key) => key.as_slice(),
            Self::MaxKeySize { unique_id, .. } => unique_id.as_slice(),
        }
    }

    fn get_key(self) -> Vec<u8> {
        match self {
            Self::KnownKey(key) => key,
            Self::MaxKeySize { unique_id, .. } => unique_id,
        }
    }

    fn get_key_clone(&self) -> Vec<u8> {
        match self {
            Self::KnownKey(key) => key.clone(),
            Self::MaxKeySize { unique_id, .. } => unique_id.clone(),
        }
    }

    fn get_key_ref(&self) -> &[u8] {
        match self {
            Self::KnownKey(key) => key.as_slice(),
            Self::MaxKeySize { unique_id, .. } => unique_id.as_slice(),
        }
    }
}

impl Visualize for KeyInfo {
    fn visualize<W: std::io::Write>(&self, mut drawer: Drawer<W>) -> std::io::Result<Drawer<W>> {
        match self {
            KnownKey(k) => {
                drawer.write(b"key: ")?;
                drawer = k.visualize(drawer)?;
            }
            KeyInfo::MaxKeySize {
                unique_id,
                max_size,
            } => {
                drawer.write(b"max_size_key: ")?;
                drawer = unique_id.visualize(drawer)?;
                drawer.write(format!(", max_size: {max_size}").as_bytes())?;
            }
        }
        Ok(drawer)
    }
}

#[derive(PartialEq, Eq, Clone, Debug)]
pub struct KnownKeysPath(Vec<Vec<u8>>);

impl Hash for KnownKeysPath {
    fn hash<H: Hasher>(&self, state: &mut H) {
        self.0.hash(state)
    }
}

impl PartialEq<KeyInfoPath> for KnownKeysPath {
    fn eq(&self, other: &KeyInfoPath) -> bool {
        self.0 == other.to_path_refs()
    }
}

impl PartialEq<Vec<Vec<u8>>> for KnownKeysPath {
    fn eq(&self, other: &Vec<Vec<u8>>) -> bool {
        self.0 == other.as_slice()
    }
}

#[derive(PartialOrd, Ord, PartialEq, Eq, Clone, Debug)]
pub struct KeyInfoPath(Vec<KeyInfo>);

impl Hash for KeyInfoPath {
    fn hash<H: Hasher>(&self, state: &mut H) {
        self.0.hash(state)
    }
}

impl Visualize for KeyInfoPath {
    fn visualize<W: std::io::Write>(&self, mut drawer: Drawer<W>) -> std::io::Result<Drawer<W>> {
        drawer.write(b"path: ")?;
        let mut path_out = Vec::new();
        let mut path_drawer = Drawer::new(&mut path_out);
        for k in &self.0 {
            path_drawer = k.visualize(path_drawer).unwrap();
            path_drawer.write(b" ").unwrap();
        }
        Ok(drawer)
    }
}

impl KeyInfoPath {
    pub fn from_vec(vec: Vec<KeyInfo>) -> Self {
        KeyInfoPath(vec)
    }

    pub fn to_path_consume(self) -> Vec<Vec<u8>> {
        self.0.into_iter().map(|k| k.get_key()).collect()
    }

    pub fn to_path(&self) -> Vec<Vec<u8>> {
        self.0.iter().map(|k| k.get_key_clone()).collect()
    }

    pub fn to_path_refs(&self) -> Vec<&[u8]> {
        self.0.iter().map(|k| k.get_key_ref()).collect()
    }

    pub fn split_last(&self) -> Option<(&KeyInfo, &[KeyInfo])> {
        self.0.split_last()
    }

    pub fn last(&self) -> Option<&KeyInfo> {
        self.0.last()
    }

    pub fn as_vec(&self) -> &Vec<KeyInfo> {
        &self.0
    }

    pub fn len(&self) -> u32 {
        self.0.len() as u32
    }

    pub fn push(&mut self, k: KeyInfo) {
        self.0.push(k);
    }

    pub fn iter(&self) -> Iter<'_, KeyInfo> {
        self.0.iter()
    }

    pub fn into_iter(self) -> IntoIter<KeyInfo> {
        self.0.into_iter()
    }
}

/// Batch operation
#[derive(Clone, PartialEq)]
pub enum GroveDbOpMode {
    RunOp,
    WorstCaseOp,
}

/// Batch operation
#[derive(Clone, PartialEq)]
pub struct GroveDbOp {
    /// Path to a subtree - subject to an operation
    pub path: KeyInfoPath,
    /// Key of an element in the subtree
    pub key: KeyInfo,
    /// Operation to perform on the key
    pub op: Op,
    /// Mode of operation, run or worst case
    pub mode: GroveDbOpMode,
    // /// Holds the path based on key info in path
    // resolved_path: Vec<Vec<u8>>,
    // /// Holds the key based on key info
    // resolved_key: Vec<u8>,
}

impl fmt::Debug for GroveDbOp {
    fn fmt(&self, f: &mut fmt::Formatter<'_>) -> fmt::Result {
        let mut path_out = Vec::new();
        let mut path_drawer = Drawer::new(&mut path_out);
        self.path.visualize(path_drawer).unwrap();
        let mut key_out = Vec::new();
        let key_drawer = Drawer::new(&mut key_out);
        self.key.visualize(key_drawer).unwrap();

        let op_dbg = match &self.op {
            Op::Insert { element } => match element {
                Element::Item(..) => "Insert Item",
                Element::Reference(..) => "Insert Ref",
                Element::Tree(..) => "Insert Tree",
            },
            Op::Delete => "Delete",
            Op::ReplaceTreeHash { .. } => "Replace Tree Hash",
        };

        f.debug_struct("GroveDbOp")
            .field("path", &String::from_utf8_lossy(&path_out))
            .field("key", &String::from_utf8_lossy(&key_out))
            .field("op", &op_dbg)
            .finish()
    }
}

impl GroveDbOp {
    pub fn to_worst_case_clone(&self) -> Self {
        let mut clone = self.clone();
        clone.mode = WorstCaseOp;
        clone
    }

    pub fn insert_run_op(path: Vec<Vec<u8>>, key: Vec<u8>, element: Element) -> Self {
        let path = KeyInfoPath(path.into_iter().map(|k| KnownKey(k)).collect());
        Self {
            path,
            key: KnownKey(key),
            op: Op::Insert { element },
            mode: GroveDbOpMode::RunOp,
        }
    }

    pub fn insert_worst_case_op(path: KeyInfoPath, key: KeyInfo, element: Element) -> Self {
        Self {
            path,
            key,
            op: Op::Insert { element },
            mode: GroveDbOpMode::WorstCaseOp,
        }
    }

    pub fn delete_run_op(path: Vec<Vec<u8>>, key: Vec<u8>) -> Self {
        let path = KeyInfoPath(path.into_iter().map(|k| KnownKey(k)).collect());
        Self {
            path,
            key: KnownKey(key),
            op: Op::Delete,
            mode: GroveDbOpMode::RunOp,
        }
    }

    pub fn delete_worst_case_op(path: KeyInfoPath, key: KeyInfo) -> Self {
        Self {
            path,
            key,
            op: Op::Delete,
            mode: GroveDbOpMode::WorstCaseOp,
        }
    }

    pub fn verify_consistency_of_operations(ops: &Vec<GroveDbOp>) -> GroveDbOpConsistencyResults {
        let ops_len = ops.len();
        // operations should not have any duplicates
        let mut repeated_ops = vec![];
        for (i, op) in ops.iter().enumerate() {
            if i == ops_len {
                continue;
            } // Don't do last one
            let count = ops
                .split_at(i + 1)
                .1
                .iter()
                .filter(|&current_op| current_op == op)
                .count() as u16;
            if count > 1 {
                repeated_ops.push((op.clone(), count));
            }
        }

        let mut same_path_key_ops = vec![];

        // No double insert or delete of same key in same path
        for (i, op) in ops.iter().enumerate() {
            if i == ops_len {
                continue;
            } // Don't do last one
            let mut doubled_ops = ops
                .split_at(i + 1)
                .1
                .iter()
                .filter_map(|current_op| {
                    if current_op.path == op.path && current_op.key == op.key {
                        Some(op.op.clone())
                    } else {
                        None
                    }
                })
                .collect::<Vec<Op>>();
            if doubled_ops.len() > 0 {
                doubled_ops.push(op.op.clone());
                same_path_key_ops.push((op.path.clone(), op.key.clone(), doubled_ops));
            }
        }

        let inserts = ops
            .iter()
            .filter_map(|current_op| {
                if let Op::Insert { .. } = current_op.op {
                    Some(current_op.clone())
                } else {
                    None
                }
            })
            .collect::<Vec<GroveDbOp>>();

        let deletes = ops
            .iter()
            .filter_map(|current_op| {
                if let Op::Delete = current_op.op {
                    Some(current_op.clone())
                } else {
                    None
                }
            })
            .collect::<Vec<GroveDbOp>>();

        let mut insert_ops_below_deleted_ops = vec![];

        // No inserts under a deleted path
        for deleted_op in deletes.iter() {
            let mut deleted_qualified_path = deleted_op.path.clone();
            deleted_qualified_path.push(deleted_op.key.clone());
            let inserts_with_deleted_ops_above = inserts
                .iter()
                .filter_map(|inserted_op| {
                    if deleted_op.path.len() < inserted_op.path.len()
                        && deleted_qualified_path
                            .iter()
                            .zip(inserted_op.path.iter())
                            .all(|(a, b)| a == b)
                    {
                        Some(inserted_op.clone())
                    } else {
                        None
                    }
                })
                .collect::<Vec<GroveDbOp>>();
            if inserts_with_deleted_ops_above.len() > 0 {
                insert_ops_below_deleted_ops
                    .push((deleted_op.clone(), inserts_with_deleted_ops_above));
            }
        }

        GroveDbOpConsistencyResults {
            repeated_ops,
            same_path_key_ops,
            insert_ops_below_deleted_ops,
        }
    }
}

#[derive(Debug)]
pub struct GroveDbOpConsistencyResults {
    repeated_ops: Vec<(GroveDbOp, u16)>, // the u16 is count
    same_path_key_ops: Vec<(KeyInfoPath, KeyInfo, Vec<Op>)>,
    insert_ops_below_deleted_ops: Vec<(GroveDbOp, Vec<GroveDbOp>)>, /* the deleted op first,
                                                                     * then inserts under */
}

impl GroveDbOpConsistencyResults {
    pub fn is_empty(&self) -> bool {
        self.repeated_ops.is_empty()
            && self.same_path_key_ops.is_empty()
            && self.insert_ops_below_deleted_ops.is_empty()
    }
}

/// Cache for Merk trees by their paths.
struct TreeCacheMerkByPath<S, F> {
    merks: HashMap<Vec<Vec<u8>>, Merk<S>>,
    get_merk_fn: F,
}

/// Cache for subtree paths for worst case scenario costs.
#[derive(Default)]
struct TreeCacheKnownPaths {
    paths: HashSet<KeyInfoPath>,
}

impl<S, F> fmt::Debug for TreeCacheMerkByPath<S, F> {
    fn fmt(&self, f: &mut fmt::Formatter<'_>) -> fmt::Result {
        f.debug_struct("TreeCacheMerkByPath").finish()
    }
}

impl fmt::Debug for TreeCacheKnownPaths {
    fn fmt(&self, f: &mut fmt::Formatter<'_>) -> fmt::Result {
        f.debug_struct("TreeCacheKnownPaths").finish()
    }
}

trait TreeCache {
    fn insert(&mut self, op: &GroveDbOp) -> CostResult<(), Error>;

    fn execute_ops_on_path(
        &mut self,
        path: &KeyInfoPath,
        ops_at_path_by_key: BTreeMap<KeyInfo, Op>,
        ops_by_qualified_paths: &HashMap<Vec<Vec<u8>>, Op>,
        batch_apply_options: &BatchApplyOptions,
    ) -> CostResult<[u8; 32], Error>;
}

impl<'db, S, F> TreeCacheMerkByPath<S, F>
where
    F: FnMut(&[Vec<u8>]) -> CostResult<Merk<S>, Error>,
    S: StorageContext<'db>,
{
    /// A reference assumes the value hash of the base item it points to.
    /// In a reference chain base_item -> ref_1 -> ref_2 e.t.c.
    /// all references in that chain (ref_1, ref_2) assume the value hash of the
    /// base_item. The goal of this function is to figure out what the
    /// value_hash of a reference chain is. If we want to insert ref_3 to the
    /// chain above and nothing else changes, we can get the value_hash from
    /// ref_2. But when dealing with batches, you can have an operation to
    /// insert ref_3 and another operation to change something in the
    /// reference chain in the same batch.
    /// All these has to be taken into account.
    fn follow_reference_get_value_hash<'a>(
        &'a mut self,
        qualified_path: &[Vec<u8>],
        ops_by_qualified_paths: &'a HashMap<Vec<Vec<u8>>, Op>,
        recursions_allowed: u8,
    ) -> CostResult<CryptoHash, Error> {
        let mut cost = OperationCost::default();
        if recursions_allowed == 0 {
            return Err(Error::ReferenceLimit).wrap_with_cost(cost);
        }

        // If the element being referenced changes in the same batch
        // we need to set the value_hash based on the new change and not the old state.
        if let Some(op) = ops_by_qualified_paths.get(qualified_path) {
            // the path is being modified, inserted or deleted in the batch of operations
            match op {
                Op::ReplaceTreeHash { .. } => {
                    return Err(Error::InvalidBatchOperation(
                        "references can not point to trees being updated",
                    ))
                    .wrap_with_cost(cost);
                }
                Op::Insert { element } => match element {
                    Element::Item(..) => {
                        let serialized = cost_return_on_error_no_add!(&cost, element.serialize());
                        let val_hash = value_hash(&serialized).unwrap_add_cost(&mut cost);
                        Ok(val_hash).wrap_with_cost(cost)
                    }
                    Element::Reference(path, ..) => self.follow_reference_get_value_hash(
                        path,
                        ops_by_qualified_paths,
                        recursions_allowed - 1,
                    ),
                    Element::Tree(..) => {
                        return Err(Error::InvalidBatchOperation(
                            "references can not point to trees being updated",
                        ))
                        .wrap_with_cost(cost);
                    }
                },
                Op::Delete => {
                    return Err(Error::InvalidBatchOperation(
                        "references can not point to something currently being deleted",
                    ))
                    .wrap_with_cost(cost);
                }
            }
        } else {
            let (key, reference_path) = qualified_path.split_last().unwrap(); // already checked
            let reference_merk_wrapped = self
                .merks
                .remove(reference_path)
                .map(|x| Ok(x).wrap_with_cost(Default::default()))
                .unwrap_or_else(|| (self.get_merk_fn)(reference_path));
            let merk = cost_return_on_error!(&mut cost, reference_merk_wrapped);

            // Here the element being referenced doesn't change in the same batch
            // and the max hop count is 1, meaning it should point directly to the base
            // element at this point we can extract the value hash from the
            // reference element directly
            if recursions_allowed == 1 {
                let referenced_element_value_hash_opt = cost_return_on_error!(
                    &mut cost,
                    merk.get_value_hash(key.as_ref())
                        .map_err(|e| Error::CorruptedData(e.to_string()))
                );

                let referenced_element_value_hash = cost_return_on_error!(
                    &mut cost,
                    referenced_element_value_hash_opt
                        .ok_or(Error::MissingReference("reference in batch is missing"))
                        .wrap_with_cost(OperationCost::default())
                );

                return Ok(referenced_element_value_hash).wrap_with_cost(cost);
            } else {
                // Here the element being referenced doesn't change in the same batch
                // but the hop count is greater than 1, we can't just take the value hash from
                // the referenced element as an element further down in the chain might still
                // change in the batch.
                let referenced_element = cost_return_on_error!(
                    &mut cost,
                    merk.get(key.as_ref())
                        .map_err(|e| Error::CorruptedData(e.to_string()))
                );

                let referenced_element = cost_return_on_error_no_add!(
                    &cost,
                    referenced_element
                        .ok_or(Error::MissingReference("reference in batch is missing"))
                );

                let element = cost_return_on_error_no_add!(
                    &cost,
                    Element::deserialize(referenced_element.as_slice()).map_err(|_| {
                        Error::CorruptedData(String::from("unable to deserialize element"))
                    })
                );

                match element {
                    Element::Item(..) => {
                        let serialized = cost_return_on_error_no_add!(&cost, element.serialize());
                        let val_hash = value_hash(&serialized).unwrap_add_cost(&mut cost);
                        Ok(val_hash).wrap_with_cost(cost)
                    }
                    Element::Reference(path, ..) => self.follow_reference_get_value_hash(
                        path.as_slice(),
                        ops_by_qualified_paths,
                        recursions_allowed - 1,
                    ),
                    Element::Tree(..) => {
                        return Err(Error::InvalidBatchOperation(
                            "references can not point to trees being updated",
                        ))
                        .wrap_with_cost(cost);
                    }
                }
            }
        }
    }
}

impl<'db, S, F> TreeCache for TreeCacheMerkByPath<S, F>
where
    F: FnMut(&[Vec<u8>]) -> CostResult<Merk<S>, Error>,
    S: StorageContext<'db>,
{
    fn insert(&mut self, op: &GroveDbOp) -> CostResult<(), Error> {
        let mut cost = OperationCost::default();

        let mut inserted_path = op.path.to_path();
        inserted_path.push(op.key.get_key_clone());
        if !self.merks.contains_key(&inserted_path) {
            let merk = cost_return_on_error!(&mut cost, (self.get_merk_fn)(&inserted_path));
            self.merks.insert(inserted_path, merk);
        }

        Ok(()).wrap_with_cost(cost)
    }

    fn execute_ops_on_path(
        &mut self,
        path: &KeyInfoPath,
        ops_at_path_by_key: BTreeMap<KeyInfo, Op>,
        ops_by_qualified_paths: &HashMap<Vec<Vec<u8>>, Op>,
        batch_apply_options: &BatchApplyOptions,
    ) -> CostResult<[u8; 32], Error> {
        let mut cost = OperationCost::default();
        // todo: fix this
        let p = path.to_path();
        let path = &p;

        let merk_wrapped = self
            .merks
            .remove(path)
            .map(|x| Ok(x).wrap_with_cost(Default::default()))
            .unwrap_or_else(|| (self.get_merk_fn)(path));
        let mut merk = cost_return_on_error!(&mut cost, merk_wrapped);

        let mut batch_operations: Vec<(Vec<u8>, _)> = vec![];
        for (key_info, op) in ops_at_path_by_key.into_iter() {
            match op {
                Op::Insert { element } => match &element {
                    Element::Reference(path_reference, element_max_reference_hop, _) => {
                        if path_reference.len() == 0 {
                            return Err(Error::InvalidBatchOperation(
                                "attempting to insert an empty reference",
                            ))
                            .wrap_with_cost(cost);
                        }

                        let referenced_element_value_hash = cost_return_on_error!(
                            &mut cost,
                            self.follow_reference_get_value_hash(
                                path_reference,
                                ops_by_qualified_paths,
                                element_max_reference_hop.unwrap_or(MAX_REFERENCE_HOPS as u8)
                            )
                        );

                        cost_return_on_error!(
                            &mut cost,
                            element.insert_reference_into_batch_operations(
                                key_info.get_key(),
                                referenced_element_value_hash,
                                &mut batch_operations
                            )
                        );
                    }
                    Element::Item(..) | Element::Tree(..) => {
                        if batch_apply_options.validate_insertion_does_not_override {
                            let inserted = cost_return_on_error!(
                                &mut cost,
                                element.insert_if_not_exists_into_batch_operations(
                                    &mut merk,
                                    key_info.get_key(),
                                    &mut batch_operations
                                )
                            );
                            if !inserted {
                                return Err(Error::InvalidBatchOperation(
                                    "attempting to overwrite a tree",
                                ))
                                .wrap_with_cost(cost);
                            }
                        } else {
                            cost_return_on_error!(
                                &mut cost,
                                element.insert_into_batch_operations(
                                    key_info.get_key(),
                                    &mut batch_operations
                                )
                            );
                        }
                    }
                },
                Op::Delete => {
                    cost_return_on_error!(
                        &mut cost,
                        Element::delete_into_batch_operations(
                            key_info.get_key(),
                            &mut batch_operations
                        )
                    );
                }
                Op::ReplaceTreeHash { hash } => {
                    cost_return_on_error!(
                        &mut cost,
                        GroveDb::update_tree_item_preserve_flag_into_batch_operations(
                            &merk,
                            key_info.get_key(),
                            hash,
                            &mut batch_operations
                        )
                    );
                }
            }
        }
        cost_return_on_error!(&mut cost, unsafe {
            merk.apply_unchecked::<_, Vec<u8>>(&batch_operations, &[])
                .map_err(|e| Error::CorruptedData(e.to_string()))
        });
        merk.root_hash().add_cost(cost).map(Ok)
    }
}

impl TreeCache for TreeCacheKnownPaths {
    fn insert(&mut self, op: &GroveDbOp) -> CostResult<(), Error> {
        let mut inserted_path = op.path.clone();
        inserted_path.push(op.key.clone());
        self.paths.insert(inserted_path);
        let mut worst_case_cost = OperationCost::default();
        GroveDb::add_worst_case_get_merk::<RocksDbStorage>(&mut worst_case_cost, &op.path);
        Ok(()).wrap_with_cost(worst_case_cost)
    }

    fn execute_ops_on_path(
        &mut self,
        path: &KeyInfoPath,
        ops_at_path_by_key: BTreeMap<KeyInfo, Op>,
        _ops_by_qualified_paths: &HashMap<Vec<Vec<u8>>, Op>,
        _batch_apply_options: &BatchApplyOptions,
    ) -> CostResult<[u8; 32], Error> {
        let mut cost = OperationCost::default();

        if !self.paths.remove(path) {
            // Then we have to get the tree
            GroveDb::add_worst_case_get_merk::<RocksDbStorage>(&mut cost, path);
        }
        for (key, op) in ops_at_path_by_key.into_iter() {
            cost += op.worst_case_cost(
                &key,
                MerkWorstCaseInput::MaxElementsNumber(MAX_ELEMENTS_NUMBER),
            );
        }
        GroveDb::add_worst_case_merk_propagate(
            &mut cost,
            MerkWorstCaseInput::NumberOfLevels(path.len()),
        );
        Ok([0u8; 32]).wrap_with_cost(cost)
    }
}

///                          LEVEL           PATH                   KEY      OP
type OpsByLevelPath = IntMap<u32, BTreeMap<KeyInfoPath, BTreeMap<KeyInfo, Op>>>;

struct BatchStructure<C> {
    /// Operations by level path
    ops_by_level_paths: OpsByLevelPath,
    /// This is for references
    ops_by_qualified_paths: HashMap<Vec<Vec<u8>>, Op>,
    /// Merk trees
    merk_tree_cache: C,
    /// Last level
    last_level: u32,
}

impl<S: fmt::Debug> fmt::Debug for BatchStructure<S> {
    fn fmt(&self, f: &mut fmt::Formatter<'_>) -> fmt::Result {
        let mut fmt_int_map = IntMap::default();
        for (level, path_map) in self.ops_by_level_paths.iter() {
            let mut fmt_path_map = BTreeMap::default();

            for (path, key_map) in path_map.iter() {
                let mut fmt_key_map = BTreeMap::default();

                for (key, op) in key_map.iter() {
                    fmt_key_map.insert(DebugBytes(key.get_key_clone()), op);
                }
                fmt_path_map.insert(DebugByteVectors(path.to_path()), fmt_key_map);
            }
            fmt_int_map.insert(*level, fmt_path_map);
        }

        f.debug_struct("BatchStructure")
            .field("ops_by_level_paths", &fmt_int_map)
            .field("merk_tree_cache", &self.merk_tree_cache)
            .field("last_level", &self.last_level)
            .finish()
    }
}

impl<C> BatchStructure<C>
where
    C: TreeCache,
{
    fn from_ops(
        ops: Vec<GroveDbOp>,
        mut merk_tree_cache: C,
    ) -> CostResult<BatchStructure<C>, Error> {
        let mut cost = OperationCost::default();

        let mut ops_by_level_paths: OpsByLevelPath = IntMap::default();
        let mut current_last_level: u32 = 0;

        // qualified paths meaning path + key
        let mut ops_by_qualified_paths: HashMap<Vec<Vec<u8>>, Op> = HashMap::new();

        for op in ops.into_iter() {
            let mut path = op.path.clone();
            path.push(op.key.clone());
            ops_by_qualified_paths.insert(path.to_path_consume(), op.op.clone());
            let op_cost = OperationCost::default();
            let op_result = match &op.op {
                Op::Insert { element } => {
                    if let Element::Tree(..) = element {
                        cost_return_on_error!(&mut cost, merk_tree_cache.insert(&op));
                    }
                    Ok(())
                }
                Op::Delete => Ok(()),
                Op::ReplaceTreeHash { .. } => Err(Error::InvalidBatchOperation(
                    "replace tree hash is an internal operation only",
                )),
            };
            if op_result.is_err() {
                return Err(op_result.err().unwrap()).wrap_with_cost(op_cost);
            }

            let level = op.path.len();
            if let Some(ops_on_level) = ops_by_level_paths.get_mut(&level) {
                if let Some(ops_on_path) = ops_on_level.get_mut(&op.path) {
                    ops_on_path.insert(op.key, op.op);
                } else {
                    let mut ops_on_path: BTreeMap<KeyInfo, Op> = BTreeMap::new();
                    ops_on_path.insert(op.key, op.op);
                    ops_on_level.insert(op.path.clone(), ops_on_path);
                }
            } else {
                let mut ops_on_path: BTreeMap<KeyInfo, Op> = BTreeMap::new();
                ops_on_path.insert(op.key, op.op);
                let mut ops_on_level: BTreeMap<KeyInfoPath, BTreeMap<KeyInfo, Op>> =
                    BTreeMap::new();
                ops_on_level.insert(op.path, ops_on_path);
                ops_by_level_paths.insert(level, ops_on_level);
                if current_last_level < level {
                    current_last_level = level;
                }
            }
        }

        Ok(BatchStructure {
            ops_by_level_paths,
            ops_by_qualified_paths,
            merk_tree_cache,
            last_level: current_last_level,
        })
        .wrap_with_cost(cost)
    }
}

#[derive(Debug, Default)]
pub struct BatchApplyOptions {
    pub validate_insertion_does_not_override: bool,
}

impl GroveDb {
    /// Method to propagate updated subtree root hashes up to GroveDB root
    fn apply_batch_structure<C: TreeCache>(
        batch_structure: BatchStructure<C>,
        batch_apply_options: Option<BatchApplyOptions>,
    ) -> CostResult<(), Error> {
        let mut cost = OperationCost::default();
        let BatchStructure {
            mut ops_by_level_paths,
            ops_by_qualified_paths,
            mut merk_tree_cache,
            last_level,
        } = batch_structure;
        let mut current_level = last_level;

        let batch_apply_options = batch_apply_options.unwrap_or_default();

        // We will update up the tree
        while let Some(ops_at_level) = ops_by_level_paths.remove(&current_level) {
            for (path, ops_at_path) in ops_at_level.into_iter() {
                if current_level == 0 {
                    let mut root_tree_ops: BTreeMap<KeyInfo, Op> = BTreeMap::new();
                    for (key, op) in ops_at_path.into_iter() {
                        match op {
                            Op::Insert { .. } => {
                                root_tree_ops.insert(key, op);
                            }
                            Op::Delete => {
                                return Err(Error::InvalidBatchOperation(
                                    "deletion of root tree not possible",
                                ))
                                .wrap_with_cost(cost);
                            }
                            Op::ReplaceTreeHash { hash } => {
                                root_tree_ops.insert(key, Op::ReplaceTreeHash { hash });
                            }
                        }
                    }
                    // execute the ops at this path
                    cost_return_on_error!(
                        &mut cost,
                        merk_tree_cache.execute_ops_on_path(
                            &path,
                            root_tree_ops,
                            &ops_by_qualified_paths,
                            &batch_apply_options,
                        )
                    );
                } else {
                    let root_hash = cost_return_on_error!(
                        &mut cost,
                        merk_tree_cache.execute_ops_on_path(
                            &path,
                            ops_at_path,
                            &ops_by_qualified_paths,
                            &batch_apply_options,
                        )
                    );

                    if current_level > 0 {
                        // We need to propagate up this root hash, this means adding grove_db
                        // operations up for the level above
                        if let Some((key, parent_path)) = path.split_last() {
                            if let Some(ops_at_level_above) =
                                ops_by_level_paths.get_mut(&(current_level - 1))
                            {
                                // todo: fix this hack
                                let parent_path = KeyInfoPath(parent_path.to_vec());
                                if let Some(ops_on_path) = ops_at_level_above.get_mut(&parent_path)
                                {
                                    match ops_on_path.entry(key.clone()) {
                                        Entry::Vacant(vacant_entry) => {
                                            vacant_entry
                                                .insert(Op::ReplaceTreeHash { hash: root_hash });
                                        }
                                        Entry::Occupied(occupied_entry) => {
                                            match occupied_entry.into_mut() {
                                                Op::ReplaceTreeHash { hash } => *hash = root_hash,
                                                Op::Insert { element } => {
                                                    if let Element::Tree(hash, _) = element {
                                                        *hash = root_hash
                                                    } else {
                                                        return Err(Error::InvalidBatchOperation(
                                                            "insertion of element under a non tree",
                                                        ))
                                                        .wrap_with_cost(cost);
                                                    }
                                                }
                                                Op::Delete => {
                                                    if root_hash != [0u8; 32] {
                                                        return Err(Error::InvalidBatchOperation(
                                                            "modification of tree when it will be \
                                                             deleted",
                                                        ))
                                                        .wrap_with_cost(cost);
                                                    }
                                                }
                                            }
                                        }
                                    }
                                } else {
                                    let mut ops_on_path: BTreeMap<KeyInfo, Op> = BTreeMap::new();
                                    ops_on_path.insert(
                                        key.clone(),
                                        Op::ReplaceTreeHash { hash: root_hash },
                                    );
                                    ops_at_level_above.insert(parent_path, ops_on_path);
                                }
                            } else {
                                let mut ops_on_path: BTreeMap<KeyInfo, Op> = BTreeMap::new();
                                ops_on_path
                                    .insert(key.clone(), Op::ReplaceTreeHash { hash: root_hash });
                                let mut ops_on_level: BTreeMap<KeyInfoPath, BTreeMap<KeyInfo, Op>> =
                                    BTreeMap::new();
                                ops_on_level.insert(KeyInfoPath(parent_path.to_vec()), ops_on_path);
                                ops_by_level_paths.insert(current_level - 1, ops_on_level);
                            }
                        }
                    }
                }
            }
            if current_level > 0 {
                current_level -= 1;
            }
        }
        Ok(()).wrap_with_cost(cost)
    }

    /// Method to propagate updated subtree root hashes up to GroveDB root
    fn apply_body<'db, S: StorageContext<'db>>(
        &self,
        ops: Vec<GroveDbOp>,
        batch_apply_options: Option<BatchApplyOptions>,
        get_merk_fn: impl FnMut(&[Vec<u8>]) -> CostResult<Merk<S>, Error>,
    ) -> CostResult<(), Error> {
        let mut cost = OperationCost::default();
        let batch_structure = cost_return_on_error!(
            &mut cost,
            BatchStructure::from_ops(
                ops,
                TreeCacheMerkByPath {
                    merks: Default::default(),
                    get_merk_fn,
                }
            )
        );
        Self::apply_batch_structure(batch_structure, batch_apply_options)
            .add_cost(cost)
    }

    /// Applies operations on GroveDB without batching
    pub fn apply_operations_without_batching(
        &self,
        ops: Vec<GroveDbOp>,
        transaction: TransactionArg,
    ) -> CostResult<(), Error> {
        let mut cost = OperationCost::default();
        for op in ops.into_iter() {
            match op.op {
                Op::Insert { element } => {
                    let path_slices: Vec<&[u8]> = op.path.iter().map(|p| p.as_slice()).collect();
                    cost_return_on_error!(
                        &mut cost,
                        self.insert(
                            path_slices,
                            op.key.as_slice(),
                            element.to_owned(),
                            transaction,
                        )
                    );
                }
                Op::Delete => {
                    let path_slices: Vec<&[u8]> = op.path.iter().map(|p| p.as_slice()).collect();
                    cost_return_on_error!(
                        &mut cost,
                        self.delete(path_slices, op.key.as_slice(), transaction,)
                    );
                }
                _ => {}
            }
        }
        Ok(()).wrap_with_cost(cost)
    }

    /// Applies batch of operations on GroveDB
    pub fn apply_batch(
        &self,
        ops: Vec<GroveDbOp>,
        batch_apply_options: Option<BatchApplyOptions>,
        transaction: TransactionArg,
    ) -> CostResult<(), Error> {
        let mut cost = OperationCost::default();

        if ops.is_empty() {
            return Ok(()).wrap_with_cost(cost);
        }

        // `StorageBatch` allows us to collect operations on different subtrees before
        // execution
        let storage_batch = StorageBatch::new();

        // With the only one difference (if there is a transaction) do the following:
        // 2. If nothing left to do and we were on a non-leaf subtree or we're done with
        //    one subtree and moved to another then add propagation operation to the
        //    operations tree and drop Merk handle;
        // 3. Take Merk from temp subtrees or open a new one with batched storage
        //    context;
        // 4. Apply operation to the Merk;
        // 5. Remove operation from the tree, repeat until there are operations to do;
        // 6. Add root leaves save operation to the batch
        // 7. Apply storage batch
        if let Some(tx) = transaction {
            cost_return_on_error!(
                &mut cost,
                self.apply_body(ops, batch_apply_options, |path| {
                    let storage = self
                        .db
                        .get_batch_transactional_storage_context(
                            path.iter().map(|x| x.as_slice()),
                            &storage_batch,
                            tx,
                        )
                        .unwrap_add_cost(&mut cost);
                    Merk::open(storage)
                        .map_err(|_| Error::CorruptedData("cannot open a subtree".to_owned()))
                })
            );

            // TODO: compute batch costs
            cost_return_on_error_no_add!(
                &cost,
                self.db
                    .commit_multi_context_batch(storage_batch, Some(tx))
                    .unwrap_add_cost(&mut cost)
                    .map_err(|e| e.into())
            );
        } else {
            cost_return_on_error!(
                &mut cost,
                self.apply_body(ops, batch_apply_options, |path| {
                    let storage = self
                        .db
                        .get_batch_storage_context(
                            path.iter().map(|x| x.as_slice()),
                            &storage_batch,
                        )
                        .unwrap_add_cost(&mut cost);
                    Merk::open(storage)
                        .map_err(|_| Error::CorruptedData("cannot open a subtree".to_owned()))
                })
            );

            // TODO: compute batch costs
            cost_return_on_error_no_add!(
                &cost,
                self.db
                    .commit_multi_context_batch(storage_batch, None)
                    .unwrap_add_cost(&mut cost)
                    .map_err(|e| e.into())
            );
        }
        Ok(()).wrap_with_cost(cost)
    }

    pub fn worst_case_operations_for_batch(
        ops: Vec<GroveDbOp>,
        batch_apply_options: Option<BatchApplyOptions>,
    ) -> CostResult<(), Error> {
        let mut cost = OperationCost::default();

        if ops.is_empty() {
            return Ok(()).wrap_with_cost(cost);
        }

        let batch_structure = cost_return_on_error!(
            &mut cost,
            BatchStructure::from_ops(ops, TreeCacheKnownPaths::default())
        );
        cost_return_on_error!(
            &mut cost,
            Self::apply_batch_structure(batch_structure, batch_apply_options)
        );

        Ok(()).wrap_with_cost(cost)
    }
}

#[cfg(test)]
mod tests {
    use std::path::Path;

    use merk::proofs::Query;

    use super::*;
    use crate::{
        tests::{make_empty_grovedb, make_test_grovedb, ANOTHER_TEST_LEAF, TEST_LEAF},
        PathQuery, SizedQuery,
    };

    #[test]
    fn test_batch_validation_ok() {
        let db = make_test_grovedb();
        let element = Element::new_item(b"ayy".to_vec());
        let element2 = Element::new_item(b"ayy2".to_vec());
        let ops = vec![
            GroveDbOp::insert_run_op(vec![], b"key1".to_vec(), Element::empty_tree()),
            GroveDbOp::insert_run_op(
                vec![b"key1".to_vec(), b"key2".to_vec(), b"key3".to_vec()],
                b"key4".to_vec(),
                element.clone(),
            ),
            GroveDbOp::insert_run_op(
                vec![b"key1".to_vec(), b"key2".to_vec()],
                b"key3".to_vec(),
                Element::empty_tree(),
            ),
            GroveDbOp::insert_run_op(
                vec![b"key1".to_vec()],
                b"key2".to_vec(),
                Element::empty_tree(),
            ),
            GroveDbOp::insert_run_op(
                vec![TEST_LEAF.to_vec()],
                b"key1".to_vec(),
                Element::empty_tree(),
            ),
            GroveDbOp::insert_run_op(
                vec![TEST_LEAF.to_vec(), b"key1".to_vec()],
                b"key2".to_vec(),
                element2.clone(),
            ),
        ];
        db.apply_batch(ops, None, None)
            .unwrap()
            .expect("cannot apply batch");

        // visualize_stderr(&db);
        db.get([], b"key1", None)
            .unwrap()
            .expect("cannot get element");
        db.get([b"key1".as_ref()], b"key2", None)
            .unwrap()
            .expect("cannot get element");
        db.get([b"key1".as_ref(), b"key2"], b"key3", None)
            .unwrap()
            .expect("cannot get element");
        db.get([b"key1".as_ref(), b"key2", b"key3"], b"key4", None)
            .unwrap()
            .expect("cannot get element");

        assert_eq!(
            db.get([b"key1".as_ref(), b"key2", b"key3"], b"key4", None)
                .unwrap()
                .expect("cannot get element"),
            element
        );
        assert_eq!(
            db.get([TEST_LEAF, b"key1"], b"key2", None)
                .unwrap()
                .expect("cannot get element"),
            element2
        );
    }

    #[test]
    fn test_batch_validation_ok_on_transaction() {
        let db = make_test_grovedb();
        let tx = db.start_transaction();

        db.insert(vec![], b"keyb", Element::empty_tree(), Some(&tx))
            .unwrap()
            .expect("successful root tree leaf insert");

        let element = Element::new_item(b"ayy".to_vec());
        let element2 = Element::new_item(b"ayy2".to_vec());
        let ops = vec![
            GroveDbOp::insert_run_op(vec![], b"key1".to_vec(), Element::empty_tree()),
            GroveDbOp::insert_run_op(
                vec![b"key1".to_vec()],
                b"key2".to_vec(),
                Element::empty_tree(),
            ),
            GroveDbOp::insert_run_op(
                vec![b"key1".to_vec(), b"key2".to_vec()],
                b"key3".to_vec(),
                Element::empty_tree(),
            ),
            GroveDbOp::insert_run_op(
                vec![b"key1".to_vec(), b"key2".to_vec(), b"key3".to_vec()],
                b"key4".to_vec(),
                element.clone(),
            ),
            GroveDbOp::insert_run_op(
                vec![TEST_LEAF.to_vec()],
                b"key1".to_vec(),
                Element::empty_tree(),
            ),
            GroveDbOp::insert_run_op(
                vec![TEST_LEAF.to_vec(), b"key1".to_vec()],
                b"key2".to_vec(),
                element2.clone(),
            ),
        ];
        db.apply_batch(ops, None, Some(&tx))
            .unwrap()
            .expect("cannot apply batch");
        db.get([], b"keyb", None)
            .unwrap()
            .expect_err("we should not get an element");
        db.get([], b"keyb", Some(&tx))
            .unwrap()
            .expect("we should get an element");

        db.get([], b"key1", None)
            .unwrap()
            .expect_err("we should not get an element");
        db.get([], b"key1", Some(&tx))
            .unwrap()
            .expect("cannot get element");
        db.get([b"key1".as_ref()], b"key2", Some(&tx))
            .unwrap()
            .expect("cannot get element");
        db.get([b"key1".as_ref(), b"key2"], b"key3", Some(&tx))
            .unwrap()
            .expect("cannot get element");
        db.get([b"key1".as_ref(), b"key2", b"key3"], b"key4", Some(&tx))
            .unwrap()
            .expect("cannot get element");

        assert_eq!(
            db.get([b"key1".as_ref(), b"key2", b"key3"], b"key4", Some(&tx))
                .unwrap()
                .expect("cannot get element"),
            element
        );
        assert_eq!(
            db.get([TEST_LEAF, b"key1"], b"key2", Some(&tx))
                .unwrap()
                .expect("cannot get element"),
            element2
        );
    }

    #[test]
<<<<<<< HEAD
    fn test_batch_root_one_op_is_one_seek() {
        let db = make_grovedb();
        let tx = db.start_transaction();

        let ops = vec![
            GroveDbOp::insert_run_op(vec![], b"key1".to_vec(), Element::empty_tree()),
        ];
        let cost = db.apply_batch(ops, None, Some(&tx)).cost;
        assert_eq!(cost.seek_count, 1);
    }

    #[test]
    fn test_batch_root_one_op_worst_case_costs() {
        let db = make_grovedb();
        let tx = db.start_transaction();

        let ops = vec![
            GroveDbOp::insert_run_op(vec![], b"key1".to_vec(), Element::empty_tree()),
        ];
        let worst_case_ops = ops.iter().map(|op| op.to_worst_case_clone()).collect();
        let worst_case_cost_result = GroveDb::worst_case_operations_for_batch(worst_case_ops, None);
        assert!(worst_case_cost_result.value.is_ok());
        let cost = db.apply_batch(ops, None, Some(&tx)).cost;
        assert_eq!(worst_case_cost_result.cost, cost);
    }

    #[test]
    fn test_batch_worst_case_costs() {
        let db = make_grovedb();
        let tx = db.start_transaction();

        db.insert(vec![], b"keyb", Element::empty_tree(), Some(&tx))
            .unwrap()
            .expect("successful root tree leaf insert");

        let element = Element::new_item(b"ayy".to_vec());
        let element2 = Element::new_item(b"ayy2".to_vec());
        let ops = vec![
            GroveDbOp::insert_run_op(vec![], b"key1".to_vec(), Element::empty_tree()),
            GroveDbOp::insert_run_op(
                vec![b"key1".to_vec()],
                b"key2".to_vec(),
                Element::empty_tree(),
            ),
            GroveDbOp::insert_run_op(
                vec![b"key1".to_vec(), b"key2".to_vec()],
                b"key3".to_vec(),
                Element::empty_tree(),
            ),
            GroveDbOp::insert_run_op(
                vec![b"key1".to_vec(), b"key2".to_vec(), b"key3".to_vec()],
                b"key4".to_vec(),
                element.clone(),
            ),
            GroveDbOp::insert_run_op(
                vec![TEST_LEAF.to_vec()],
                b"key1".to_vec(),
                Element::empty_tree(),
            ),
            GroveDbOp::insert_run_op(
                vec![TEST_LEAF.to_vec(), b"key1".to_vec()],
                b"key2".to_vec(),
                element2.clone(),
            ),
        ];
        let worst_case_ops = ops.iter().map(|op| op.to_worst_case_clone()).collect();
        let worst_case_cost_result = GroveDb::worst_case_operations_for_batch(worst_case_ops, None);
        assert!(worst_case_cost_result.value.is_ok());
        let cost = db.apply_batch(ops, None, Some(&tx)).cost;
        assert_eq!(worst_case_cost_result.cost, cost);
=======
    fn test_batch_root_one_insert_cost() {
        let db = make_empty_grovedb();
        let tx = db.start_transaction();

        let ops = vec![GroveDbOp::insert(
            vec![],
            b"key1".to_vec(),
            Element::empty_tree(),
        )];
        let cost = db.apply_batch(ops, None, Some(&tx)).cost;
        // Explanation for 176
        // 2 bytes for left and right height
        // 32 bytes for the key prefix
        // 4 bytes for the key
        // 1 for the flags
        // 1 for the enum type
        // 32 for empty tree
        // 32 for node hash
        // 32 for value hash
        // 32 for the root key prefix
        // 4 bytes for the key to put in root
        // 1 byte for the root "r"
        assert_eq!(
            cost,
            OperationCost {
                seek_count: 2, // 1 to get tree, 1 to insert
                storage_written_bytes: 173,
                storage_loaded_bytes: 0,
                storage_freed_bytes: 0,
                hash_byte_calls: 2,
                hash_node_calls: 3
            }
        );
>>>>>>> c10ac2f6
    }

    fn grove_db_ops_for_contract_insert() -> Vec<GroveDbOp> {
        let mut grove_db_ops = vec![];

        grove_db_ops.push(GroveDbOp::insert_run_op(
            vec![],
            b"contract".to_vec(),
            Element::empty_tree(),
        ));
        grove_db_ops.push(GroveDbOp::insert_run_op(
            vec![b"contract".to_vec()],
            (&[0u8]).to_vec(),
            Element::new_item(b"serialized_contract".to_vec()),
        ));
        grove_db_ops.push(GroveDbOp::insert_run_op(
            vec![b"contract".to_vec()],
            (&[1u8]).to_vec(),
            Element::empty_tree(),
        ));
        grove_db_ops.push(GroveDbOp::insert_run_op(
            vec![b"contract".to_vec(), (&[1u8]).to_vec()],
            b"domain".to_vec(),
            Element::empty_tree(),
        ));
        grove_db_ops.push(GroveDbOp::insert_run_op(
            vec![b"contract".to_vec(), (&[1u8]).to_vec(), b"domain".to_vec()],
            (&[0u8]).to_vec(),
            Element::empty_tree(),
        ));
        grove_db_ops.push(GroveDbOp::insert_run_op(
            vec![b"contract".to_vec(), (&[1u8]).to_vec(), b"domain".to_vec()],
            b"normalized_domain_label".to_vec(),
            Element::empty_tree(),
        ));
        grove_db_ops.push(GroveDbOp::insert_run_op(
            vec![b"contract".to_vec(), (&[1u8]).to_vec(), b"domain".to_vec()],
            b"unique_records".to_vec(),
            Element::empty_tree(),
        ));
        grove_db_ops.push(GroveDbOp::insert_run_op(
            vec![b"contract".to_vec(), (&[1u8]).to_vec(), b"domain".to_vec()],
            b"alias_records".to_vec(),
            Element::empty_tree(),
        ));
        grove_db_ops.push(GroveDbOp::insert_run_op(
            vec![b"contract".to_vec(), (&[1u8]).to_vec()],
            b"preorder".to_vec(),
            Element::empty_tree(),
        ));
        grove_db_ops.push(GroveDbOp::insert_run_op(
            vec![
                b"contract".to_vec(),
                (&[1u8]).to_vec(),
                b"preorder".to_vec(),
            ],
            (&[0u8]).to_vec(),
            Element::empty_tree(),
        ));
        grove_db_ops.push(GroveDbOp::insert_run_op(
            vec![
                b"contract".to_vec(),
                (&[1u8]).to_vec(),
                b"preorder".to_vec(),
            ],
            b"salted_domain".to_vec(),
            Element::empty_tree(),
        ));

        grove_db_ops
    }

    fn grove_db_ops_for_contract_document_insert() -> Vec<GroveDbOp> {
        let mut grove_db_ops = vec![];

        grove_db_ops.push(GroveDbOp::insert_run_op(
            vec![
                b"contract".to_vec(),
                (&[1u8]).to_vec(),
                b"domain".to_vec(),
                (&[0u8]).to_vec(),
            ],
            b"serialized_domain_id".to_vec(),
            Element::new_item(b"serialized_domain".to_vec()),
        ));

        grove_db_ops.push(GroveDbOp::insert_run_op(
            vec![
                b"contract".to_vec(),
                (&[1u8]).to_vec(),
                b"domain".to_vec(),
                b"normalized_domain_label".to_vec(),
            ],
            b"dash".to_vec(),
            Element::empty_tree(),
        ));

        grove_db_ops.push(GroveDbOp::insert_run_op(
            vec![
                b"contract".to_vec(),
                (&[1u8]).to_vec(),
                b"domain".to_vec(),
                b"normalized_domain_label".to_vec(),
                b"dash".to_vec(),
            ],
            b"normalized_label".to_vec(),
            Element::empty_tree(),
        ));

        grove_db_ops.push(GroveDbOp::insert_run_op(
            vec![
                b"contract".to_vec(),
                (&[1u8]).to_vec(),
                b"domain".to_vec(),
                b"normalized_domain_label".to_vec(),
                b"dash".to_vec(),
                b"normalized_label".to_vec(),
            ],
            b"sam".to_vec(),
            Element::empty_tree(),
        ));

        grove_db_ops.push(GroveDbOp::insert_run_op(
            vec![
                b"contract".to_vec(),
                (&[1u8]).to_vec(),
                b"domain".to_vec(),
                b"normalized_domain_label".to_vec(),
                b"dash".to_vec(),
                b"normalized_label".to_vec(),
                b"sam".to_vec(),
            ],
            b"sam_id".to_vec(),
            Element::new_reference(vec![
                b"contract".to_vec(),
                (&[1u8]).to_vec(),
                b"domain".to_vec(),
                (&[0u8]).to_vec(),
                b"serialized_domain_id".to_vec(),
            ]),
        ));

        grove_db_ops
    }

    // This test no longer works as of version 5, there might be support for it in
    // the future
    #[ignore]
    #[test]
    fn test_batch_produces_same_result() {
        let db = make_test_grovedb();
        let tx = db.start_transaction();

        let ops = grove_db_ops_for_contract_insert();
        db.apply_batch(ops, None, Some(&tx))
            .unwrap()
            .expect("expected to apply batch");

        db.root_hash(None).unwrap().expect("cannot get root hash");

        let db = make_test_grovedb();
        let tx = db.start_transaction();

        let ops = grove_db_ops_for_contract_insert();
        db.apply_batch(ops.clone(), None, Some(&tx))
            .unwrap()
            .expect("expected to apply batch");

        let batch_hash = db
            .root_hash(Some(&tx))
            .unwrap()
            .expect("cannot get root hash");

        db.rollback_transaction(&tx).expect("expected to rollback");

        db.apply_operations_without_batching(ops, Some(&tx))
            .unwrap()
            .expect("expected to apply batch");

        let no_batch_hash = db
            .root_hash(Some(&tx))
            .unwrap()
            .expect("cannot get root hash");

        assert_eq!(batch_hash, no_batch_hash);
    }

    #[ignore]
    #[test]
    fn test_batch_contract_with_document_produces_same_result() {
        let db = make_test_grovedb();
        let tx = db.start_transaction();

        let ops = grove_db_ops_for_contract_insert();
        db.apply_batch(ops, None, Some(&tx))
            .unwrap()
            .expect("expected to apply batch");

        db.root_hash(None).unwrap().expect("cannot get root hash");

        let db = make_test_grovedb();
        let tx = db.start_transaction();

        let ops = grove_db_ops_for_contract_insert();
        let document_ops = grove_db_ops_for_contract_document_insert();
        db.apply_batch(ops.clone(), None, Some(&tx))
            .unwrap()
            .expect("expected to apply batch");
        db.apply_batch(document_ops.clone(), None, Some(&tx))
            .unwrap()
            .expect("expected to apply batch");

        let batch_hash = db
            .root_hash(Some(&tx))
            .unwrap()
            .expect("cannot get root hash");

        db.rollback_transaction(&tx).expect("expected to rollback");

        db.apply_operations_without_batching(ops, Some(&tx))
            .unwrap()
            .expect("expected to apply batch");
        db.apply_operations_without_batching(document_ops, Some(&tx))
            .unwrap()
            .expect("expected to apply batch");

        let no_batch_hash = db
            .root_hash(Some(&tx))
            .unwrap()
            .expect("cannot get root hash");

        assert_eq!(batch_hash, no_batch_hash);
    }

    #[test]
    fn test_batch_validation_broken_chain() {
        let db = make_test_grovedb();
        let element = Element::new_item(b"ayy".to_vec());
        let ops = vec![
            GroveDbOp::insert_run_op(vec![], b"key1".to_vec(), Element::empty_tree()),
            GroveDbOp::insert_run_op(
                vec![b"key1".to_vec(), b"key2".to_vec(), b"key3".to_vec()],
                b"key4".to_vec(),
                element.clone(),
            ),
            GroveDbOp::insert_run_op(
                vec![b"key1".to_vec()],
                b"key2".to_vec(),
                Element::empty_tree(),
            ),
        ];
        assert!(db.apply_batch(ops, None, None).unwrap().is_err());
        assert!(db.get([b"key1".as_ref()], b"key2", None).unwrap().is_err());
    }

    #[test]
    fn test_batch_validation_broken_chain_aborts_whole_batch() {
        let db = make_test_grovedb();
        let element = Element::new_item(b"ayy".to_vec());
        let ops = vec![
            GroveDbOp::insert_run_op(
                vec![TEST_LEAF.to_vec()],
                b"key1".to_vec(),
                Element::empty_tree(),
            ),
            GroveDbOp::insert_run_op(
                vec![TEST_LEAF.to_vec(), b"key1".to_vec()],
                b"key2".to_vec(),
                element.clone(),
            ),
            GroveDbOp::insert_run_op(vec![], b"key1".to_vec(), Element::empty_tree()),
            GroveDbOp::insert_run_op(
                vec![b"key1".to_vec(), b"key2".to_vec(), b"key3".to_vec()],
                b"key4".to_vec(),
                element.clone(),
            ),
            GroveDbOp::insert_run_op(
                vec![b"key1".to_vec()],
                b"key2".to_vec(),
                Element::empty_tree(),
            ),
        ];
        assert!(db.apply_batch(ops, None, None).unwrap().is_err());
        assert!(db.get([b"key1".as_ref()], b"key2", None).unwrap().is_err());
        assert!(db
            .get([TEST_LEAF, b"key1"], b"key2", None)
            .unwrap()
            .is_err(),);
    }

    #[test]
    fn test_batch_validation_deletion_brokes_chain() {
        let db = make_test_grovedb();
        let element = Element::new_item(b"ayy".to_vec());

        db.insert([], b"key1", Element::empty_tree(), None)
            .unwrap()
            .expect("cannot insert a subtree");
        db.insert([b"key1".as_ref()], b"key2", Element::empty_tree(), None)
            .unwrap()
            .expect("cannot insert a subtree");

        let ops = vec![
            GroveDbOp::insert_run_op(
                vec![b"key1".to_vec(), b"key2".to_vec(), b"key3".to_vec()],
                b"key4".to_vec(),
                element.clone(),
            ),
            GroveDbOp::insert_run_op(
                vec![b"key1".to_vec(), b"key2".to_vec()],
                b"key3".to_vec(),
                Element::empty_tree(),
            ),
            GroveDbOp::delete_run_op(vec![b"key1".to_vec()], b"key2".to_vec()),
        ];
        assert!(db.apply_batch(ops, None, None).unwrap().is_err());
    }

    #[test]
    fn test_batch_validation_insertion_under_deleted_tree() {
        let db = make_test_grovedb();
        let element = Element::new_item(b"ayy".to_vec());
        let ops = vec![
            GroveDbOp::insert_run_op(vec![], b"key1".to_vec(), Element::empty_tree()),
            GroveDbOp::insert_run_op(
                vec![b"key1".to_vec(), b"key2".to_vec(), b"key3".to_vec()],
                b"key4".to_vec(),
                element.clone(),
            ),
            GroveDbOp::insert_run_op(
                vec![b"key1".to_vec(), b"key2".to_vec()],
                b"key3".to_vec(),
                Element::empty_tree(),
            ),
            GroveDbOp::insert_run_op(
                vec![b"key1".to_vec()],
                b"key2".to_vec(),
                Element::empty_tree(),
            ),
            GroveDbOp::delete_run_op(vec![b"key1".to_vec()], b"key2".to_vec()),
        ];
        db.apply_batch(ops, None, None)
            .unwrap()
            .expect_err("insertion of element under a deleted tree should not be allowed");
        db.get([b"key1".as_ref(), b"key2", b"key3"], b"key4", None)
            .unwrap()
            .expect_err("nothing should have been inserted");
    }

    #[test]
    fn test_batch_validation_insert_into_existing_tree() {
        let db = make_test_grovedb();
        let element = Element::new_item(b"ayy".to_vec());

        db.insert([TEST_LEAF], b"invalid", element.clone(), None)
            .unwrap()
            .expect("cannot insert value");
        db.insert([TEST_LEAF], b"valid", Element::empty_tree(), None)
            .unwrap()
            .expect("cannot insert value");

        // Insertion into scalar is invalid
        let ops = vec![GroveDbOp::insert_run_op(
            vec![TEST_LEAF.to_vec(), b"invalid".to_vec()],
            b"key1".to_vec(),
            element.clone(),
        )];
        assert!(db.apply_batch(ops, None, None).unwrap().is_err());

        // Insertion into a tree is correct
        let ops = vec![GroveDbOp::insert_run_op(
            vec![TEST_LEAF.to_vec(), b"valid".to_vec()],
            b"key1".to_vec(),
            element.clone(),
        )];
        db.apply_batch(ops, None, None)
            .unwrap()
            .expect("cannot apply batch");
        assert_eq!(
            db.get([TEST_LEAF, b"valid"], b"key1", None)
                .unwrap()
                .expect("cannot get element"),
            element
        );
    }

    #[test]
    fn test_batch_validation_nested_subtree_overwrite() {
        let db = make_test_grovedb();
        let element = Element::new_item(b"ayy".to_vec());
        let element2 = Element::new_item(b"ayy2".to_vec());
        db.insert([TEST_LEAF], b"key_subtree", Element::empty_tree(), None)
            .unwrap()
            .expect("cannot insert a subtree");
        db.insert([TEST_LEAF, b"key_subtree"], b"key2", element, None)
            .unwrap()
            .expect("cannot insert an item");

        // TEST_LEAF can not be overwritten
        let ops = vec![
            GroveDbOp::insert_run_op(vec![], TEST_LEAF.to_vec(), element2.clone()),
            GroveDbOp::insert_run_op(
                vec![TEST_LEAF.to_vec(), b"key_subtree".to_vec()],
                b"key1".to_vec(),
                Element::empty_tree(),
            ),
        ];
        assert!(db
            .apply_batch(
                ops,
                Some(BatchApplyOptions {
                    validate_insertion_does_not_override: true
                }),
                None
            )
            .unwrap()
            .is_err());

        // TEST_LEAF will be deleted so you can not insert underneath it
        let ops = vec![
            GroveDbOp::delete_run_op(vec![], TEST_LEAF.to_vec()),
            GroveDbOp::insert_run_op(
                vec![TEST_LEAF.to_vec()],
                b"key1".to_vec(),
                Element::empty_tree(),
            ),
        ];
        assert!(db.apply_batch(ops, None, None).unwrap().is_err());

        // TEST_LEAF will be deleted so you can not insert underneath it
        // We are testing with the batch apply option
        // validate_tree_insertion_does_not_override set to true
        let ops = vec![
            GroveDbOp::delete_run_op(vec![], TEST_LEAF.to_vec()),
            GroveDbOp::insert_run_op(
                vec![TEST_LEAF.to_vec()],
                b"key1".to_vec(),
                Element::empty_tree(),
            ),
        ];
        assert!(db
            .apply_batch(
                ops,
                Some(BatchApplyOptions {
                    validate_insertion_does_not_override: true
                }),
                None
            )
            .unwrap()
            .is_err());
    }

    #[test]
    fn test_batch_validation_root_leaf_removal() {
        let db = make_test_grovedb();
        let ops = vec![
            GroveDbOp::insert_run_op(
                vec![],
                TEST_LEAF.to_vec(),
                Element::new_item(b"ayy".to_vec()),
            ),
            GroveDbOp::insert_run_op(
                vec![TEST_LEAF.to_vec()],
                b"key1".to_vec(),
                Element::empty_tree(),
            ),
        ];
        assert!(db
            .apply_batch(
                ops,
                Some(BatchApplyOptions {
                    validate_insertion_does_not_override: true
                }),
                None
            )
            .unwrap()
            .is_err());
    }

    #[test]
    fn test_merk_data_is_deleted() {
        let db = make_test_grovedb();
        let element = Element::new_item(b"ayy".to_vec());

        db.insert([TEST_LEAF], b"key1", Element::empty_tree(), None)
            .unwrap()
            .expect("cannot insert a subtree");
        db.insert([TEST_LEAF, b"key1"], b"key2", element.clone(), None)
            .unwrap()
            .expect("cannot insert an item");
        let ops = vec![GroveDbOp::insert_run_op(
            vec![TEST_LEAF.to_vec()],
            b"key1".to_vec(),
            Element::new_item(b"ayy2".to_vec()),
        )];

        assert_eq!(
            db.get([TEST_LEAF, b"key1"], b"key2", None)
                .unwrap()
                .expect("cannot get item"),
            element
        );
        db.apply_batch(ops, None, None)
            .unwrap()
            .expect("cannot apply batch");
        assert!(db
            .get([TEST_LEAF, b"key1"], b"key2", None)
            .unwrap()
            .is_err());
    }

    #[test]
    fn test_multi_tree_insertion_deletion_with_propagation_no_tx() {
        let db = make_test_grovedb();
        db.insert([], b"key1", Element::empty_tree(), None)
            .unwrap()
            .expect("cannot insert root leaf");
        db.insert([], b"key2", Element::empty_tree(), None)
            .unwrap()
            .expect("cannot insert root leaf");
        db.insert([ANOTHER_TEST_LEAF], b"key1", Element::empty_tree(), None)
            .unwrap()
            .expect("cannot insert root leaf");

        let hash = db.root_hash(None).unwrap().expect("cannot get root hash");
        let element = Element::new_item(b"ayy".to_vec());
        let element2 = Element::new_item(b"ayy2".to_vec());

        let ops = vec![
            GroveDbOp::insert_run_op(
                vec![b"key1".to_vec(), b"key2".to_vec(), b"key3".to_vec()],
                b"key4".to_vec(),
                element.clone(),
            ),
            GroveDbOp::insert_run_op(
                vec![b"key1".to_vec(), b"key2".to_vec()],
                b"key3".to_vec(),
                Element::empty_tree(),
            ),
            GroveDbOp::insert_run_op(
                vec![b"key1".to_vec()],
                b"key2".to_vec(),
                Element::empty_tree(),
            ),
            GroveDbOp::insert_run_op(vec![TEST_LEAF.to_vec()], b"key".to_vec(), element2.clone()),
            GroveDbOp::delete_run_op(vec![ANOTHER_TEST_LEAF.to_vec()], b"key1".to_vec()),
        ];
        db.apply_batch(ops, None, None)
            .unwrap()
            .expect("cannot apply batch");

        assert!(db.get([ANOTHER_TEST_LEAF], b"key1", None).unwrap().is_err());

        assert_eq!(
            db.get([b"key1".as_ref(), b"key2", b"key3"], b"key4", None)
                .unwrap()
                .expect("cannot get element"),
            element
        );
        assert_eq!(
            db.get([TEST_LEAF], b"key", None)
                .unwrap()
                .expect("cannot get element"),
            element2
        );
        assert_ne!(
            db.root_hash(None).unwrap().expect("cannot get root hash"),
            hash
        );

        // verify root leaves
        assert!(db.get([], TEST_LEAF, None).unwrap().is_ok());
        assert!(db.get([], ANOTHER_TEST_LEAF, None).unwrap().is_ok());
        assert!(db.get([], b"key1", None).unwrap().is_ok());
        assert!(db.get([], b"key2", None).unwrap().is_ok());
        assert!(db.get([], b"key3", None).unwrap().is_err());
    }

    #[test]
    fn test_nested_batch_insertion_corrupts_state() {
        let db = make_test_grovedb();
        let full_path = vec![
            b"leaf1".to_vec(),
            b"sub1".to_vec(),
            b"sub2".to_vec(),
            b"sub3".to_vec(),
            b"sub4".to_vec(),
            b"sub5".to_vec(),
        ];
        let mut acc_path: Vec<Vec<u8>> = vec![];
        for p in full_path.into_iter() {
            db.insert(
                acc_path.iter().map(|x| x.as_slice()),
                &p,
                Element::empty_tree(),
                None,
            )
            .unwrap()
            .expect("expected to insert");
            acc_path.push(p);
        }

        let element = Element::new_item(b"ayy".to_vec());
        let batch = vec![GroveDbOp::insert_run_op(
            acc_path.clone(),
            b"key".to_vec(),
            element.clone(),
        )];
        db.apply_batch(batch, None, None)
            .unwrap()
            .expect("cannot apply batch");

        let batch = vec![GroveDbOp::insert_run_op(
            acc_path,
            b"key".to_vec(),
            element.clone(),
        )];
        db.apply_batch(batch, None, None)
            .unwrap()
            .expect("cannot apply same batch twice");
    }

    #[test]
    fn test_apply_sorted_pre_validated_batch_propagation() {
        let db = make_test_grovedb();
        let full_path = vec![b"leaf1".to_vec(), b"sub1".to_vec()];
        let mut acc_path: Vec<Vec<u8>> = vec![];
        for p in full_path.into_iter() {
            db.insert(
                acc_path.iter().map(|x| x.as_slice()),
                &p,
                Element::empty_tree(),
                None,
            )
            .unwrap()
            .expect("expected to insert");
            acc_path.push(p);
        }

        let root_hash = db.root_hash(None).unwrap().unwrap();

        let element = Element::new_item(b"ayy".to_vec());
        let batch = vec![GroveDbOp::insert_run_op(
            acc_path.clone(),
            b"key".to_vec(),
            element.clone(),
        )];
        db.apply_batch(batch, None, None)
            .unwrap()
            .expect("cannot apply batch");

        assert_ne!(db.root_hash(None).unwrap().unwrap(), root_hash);
    }

    #[test]
    fn test_references() {
        // insert reference that points to non-existent item
<<<<<<< HEAD
        let db = make_grovedb();
        let batch = vec![GroveDbOp::insert_run_op(
=======
        let db = make_test_grovedb();
        let batch = vec![GroveDbOp::insert(
>>>>>>> c10ac2f6
            vec![TEST_LEAF.to_vec()],
            b"key1".to_vec(),
            Element::new_reference(vec![TEST_LEAF.to_vec(), b"invalid_path".to_vec()]),
        )];
        assert!(matches!(
            db.apply_batch(batch, None, None).unwrap(),
            Err(Error::MissingReference("reference in batch is missing"))
        ));

        // insert reference with item it points to in the same batch
        let db = make_test_grovedb();
        let elem = Element::new_item(b"ayy".to_vec());
        let batch = vec![
            GroveDbOp::insert_run_op(
                vec![TEST_LEAF.to_vec()],
                b"key1".to_vec(),
                Element::new_reference(vec![TEST_LEAF.to_vec(), b"invalid_path".to_vec()]),
            ),
            GroveDbOp::insert_run_op(
                vec![TEST_LEAF.to_vec()],
                b"invalid_path".to_vec(),
                elem.clone(),
            ),
        ];
        assert!(matches!(db.apply_batch(batch, None, None).unwrap(), Ok(_)));
        assert_eq!(db.get([TEST_LEAF], b"key1", None).unwrap().unwrap(), elem);

        // should successfully prove reference as the value hash is valid
        let mut reference_key_query = Query::new();
        reference_key_query.insert_key(b"key1".to_vec());
        let path_query = PathQuery::new_unsized(vec![TEST_LEAF.to_vec()], reference_key_query);
        let proof = db
            .prove_query(&path_query)
            .unwrap()
            .expect("should generate proof");
        let verification_result = GroveDb::verify_query(&proof, &path_query);
        assert!(matches!(verification_result, Ok(_)));

        // Hit reference limit when you specify max reference hop, lower than actual hop
        // count
        let db = make_test_grovedb();
        let elem = Element::new_item(b"ayy".to_vec());
        let batch = vec![
            GroveDbOp::insert_run_op(
                vec![TEST_LEAF.to_vec()],
                b"key2".to_vec(),
                Element::new_reference_with_hops(
                    vec![TEST_LEAF.to_vec(), b"key1".to_vec()],
                    Some(1),
                ),
            ),
            GroveDbOp::insert_run_op(
                vec![TEST_LEAF.to_vec()],
                b"key1".to_vec(),
                Element::new_reference_with_hops(
                    vec![TEST_LEAF.to_vec(), b"invalid_path".to_vec()],
                    Some(1),
                ),
            ),
            GroveDbOp::insert_run_op(
                vec![TEST_LEAF.to_vec()],
                b"invalid_path".to_vec(),
                elem.clone(),
            ),
        ];
        assert!(matches!(
            db.apply_batch(batch, None, None).unwrap(),
            Err(Error::ReferenceLimit)
        ));
    }
}<|MERGE_RESOLUTION|>--- conflicted
+++ resolved
@@ -1370,21 +1370,50 @@
     }
 
     #[test]
-<<<<<<< HEAD
-    fn test_batch_root_one_op_is_one_seek() {
-        let db = make_grovedb();
+    fn test_batch_root_one_insert_cost() {
+        let db = make_empty_grovedb();
         let tx = db.start_transaction();
 
-        let ops = vec![
-            GroveDbOp::insert_run_op(vec![], b"key1".to_vec(), Element::empty_tree()),
-        ];
+        let ops = vec![GroveDbOp::insert_run_op(
+            vec![],
+            b"key1".to_vec(),
+            Element::empty_tree(),
+        )];
         let cost = db.apply_batch(ops, None, Some(&tx)).cost;
-        assert_eq!(cost.seek_count, 1);
+        // Explanation for 176 storage_written_bytes
+        // 2 bytes for left and right height
+        // 32 bytes for the key prefix
+        // 4 bytes for the key
+        // Value
+        //   1 for the flag option (but no flags)
+        //   1 for the enum type
+        //   32 for empty tree
+        // 32 for node hash
+        // 32 for value hash
+        // 32 for the root key prefix
+        // 4 bytes for the key to put in root
+        // 1 byte for the root "r"
+
+        // Hash node calls
+        // 2 for the node hash
+        // 1 for the value hash
+        assert_eq!(
+            cost,
+            OperationCost {
+                seek_count: 2, // 1 to get tree, 1 to insert
+                storage_written_bytes: 173,
+                storage_updated_bytes: 0,
+                storage_loaded_bytes: 0,
+                storage_freed_bytes: 0,
+                hash_byte_calls: 2,
+                hash_node_calls: 4,
+            }
+        );
     }
 
     #[test]
     fn test_batch_root_one_op_worst_case_costs() {
-        let db = make_grovedb();
+        let db = make_empty_grovedb();
         let tx = db.start_transaction();
 
         let ops = vec![
@@ -1399,7 +1428,7 @@
 
     #[test]
     fn test_batch_worst_case_costs() {
-        let db = make_grovedb();
+        let db = make_empty_grovedb();
         let tx = db.start_transaction();
 
         db.insert(vec![], b"keyb", Element::empty_tree(), Some(&tx))
@@ -1441,41 +1470,6 @@
         assert!(worst_case_cost_result.value.is_ok());
         let cost = db.apply_batch(ops, None, Some(&tx)).cost;
         assert_eq!(worst_case_cost_result.cost, cost);
-=======
-    fn test_batch_root_one_insert_cost() {
-        let db = make_empty_grovedb();
-        let tx = db.start_transaction();
-
-        let ops = vec![GroveDbOp::insert(
-            vec![],
-            b"key1".to_vec(),
-            Element::empty_tree(),
-        )];
-        let cost = db.apply_batch(ops, None, Some(&tx)).cost;
-        // Explanation for 176
-        // 2 bytes for left and right height
-        // 32 bytes for the key prefix
-        // 4 bytes for the key
-        // 1 for the flags
-        // 1 for the enum type
-        // 32 for empty tree
-        // 32 for node hash
-        // 32 for value hash
-        // 32 for the root key prefix
-        // 4 bytes for the key to put in root
-        // 1 byte for the root "r"
-        assert_eq!(
-            cost,
-            OperationCost {
-                seek_count: 2, // 1 to get tree, 1 to insert
-                storage_written_bytes: 173,
-                storage_loaded_bytes: 0,
-                storage_freed_bytes: 0,
-                hash_byte_calls: 2,
-                hash_node_calls: 3
-            }
-        );
->>>>>>> c10ac2f6
     }
 
     fn grove_db_ops_for_contract_insert() -> Vec<GroveDbOp> {
@@ -2133,13 +2127,8 @@
     #[test]
     fn test_references() {
         // insert reference that points to non-existent item
-<<<<<<< HEAD
-        let db = make_grovedb();
+        let db = make_test_grovedb();
         let batch = vec![GroveDbOp::insert_run_op(
-=======
-        let db = make_test_grovedb();
-        let batch = vec![GroveDbOp::insert(
->>>>>>> c10ac2f6
             vec![TEST_LEAF.to_vec()],
             b"key1".to_vec(),
             Element::new_reference(vec![TEST_LEAF.to_vec(), b"invalid_path".to_vec()]),
