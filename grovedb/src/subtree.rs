--- conflicted
+++ resolved
@@ -9,14 +9,10 @@
     Op,
 };
 use serde::{Deserialize, Serialize};
-<<<<<<< HEAD
-use storage::{rocksdb_storage::PrefixedRocksDbStorage, Storage};
-=======
 use storage::{
     rocksdb_storage::{PrefixedRocksDbStorage, RawPrefixedIterator},
-    RawIterator, Store,
+    RawIterator, Storage, Store,
 };
->>>>>>> d247e245
 
 use crate::{Error, Merk};
 
