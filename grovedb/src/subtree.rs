//! Module for subtrees handling.
//! Subtrees handling is isolated so basically this module is about adapting
//! Merk API to GroveDB needs.
use std::collections::HashMap;

use merk::{
    proofs::{query::QueryItem, Query},
    tree::Tree,
    Op,
};
use serde::{Deserialize, Serialize};
use storage::{
    rocksdb_storage::{
        OptimisticTransactionDBTransaction, PrefixedRocksDbStorage,
        RawPrefixedTransactionalIterator,
    },
    RawIterator, Storage, Store,
};

use crate::{Error, GroveDb, Merk, PathQuery, SizedQuery};

/// Variants of GroveDB stored entities
#[derive(Debug, Clone, Serialize, Deserialize, PartialEq)]
pub enum Element {
    /// An ordinary value
    Item(Vec<u8>),
    /// A reference to an object by its path
    Reference(Vec<Vec<u8>>),
    /// A subtree, contains a root hash of the underlying Merk.
    /// Hash is stored to make Merk become different when its subtrees have
    /// changed, otherwise changes won't be reflected in parent trees.
    Tree([u8; 32]),
}

impl Element {
    // TODO: improve API to avoid creation of Tree elements with uncertain state
    pub fn empty_tree() -> Element {
        Element::Tree(Default::default())
    }

    /// Delete an element from Merk under a key
    pub fn delete(
        merk: &mut Merk<PrefixedRocksDbStorage>,
        key: Vec<u8>,
        transaction: Option<&OptimisticTransactionDBTransaction>,
    ) -> Result<(), Error> {
        // TODO: delete references on this element
        let batch = [(key, Op::Delete)];
        merk.apply(&batch, &[], transaction)
            .map_err(|e| Error::CorruptedData(e.to_string()))
    }

    /// Get an element from Merk under a key; path should be resolved and proper
    /// Merk should be loaded by this moment
    pub fn get(merk: &Merk<PrefixedRocksDbStorage>, key: &[u8]) -> Result<Element, Error> {
        let element = bincode::deserialize(
            merk.get(key)
                .map_err(|e| Error::CorruptedData(e.to_string()))?
                .ok_or(Error::InvalidPathKey(format!(
                    "key not found in Merk: {}",
                    hex::encode(key)
                )))?
                .as_slice(),
        )
        .map_err(|_| Error::CorruptedData(String::from("unable to deserialize element")))?;
        Ok(element)
    }

    pub fn get_query(
        merk: &Merk<PrefixedRocksDbStorage>,
        query: &Query,
        subtrees_option: Option<&HashMap<Vec<u8>, Merk<PrefixedRocksDbStorage>>>,
    ) -> Result<Vec<Element>, Error> {
        let sized_query = SizedQuery::new(query.clone(), None, None);
        let (elements, _) = Element::get_sized_query(merk, &sized_query, subtrees_option)?;
        Ok(elements)
    }

    fn basic_push(
        _subtrees: Option<&HashMap<Vec<u8>, Merk<PrefixedRocksDbStorage>>>,
        _key: Option<&[u8]>,
        element: Element,
        _path: Option<&[&[u8]]>,
        _subquery_key: Option<Vec<u8>>,
        _subquery: Option<Query>,
        _left_to_right: bool,
        results: &mut Vec<Element>,
        limit: &mut Option<u16>,
        offset: &mut Option<u16>,
    ) -> Result<(), Error> {
        if offset.is_none() || offset.is_some() && offset.unwrap() == 0 {
            results.push(element);
            if limit.is_some() {
                *limit = Some(limit.unwrap() - 1);
            }
        } else if offset.is_some() {
            *offset = Some(offset.unwrap() - 1);
        }
        Ok(())
    }

    fn path_query_push(
        subtrees_option: Option<&HashMap<Vec<u8>, Merk<PrefixedRocksDbStorage>>>,
        key: Option<&[u8]>,
        element: Element,
        path: Option<&[&[u8]]>,
        subquery_key_option: Option<Vec<u8>>,
        subquery: Option<Query>,
        left_to_right: bool,
        results: &mut Vec<Element>,
        limit: &mut Option<u16>,
        offset: &mut Option<u16>,
    ) -> Result<(), Error> {
        match element {
            Element::Tree(_) => {
                if subtrees_option.is_none() && subquery.is_none() {
                    return Err(Error::InvalidPath(
                        "a subtrees_option or a subquery should be provided",
                    ));
                }
                let subtrees = subtrees_option.ok_or(Error::MissingParameter(
                    "subtrees must be provided when using a subquery key",
                ))?;
                // this means that for each element we should get the element at
                // the subquery_key or just the directly with the subquery
                let mut path_vec = path
                    .ok_or(Error::MissingParameter(
                        "the path must be provided when using a subquery key",
                    ))?
                    .to_vec();
                path_vec.push(key.ok_or(Error::MissingParameter(
                    "the key must be provided when using a subquery key",
                ))?);

                if let Some(subquery) = subquery {
                    if let Some(subquery_key) = &subquery_key_option {
                        path_vec.push(subquery_key.as_slice());
                    }
                    let inner_merk = subtrees
                        .get(&GroveDb::compress_subtree_key(path_vec.as_slice(), None))
                        .ok_or(Error::InvalidPath("no subtree found under that path"))?;
<<<<<<< HEAD
                    let inner_query = SizedQuery::new(subquery, *limit, *offset, left_to_right);
                    let path_vec_owned = path_vec.iter().map(|x| x.to_vec()).collect();
                    let inner_path_query = PathQuery::new(path_vec_owned, inner_query);
=======
                    let inner_query = SizedQuery::new(subquery, *limit, *offset);
                    let inner_path_query = PathQuery::new(path_vec.as_slice(), inner_query);
>>>>>>> 9324abb6
                    let (mut sub_elements, skipped) =
                        Element::get_path_query(inner_merk, &inner_path_query, subtrees_option)?;
                    if let Some(limit) = limit {
                        *limit = *limit - sub_elements.len() as u16;
                    }
                    if let Some(offset) = offset {
                        *offset = *offset - skipped;
                    }
                    results.append(&mut sub_elements);
                } else if let Some(subquery_key) = subquery_key_option {
                    let inner_merk = subtrees
                        .get(&GroveDb::compress_subtree_key(path_vec.as_slice(), None))
                        .ok_or(Error::InvalidPath("no subtree found under that path"))?;
                    if offset.is_none() || offset.is_some() && offset.unwrap() == 0 {
                        results.push(Element::get(inner_merk, subquery_key.as_slice())?);
                        if limit.is_some() {
                            *limit = Some(limit.unwrap() - 1);
                        }
                    } else {
                        if offset.is_some() {
                            *offset = Some(offset.unwrap() - 1);
                        }
                    }
                } else {
                    return Err(Error::InvalidPath(
                        "you must provide a subquery or a subquery_key when interacting with a \
                         tree of trees",
                    ));
                }
            }
            _ => {
                if offset.is_none() || offset.is_some() && offset.unwrap() == 0 {
                    results.push(element);
                    if limit.is_some() {
                        *limit = Some(limit.unwrap() - 1);
                    }
                } else if offset.is_some() {
                    *offset = Some(offset.unwrap() - 1);
                }
            }
        }
        Ok(())
    }

    pub fn get_query_apply_function(
        merk: &Merk<PrefixedRocksDbStorage>,
        sized_query: &SizedQuery,
        path: Option<&[&[u8]]>,
        subtrees: Option<&HashMap<Vec<u8>, Merk<PrefixedRocksDbStorage>>>,
        add_element_function: fn(
            subtrees: Option<&HashMap<Vec<u8>, Merk<PrefixedRocksDbStorage>>>,
            key: Option<&[u8]>,
            element: Element,
            path: Option<&[&[u8]]>,
            subquery_key: Option<Vec<u8>>,
            subquery: Option<Query>,
            left_to_right: bool,
            &mut Vec<Element>,
            limit: &mut Option<u16>,
            offset: &mut Option<u16>,
        ) -> Result<(), Error>,
    ) -> Result<(Vec<Element>, u16), Error> {
        let mut results = Vec::new();
        let mut iter = merk.raw_iter();

        let mut limit = sized_query.limit;
        let original_offset = sized_query.offset;
        let mut offset = original_offset;

        for item in sized_query.query.iter() {
            if !item.is_range() {
                // this is a query on a key
                if let QueryItem::Key(key) = item {
                    add_element_function(
                        subtrees,
                        Some(key.as_slice()),
                        Element::get(merk, key)?,
                        path,
                        sized_query.query.subquery_key.clone(),
                        sized_query
                            .query
                            .subquery
                            .as_ref()
                            .map(|query| *query.clone()),
                        sized_query.query.left_to_right,
                        &mut results,
                        &mut limit,
                        &mut offset,
                    )?;
                }
            } else {
                // this is a query on a range
                item.seek_for_iter(&mut iter, sized_query.query.left_to_right);
                let mut work = true;

                while item.iter_is_valid_for_type(&iter, limit, sized_query.query.left_to_right) {
                    let element =
                        raw_decode(iter.value().expect("if key exists then value should too"))?;
                    let key = iter.key().expect("key should exist");
                    add_element_function(
                        subtrees,
                        Some(key),
                        element,
                        path,
                        sized_query.query.subquery_key.clone(),
                        sized_query
                            .query
                            .subquery
                            .as_ref()
                            .map(|query| *query.clone()),
                        sized_query.query.left_to_right,
                        &mut results,
                        &mut limit,
                        &mut offset,
                    )?;
                    if sized_query.query.left_to_right {
                        iter.next();
                    } else {
                        iter.prev();
                    }
                }
            }
            if limit == Some(0) {
                break;
            }
        }
        let skipped = if original_offset.is_some() {
            original_offset.unwrap() - offset.unwrap()
        } else {
            0
        };
        Ok((results, skipped))
    }

    // Returns a vector of elements, and the number of skipped elements
    pub fn get_path_query(
        merk: &Merk<PrefixedRocksDbStorage>,
        path_query: &PathQuery,
        subtrees: Option<&HashMap<Vec<u8>, Merk<PrefixedRocksDbStorage>>>,
    ) -> Result<(Vec<Element>, u16), Error> {
        let path_slices = path_query
            .path
            .iter()
            .map(|x| x.as_slice())
            .collect::<Vec<_>>();
        Element::get_query_apply_function(
            merk,
            &path_query.query,
            Some(path_slices.as_slice()),
            subtrees,
            Element::path_query_push,
        )
    }

    // Returns a vector of elements, and the number of skipped elements
    pub fn get_sized_query(
        merk: &Merk<PrefixedRocksDbStorage>,
        sized_query: &SizedQuery,
        subtrees: Option<&HashMap<Vec<u8>, Merk<PrefixedRocksDbStorage>>>,
    ) -> Result<(Vec<Element>, u16), Error> {
        Element::get_query_apply_function(
            merk,
            sized_query,
            None,
            subtrees,
            Element::path_query_push,
        )
    }

    /// Insert an element in Merk under a key; path should be resolved and
    /// proper Merk should be loaded by this moment
    /// If transaction is not passed, the batch will be written immediately.
    /// If transaction is passed, the operation will be committed on the
    /// transaction commit.
    pub fn insert<'a: 'b, 'b>(
        &'a self,
        merk: &mut Merk<PrefixedRocksDbStorage>,
        key: Vec<u8>,
        transaction: Option<&'b <PrefixedRocksDbStorage as Storage>::DBTransaction<'b>>,
    ) -> Result<(), Error> {
        let batch_operations =
            [(
                key,
                Op::Put(bincode::serialize(self).map_err(|_| {
                    Error::CorruptedData(String::from("unable to serialize element"))
                })?),
            )];
        merk.apply(&batch_operations, &[], transaction)
            .map_err(|e| Error::CorruptedData(e.to_string()))
    }

    pub fn iterator(mut raw_iter: RawPrefixedTransactionalIterator) -> ElementsIterator {
        raw_iter.seek_to_first();
        ElementsIterator { raw_iter }
    }
}

pub struct ElementsIterator<'a> {
    raw_iter: RawPrefixedTransactionalIterator<'a>,
}

pub fn raw_decode(bytes: &[u8]) -> Result<Element, Error> {
    let tree = <Tree as Store>::decode(bytes).map_err(|e| Error::CorruptedData(e.to_string()))?;
    let element: Element = bincode::deserialize(tree.value())
        .map_err(|_| Error::CorruptedData(String::from("unable to deserialize element")))?;
    Ok(element)
}

impl<'a> ElementsIterator<'a> {
    pub fn next(&mut self) -> Result<Option<(Vec<u8>, Element)>, Error> {
        Ok(if self.raw_iter.valid() {
            if let Some((key, value)) = self.raw_iter.key().zip(self.raw_iter.value()) {
                let element = raw_decode(value)?;
                let key = key.to_vec();
                self.raw_iter.next();
                Some((key, element))
            } else {
                None
            }
        } else {
            None
        })
    }
}

#[cfg(test)]
mod tests {
    use merk::test_utils::TempMerk;

    use super::*;

    #[test]
    fn test_success_insert() {
        let mut merk = TempMerk::new();
        Element::empty_tree()
            .insert(&mut merk, b"mykey".to_vec(), None)
            .expect("expected successful insertion");
        Element::Item(b"value".to_vec())
            .insert(&mut merk, b"another-key".to_vec(), None)
            .expect("expected successful insertion 2");

        assert_eq!(
            Element::get(&merk, b"another-key").expect("expected successful get"),
            Element::Item(b"value".to_vec()),
        );
    }

    #[test]
    fn test_get_query() {
        let mut merk = TempMerk::new();
        Element::Item(b"ayyd".to_vec())
            .insert(&mut merk, b"d".to_vec(), None)
            .expect("expected successful insertion");
        Element::Item(b"ayyc".to_vec())
            .insert(&mut merk, b"c".to_vec(), None)
            .expect("expected successful insertion");
        Element::Item(b"ayya".to_vec())
            .insert(&mut merk, b"a".to_vec(), None)
            .expect("expected successful insertion");
        Element::Item(b"ayyb".to_vec())
            .insert(&mut merk, b"b".to_vec(), None)
            .expect("expected successful insertion");

        // Test queries by key
        let mut query = Query::new();
        query.insert_key(b"c".to_vec());
        query.insert_key(b"a".to_vec());
        assert_eq!(
            Element::get_query(&mut merk, &query, None).expect("expected successful get_query"),
            vec![
                Element::Item(b"ayya".to_vec()),
                Element::Item(b"ayyc".to_vec())
            ]
        );

        // Test range query
        let mut query = Query::new();
        query.insert_range(b"b".to_vec()..b"d".to_vec());
        query.insert_range(b"a".to_vec()..b"c".to_vec());
        assert_eq!(
            Element::get_query(&mut merk, &query, None).expect("expected successful get_query"),
            vec![
                Element::Item(b"ayya".to_vec()),
                Element::Item(b"ayyb".to_vec()),
                Element::Item(b"ayyc".to_vec())
            ]
        );

        // Test range inclusive query
        let mut query = Query::new();
        query.insert_range_inclusive(b"b".to_vec()..=b"d".to_vec());
        query.insert_range(b"b".to_vec()..b"c".to_vec());
        assert_eq!(
            Element::get_query(&mut merk, &query, None).expect("expected successful get_query"),
            vec![
                Element::Item(b"ayyb".to_vec()),
                Element::Item(b"ayyc".to_vec()),
                Element::Item(b"ayyd".to_vec())
            ]
        );

        // Test overlaps
        let mut query = Query::new();
        query.insert_key(b"a".to_vec());
        query.insert_range(b"b".to_vec()..b"d".to_vec());
        query.insert_range(b"a".to_vec()..b"c".to_vec());
        assert_eq!(
            Element::get_query(&mut merk, &query, None).expect("expected successful get_query"),
            vec![
                Element::Item(b"ayya".to_vec()),
                Element::Item(b"ayyb".to_vec()),
                Element::Item(b"ayyc".to_vec())
            ]
        );
    }

    #[test]
    fn test_get_range_query() {
        let mut merk = TempMerk::new();
        Element::Item(b"ayyd".to_vec())
            .insert(&mut merk, b"d".to_vec(), None)
            .expect("expected successful insertion");
        Element::Item(b"ayyc".to_vec())
            .insert(&mut merk, b"c".to_vec(), None)
            .expect("expected successful insertion");
        Element::Item(b"ayya".to_vec())
            .insert(&mut merk, b"a".to_vec(), None)
            .expect("expected successful insertion");
        Element::Item(b"ayyb".to_vec())
            .insert(&mut merk, b"b".to_vec(), None)
            .expect("expected successful insertion");

        // Test range inclusive query
        let mut query = Query::new();
        query.insert_range(b"a".to_vec()..b"d".to_vec());

        let ascending_query = SizedQuery::new(query.clone(), None, None);
        let (elements, skipped) = Element::get_sized_query(&mut merk, &ascending_query, None)
            .expect("expected successful get_query");
        assert_eq!(
            elements,
            vec![
                Element::Item(b"ayya".to_vec()),
                Element::Item(b"ayyb".to_vec()),
                Element::Item(b"ayyc".to_vec()),
            ]
        );
        assert_eq!(skipped, 0);

        query.left_to_right = false;

        let backwards_query = SizedQuery::new(query.clone(), None, None);
        let (elements, skipped) = Element::get_sized_query(&mut merk, &backwards_query, None)
            .expect("expected successful get_query");
        assert_eq!(
            elements,
            vec![
                Element::Item(b"ayyc".to_vec()),
                Element::Item(b"ayyb".to_vec()),
                Element::Item(b"ayya".to_vec()),
            ]
        );
        assert_eq!(skipped, 0);
    }

    #[test]
    fn test_get_range_inclusive_query() {
        let mut merk = TempMerk::new();
        Element::Item(b"ayyd".to_vec())
            .insert(&mut merk, b"d".to_vec(), None)
            .expect("expected successful insertion");
        Element::Item(b"ayyc".to_vec())
            .insert(&mut merk, b"c".to_vec(), None)
            .expect("expected successful insertion");
        Element::Item(b"ayya".to_vec())
            .insert(&mut merk, b"a".to_vec(), None)
            .expect("expected successful insertion");
        Element::Item(b"ayyb".to_vec())
            .insert(&mut merk, b"b".to_vec(), None)
            .expect("expected successful insertion");

        // Test range inclusive query
        let mut query = Query::new_with_direction(true);
        query.insert_range_inclusive(b"a".to_vec()..=b"d".to_vec());

        let ascending_query = SizedQuery::new(query.clone(), None, None);
        let (elements, skipped) = Element::get_sized_query(&mut merk, &ascending_query, None)
            .expect("expected successful get_query");
        assert_eq!(
            elements,
            vec![
                Element::Item(b"ayya".to_vec()),
                Element::Item(b"ayyb".to_vec()),
                Element::Item(b"ayyc".to_vec()),
                Element::Item(b"ayyd".to_vec()),
            ]
        );
        assert_eq!(skipped, 0);

        query.left_to_right = false;

        let backwards_query = SizedQuery::new(query.clone(), None, None);
        let (elements, skipped) = Element::get_sized_query(&mut merk, &backwards_query, None)
            .expect("expected successful get_query");
        assert_eq!(
            elements,
            vec![
                Element::Item(b"ayyd".to_vec()),
                Element::Item(b"ayyc".to_vec()),
                Element::Item(b"ayyb".to_vec()),
                Element::Item(b"ayya".to_vec()),
            ]
        );
        assert_eq!(skipped, 0);

        // Test range inclusive query
        let mut query = Query::new_with_direction(false);
        query.insert_range_inclusive(b"b".to_vec()..=b"d".to_vec());
        query.insert_range(b"a".to_vec()..b"c".to_vec());

        let backwards_query = SizedQuery::new(query.clone(), None, None);
        let (elements, skipped) = Element::get_sized_query(&mut merk, &backwards_query, None)
            .expect("expected successful get_query");
        assert_eq!(
            elements,
            vec![
                Element::Item(b"ayyd".to_vec()),
                Element::Item(b"ayyc".to_vec()),
                Element::Item(b"ayyb".to_vec()),
                Element::Item(b"ayya".to_vec()),
            ]
        );
        assert_eq!(skipped, 0);
    }

    #[test]
    fn test_get_limit_query() {
        let mut merk = TempMerk::new();
        Element::Item(b"ayyd".to_vec())
            .insert(&mut merk, b"d".to_vec(), None)
            .expect("expected successful insertion");
        Element::Item(b"ayyc".to_vec())
            .insert(&mut merk, b"c".to_vec(), None)
            .expect("expected successful insertion");
        Element::Item(b"ayya".to_vec())
            .insert(&mut merk, b"a".to_vec(), None)
            .expect("expected successful insertion");
        Element::Item(b"ayyb".to_vec())
            .insert(&mut merk, b"b".to_vec(), None)
            .expect("expected successful insertion");

        // Test queries by key
        let mut query = Query::new_with_direction(false);
        query.insert_key(b"c".to_vec());
        query.insert_key(b"a".to_vec());

        // since these are just keys a backwards query will keep same order
        let backwards_query = SizedQuery::new(query.clone(), None, None);
        let (elements, skipped) = Element::get_sized_query(&mut merk, &backwards_query, None)
            .expect("expected successful get_query");
        assert_eq!(
            elements,
            vec![
                Element::Item(b"ayya".to_vec()),
                Element::Item(b"ayyc".to_vec()),
            ]
        );
        assert_eq!(skipped, 0);

        // The limit will mean we will only get back 1 item
        let limit_query = SizedQuery::new(query.clone(), Some(1), None);
        let (elements, skipped) = Element::get_sized_query(&mut merk, &limit_query, None)
            .expect("expected successful get_query");
        assert_eq!(elements, vec![Element::Item(b"ayya".to_vec()),]);
        assert_eq!(skipped, 0);

        // Test range query
        let mut query = Query::new_with_direction(true);
        query.insert_range(b"b".to_vec()..b"d".to_vec());
        query.insert_range(b"a".to_vec()..b"c".to_vec());
        let limit_query = SizedQuery::new(query.clone(), Some(2), None);
        let (elements, skipped) = Element::get_sized_query(&mut merk, &limit_query, None)
            .expect("expected successful get_query");
        assert_eq!(
            elements,
            vec![
                Element::Item(b"ayya".to_vec()),
                Element::Item(b"ayyb".to_vec())
            ]
        );
        assert_eq!(skipped, 0);

        let limit_offset_query = SizedQuery::new(query.clone(), Some(2), Some(1));
        let (elements, skipped) = Element::get_sized_query(&mut merk, &limit_offset_query, None)
            .expect("expected successful get_query");
        assert_eq!(
            elements,
            vec![
                Element::Item(b"ayyb".to_vec()),
                Element::Item(b"ayyc".to_vec())
            ]
        );
        assert_eq!(skipped, 1);

        // Test range query
        let mut query = Query::new_with_direction(false);
        query.insert_range(b"b".to_vec()..b"d".to_vec());
        query.insert_range(b"a".to_vec()..b"c".to_vec());

        let limit_offset_backwards_query = SizedQuery::new(query.clone(), Some(2), Some(1));
        let (elements, skipped) =
            Element::get_sized_query(&mut merk, &limit_offset_backwards_query, None)
                .expect("expected successful get_query");
        assert_eq!(
            elements,
            vec![
                Element::Item(b"ayyb".to_vec()),
                Element::Item(b"ayya".to_vec())
            ]
        );
        assert_eq!(skipped, 1);

        // Test range inclusive query
        let mut query = Query::new_with_direction(true);
        query.insert_range_inclusive(b"b".to_vec()..=b"d".to_vec());
        query.insert_range(b"b".to_vec()..b"c".to_vec());
        let limit_full_query = SizedQuery::new(query.clone(), Some(5), Some(0));
        let (elements, skipped) = Element::get_sized_query(&mut merk, &limit_full_query, None)
            .expect("expected successful get_query");
        assert_eq!(
            elements,
            vec![
                Element::Item(b"ayyb".to_vec()),
                Element::Item(b"ayyc".to_vec()),
                Element::Item(b"ayyd".to_vec()),
            ]
        );
        assert_eq!(skipped, 0);

        let mut query = Query::new_with_direction(false);
        query.insert_range_inclusive(b"b".to_vec()..=b"d".to_vec());
        query.insert_range(b"b".to_vec()..b"c".to_vec());

        let limit_offset_backwards_query = SizedQuery::new(query.clone(), Some(2), Some(1));
        let (elements, skipped) =
            Element::get_sized_query(&mut merk, &limit_offset_backwards_query, None)
                .expect("expected successful get_query");
        assert_eq!(
            elements,
            vec![
                Element::Item(b"ayyc".to_vec()),
                Element::Item(b"ayyb".to_vec()),
            ]
        );
        assert_eq!(skipped, 1);

        // Test overlaps
        let mut query = Query::new_with_direction(false);
        query.insert_key(b"a".to_vec());
        query.insert_range(b"b".to_vec()..b"d".to_vec());
        query.insert_range(b"b".to_vec()..b"c".to_vec());
        let limit_backwards_query = SizedQuery::new(query.clone(), Some(2), None);
        let (elements, skipped) = Element::get_sized_query(&mut merk, &limit_backwards_query, None)
            .expect("expected successful get_query");
        assert_eq!(
            elements,
            vec![
                Element::Item(b"ayya".to_vec()),
                Element::Item(b"ayyc".to_vec()),
            ]
        );
        assert_eq!(skipped, 0);
    }
}<|MERGE_RESOLUTION|>--- conflicted
+++ resolved
@@ -139,14 +139,11 @@
                     let inner_merk = subtrees
                         .get(&GroveDb::compress_subtree_key(path_vec.as_slice(), None))
                         .ok_or(Error::InvalidPath("no subtree found under that path"))?;
-<<<<<<< HEAD
-                    let inner_query = SizedQuery::new(subquery, *limit, *offset, left_to_right);
+
+                    let inner_query = SizedQuery::new(subquery, *limit, *offset);
                     let path_vec_owned = path_vec.iter().map(|x| x.to_vec()).collect();
                     let inner_path_query = PathQuery::new(path_vec_owned, inner_query);
-=======
-                    let inner_query = SizedQuery::new(subquery, *limit, *offset);
-                    let inner_path_query = PathQuery::new(path_vec.as_slice(), inner_query);
->>>>>>> 9324abb6
+
                     let (mut sub_elements, skipped) =
                         Element::get_path_query(inner_merk, &inner_path_query, subtrees_option)?;
                     if let Some(limit) = limit {
