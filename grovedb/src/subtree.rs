//! Module for subtrees handling.
//! Subtrees handling is isolated so basically this module is about adapting
//! Merk API to GroveDB needs.

use merk::{
    proofs::{query::QueryItem, Query},
    tree::Tree,
    Op,
};
use serde::{Deserialize, Serialize};
use storage::{
    rocksdb_storage::{
        OptimisticTransactionDBTransaction, PrefixedRocksDbStorage,
        RawPrefixedTransactionalIterator,
    },
    RawIterator, Storage, Store,
};

use crate::{Error, Merk, PathQuery, SizedQuery, Subtrees};

/// Variants of GroveDB stored entities
#[derive(Debug, Clone, Serialize, Deserialize, PartialEq)]
pub enum Element {
    /// An ordinary value
    Item(Vec<u8>),
    /// A reference to an object by its path
    Reference(Vec<Vec<u8>>),
    /// A subtree, contains a root hash of the underlying Merk.
    /// Hash is stored to make Merk become different when its subtrees have
    /// changed, otherwise changes won't be reflected in parent trees.
    Tree([u8; 32]),
}

pub struct PathQueryPushArgs<'a> {
    pub transaction: Option<&'a OptimisticTransactionDBTransaction<'a>>,
    pub subtrees: &'a Subtrees<'a>,
    pub key: Option<&'a [u8]>,
    pub element: Element,
    pub path: Option<&'a [&'a [u8]]>,
    pub subquery_key: Option<Vec<u8>>,
    pub subquery: Option<Query>,
    pub left_to_right: bool,
    pub results: &'a mut Vec<Element>,
    pub limit: &'a mut Option<u16>,
    pub offset: &'a mut Option<u16>,
}

impl Element {
    // TODO: improve API to avoid creation of Tree elements with uncertain state
    pub fn empty_tree() -> Self {
        Self::Tree(Default::default())
    }

    /// Delete an element from Merk under a key
    pub fn delete<K: AsRef<[u8]>>(
        merk: &mut Merk<PrefixedRocksDbStorage>,
        key: K,
        transaction: Option<&OptimisticTransactionDBTransaction>,
    ) -> Result<(), Error> {
        // TODO: delete references on this element
        let batch = [(key, Op::Delete)];
        merk.apply::<_, Vec<u8>>(&batch, &[], transaction)
            .map_err(|e| Error::CorruptedData(e.to_string()))
    }

    /// Get an element from Merk under a key; path should be resolved and proper
    /// Merk should be loaded by this moment
    pub fn get<K: AsRef<[u8]>>(merk: &Merk<PrefixedRocksDbStorage>, key: K) -> Result<Self, Error> {
        let element = bincode::deserialize(
            merk.get(key.as_ref())
                .map_err(|e| Error::CorruptedData(e.to_string()))?
                .ok_or_else(|| {
                    Error::PathKeyNotFound(format!("key not found in Merk: {}", hex::encode(key)))
                })?
                .as_slice(),
        )
        .map_err(|_| Error::CorruptedData(String::from("unable to deserialize element")))?;
        Ok(element)
    }

    pub fn get_query(
        merk_path: &[&[u8]],
        query: &Query,
        transaction: Option<&OptimisticTransactionDBTransaction>,
        subtrees: &Subtrees,
    ) -> Result<Vec<Self>, Error> {
        let sized_query = SizedQuery::new(query.clone(), None, None);
        let (elements, _) = Self::get_sized_query(merk_path, &sized_query, transaction, subtrees)?;
        Ok(elements)
    }

    fn basic_push(args: PathQueryPushArgs) -> Result<(), Error> {
        let PathQueryPushArgs {
            element,
            results,
            limit,
            offset,
            ..
        } = args;
        if offset.unwrap_or(0) == 0 {
            results.push(element);
            if let Some(limit) = limit {
                *limit -= 1;
            }
        } else if let Some(offset) = offset {
            *offset -= 1;
        }
        Ok(())
    }

    fn path_query_push(args: PathQueryPushArgs) -> Result<(), Error> {
        let PathQueryPushArgs {
            transaction,
            subtrees,
            key,
            element,
            path,
            subquery_key,
            subquery,
            left_to_right,
            results,
            limit,
            offset,
        } = args;
        match element {
            Element::Tree(_) => {
                // if subquery.is_none() {
                //     return Err(Error::InvalidPath(
                //         "a subtrees_option or a subquery should be provided",
                //     ));
                // }
                // this means that for each element we should get the element at
                // the subquery_key or just the directly with the subquery
                let mut path_vec = path
                    .ok_or(Error::MissingParameter(
                        "the path must be provided when using a subquery key",
                    ))?
                    .to_vec();
                path_vec.push(key.ok_or(Error::MissingParameter(
                    "the key must be provided when using a subquery key",
                ))?);

                if let Some(subquery) = subquery {
                    if let Some(subquery_key) = &subquery_key {
                        path_vec.push(subquery_key.as_slice());
                    }

                    let inner_query = SizedQuery::new(subquery, *limit, *offset);
                    let path_vec_owned = path_vec.iter().map(|x| x.to_vec()).collect();
                    let inner_path_query = PathQuery::new(path_vec_owned, inner_query);

                    let (mut sub_elements, skipped) =
                        Self::get_path_query(&path_vec, &inner_path_query, transaction, subtrees)?;

                    if let Some(limit) = limit {
                        *limit -= sub_elements.len() as u16;
                    }
                    if let Some(offset) = offset {
                        *offset -= skipped;
                    }
                    results.append(&mut sub_elements);
                } else if let Some(subquery_key) = subquery_key {
                    if offset.unwrap_or(0) == 0 {
                        let element = subtrees
                            .borrow_mut(path_vec.iter().copied(), transaction)?
                            .apply(|s| Self::get(s, subquery_key.as_slice()))?;
                        results.push(element);
                        if let Some(limit) = limit {
                            *limit -= 1;
                        }
                    } else if let Some(offset) = offset {
                        *offset -= 1;
                    }
                } else {
                    return Err(Error::InvalidPath(
                        "you must provide a subquery or a subquery_key when interacting with a \
                         tree of trees",
                    ));
                }
            }
            _ => {
                Self::basic_push(PathQueryPushArgs {
                    transaction,
                    subtrees,
                    key,
                    element,
                    path,
                    subquery_key,
                    subquery,
                    left_to_right,
                    results,
                    limit,
                    offset,
                })?;
            }
        }
        Ok(())
    }

    fn query_item(
        item: &QueryItem,
        results: &mut Vec<Self>,
        merk_path: &[&[u8]],
        sized_query: &SizedQuery,
        path: Option<&[&[u8]]>,
        transaction: Option<&OptimisticTransactionDBTransaction>,
        subtrees: &Subtrees,
        limit: &mut Option<u16>,
        offset: &mut Option<u16>,
        add_element_function: fn(PathQueryPushArgs) -> Result<(), Error>,
    ) -> Result<(), Error> {
        if !item.is_range() {
            // this is a query on a key
            if let QueryItem::Key(key) = item {
<<<<<<< HEAD
                match subtrees
                    .borrow_mut(merk_path.iter().copied(), transaction)?
                    .apply(|s| Element::get(s, key))
                {
                    Ok(element) => Ok(add_element_function(PathQueryPushArgs {
                        transaction,
                        subtrees,
                        key: Some(key.as_slice()),
                        element,
                        path,
                        subquery_key: sized_query.query.subquery_key.clone(),
                        subquery: sized_query
                            .query
                            .subquery
                            .as_ref()
                            .map(|query| *query.clone()),
                        left_to_right: sized_query.query.left_to_right,
                        results,
                        limit,
                        offset,
                    })?),
                    Err(e) => match e {
                        Error::PathKeyNotFound(_) => Ok(()),
                        _ => Err(e),
                    },
                }
=======
                Ok(add_element_function(PathQueryPushArgs {
                    transaction,
                    subtrees,
                    key: Some(key.as_slice()),
                    element: subtrees
                        .borrow_mut(merk_path.iter().copied(), transaction)?
                        .apply(|s| Self::get(s, key))?,
                    path,
                    subquery_key: sized_query.query.subquery_key.clone(),
                    subquery: sized_query
                        .query
                        .subquery
                        .as_ref()
                        .map(|query| *query.clone()),
                    left_to_right: sized_query.query.left_to_right,
                    results,
                    limit,
                    offset,
                })?)
>>>>>>> ee3a4603
            } else {
                Err(Error::InternalError(
                    "QueryItem must be a Key if not a range",
                ))
            }
        } else {
            // this is a query on a range

            // TODO: no better way until storage refactoring
            let storage = subtrees
                .borrow_mut(merk_path.iter().copied(), transaction)?
                .apply(|s| s.storage.clone());

            let mut iter = storage.raw_iter(transaction);

            item.seek_for_iter(&mut iter, sized_query.query.left_to_right);

            while item.iter_is_valid_for_type(&iter, *limit, sized_query.query.left_to_right) {
                let element =
                    raw_decode(iter.value().expect("if key exists then value should too"))?;
                let key = iter.key().expect("key should exist");
                add_element_function(PathQueryPushArgs {
                    transaction,
                    subtrees,
                    key: Some(key),
                    element,
                    path,
                    subquery_key: sized_query.query.subquery_key.clone(),
                    subquery: sized_query
                        .query
                        .subquery
                        .as_ref()
                        .map(|query| *query.clone()),
                    left_to_right: sized_query.query.left_to_right,
                    results,
                    limit,
                    offset,
                })?;
                if sized_query.query.left_to_right {
                    iter.next();
                } else {
                    iter.prev();
                }
            }
            Ok(())
        }
    }

    pub fn get_query_apply_function(
        merk_path: &[&[u8]],
        sized_query: &SizedQuery,
        path: Option<&[&[u8]]>,
        transaction: Option<&OptimisticTransactionDBTransaction>,
        subtrees: &Subtrees,
        add_element_function: fn(PathQueryPushArgs) -> Result<(), Error>,
    ) -> Result<(Vec<Self>, u16), Error> {
        let mut results = Vec::new();

        let mut limit = sized_query.limit;
        let original_offset = sized_query.offset;
        let mut offset = original_offset;

        if sized_query.query.left_to_right {
            for item in sized_query.query.iter() {
                Self::query_item(
                    item,
                    &mut results,
                    merk_path,
                    sized_query,
                    path,
                    transaction,
                    subtrees,
                    &mut limit,
                    &mut offset,
                    add_element_function,
                )?;
                if limit == Some(0) {
                    break;
                }
            }
        } else {
            for item in sized_query.query.rev_iter() {
                Self::query_item(
                    item,
                    &mut results,
                    merk_path,
                    sized_query,
                    path,
                    transaction,
                    subtrees,
                    &mut limit,
                    &mut offset,
                    add_element_function,
                )?;
                if limit == Some(0) {
                    break;
                }
            }
        }

        let skipped = if let Some(original_offset_unwrapped) = original_offset {
            original_offset_unwrapped - offset.unwrap()
        } else {
            0
        };
        Ok((results, skipped))
    }

    // Returns a vector of elements, and the number of skipped elements
    pub fn get_path_query(
        merk_path: &[&[u8]],
        path_query: &PathQuery,
        transaction: Option<&OptimisticTransactionDBTransaction>,
        subtrees: &Subtrees,
    ) -> Result<(Vec<Self>, u16), Error> {
        let path_slices = path_query
            .path
            .iter()
            .map(|x| x.as_slice())
            .collect::<Vec<_>>();
        Self::get_query_apply_function(
            merk_path,
            &path_query.query,
            Some(path_slices.as_slice()),
            transaction,
            subtrees,
            Self::path_query_push,
        )
    }

    // Returns a vector of elements, and the number of skipped elements
    pub fn get_sized_query(
        merk_path: &[&[u8]],
        sized_query: &SizedQuery,
        transaction: Option<&OptimisticTransactionDBTransaction>,
        subtrees: &Subtrees,
    ) -> Result<(Vec<Self>, u16), Error> {
        Self::get_query_apply_function(
            merk_path,
            sized_query,
            None,
            transaction,
            subtrees,
            Self::path_query_push,
        )
    }

    /// Insert an element in Merk under a key; path should be resolved and
    /// proper Merk should be loaded by this moment
    /// If transaction is not passed, the batch will be written immediately.
    /// If transaction is passed, the operation will be committed on the
    /// transaction commit.
    pub fn insert<'a: 'b, 'b, K: AsRef<[u8]>>(
        &'a self,
        merk: &mut Merk<PrefixedRocksDbStorage>,
        key: K,
        transaction: Option<&'b <PrefixedRocksDbStorage as Storage>::DBTransaction<'b>>,
    ) -> Result<(), Error> {
        let batch_operations =
            [(
                key,
                Op::Put(bincode::serialize(self).map_err(|_| {
                    Error::CorruptedData(String::from("unable to serialize element"))
                })?),
            )];
        merk.apply::<_, Vec<u8>>(&batch_operations, &[], transaction)
            .map_err(|e| Error::CorruptedData(e.to_string()))
    }

    pub fn iterator(mut raw_iter: RawPrefixedTransactionalIterator) -> ElementsIterator {
        raw_iter.seek_to_first();
        ElementsIterator::new(raw_iter)
    }
}

pub struct ElementsIterator<'a> {
    raw_iter: RawPrefixedTransactionalIterator<'a>,
}

pub fn raw_decode(bytes: &[u8]) -> Result<Element, Error> {
    let tree = <Tree as Store>::decode(bytes).map_err(|e| Error::CorruptedData(e.to_string()))?;
    let element: Element = bincode::deserialize(tree.value())
        .map_err(|_| Error::CorruptedData(String::from("unable to deserialize element")))?;
    Ok(element)
}

impl<'a> ElementsIterator<'a> {
    pub const fn new(raw_iter: RawPrefixedTransactionalIterator<'a>) -> Self {
        ElementsIterator { raw_iter }
    }

    pub fn next(&mut self) -> Result<Option<(Vec<u8>, Element)>, Error> {
        Ok(if self.raw_iter.valid() {
            if let Some((key, value)) = self.raw_iter.key().zip(self.raw_iter.value()) {
                let element = raw_decode(value)?;
                let key_vec = key.to_vec();
                self.raw_iter.next();
                Some((key_vec, element))
            } else {
                None
            }
        } else {
            None
        })
    }
}

#[cfg(test)]
mod tests {
    use merk::test_utils::TempMerk;

    use super::*;
    use crate::tests::{make_grovedb, TEST_LEAF};

    #[test]
    fn test_success_insert() {
        let mut merk = TempMerk::new();
        Element::empty_tree()
            .insert(&mut merk, b"mykey", None)
            .expect("expected successful insertion");
        Element::Item(b"value".to_vec())
            .insert(&mut merk, b"another-key", None)
            .expect("expected successful insertion 2");

        assert_eq!(
            Element::get(&merk, b"another-key").expect("expected successful get"),
            Element::Item(b"value".to_vec()),
        );
    }

    #[test]
    fn test_get_query() {
        let db = make_grovedb();
        let subtrees = db.get_subtrees();

        subtrees
            .borrow_mut([TEST_LEAF], None)
            .expect("cannot borrow a subtree")
            .apply(|merk| {
                Element::Item(b"ayyd".to_vec())
                    .insert(merk, b"d", None)
                    .expect("expected successful insertion");
                Element::Item(b"ayyc".to_vec())
                    .insert(merk, b"c", None)
                    .expect("expected successful insertion");
                Element::Item(b"ayya".to_vec())
                    .insert(merk, b"a", None)
                    .expect("expected successful insertion");
                Element::Item(b"ayyb".to_vec())
                    .insert(merk, b"b", None)
                    .expect("expected successful insertion");
            });

        // Test queries by key
        let mut query = Query::new();
        query.insert_key(b"c".to_vec());
        query.insert_key(b"a".to_vec());
        assert_eq!(
            Element::get_query(&[TEST_LEAF], &query, None, &subtrees)
                .expect("expected successful get_query"),
            vec![
                Element::Item(b"ayya".to_vec()),
                Element::Item(b"ayyc".to_vec())
            ]
        );

        // Test range query
        let mut query = Query::new();
        query.insert_range(b"b".to_vec()..b"d".to_vec());
        query.insert_range(b"a".to_vec()..b"c".to_vec());
        assert_eq!(
            Element::get_query(&[TEST_LEAF], &query, None, &subtrees)
                .expect("expected successful get_query"),
            vec![
                Element::Item(b"ayya".to_vec()),
                Element::Item(b"ayyb".to_vec()),
                Element::Item(b"ayyc".to_vec())
            ]
        );

        // Test range inclusive query
        let mut query = Query::new();
        query.insert_range_inclusive(b"b".to_vec()..=b"d".to_vec());
        query.insert_range(b"b".to_vec()..b"c".to_vec());
        assert_eq!(
            Element::get_query(&[TEST_LEAF], &query, None, &subtrees)
                .expect("expected successful get_query"),
            vec![
                Element::Item(b"ayyb".to_vec()),
                Element::Item(b"ayyc".to_vec()),
                Element::Item(b"ayyd".to_vec())
            ]
        );

        // Test overlaps
        let mut query = Query::new();
        query.insert_key(b"a".to_vec());
        query.insert_range(b"b".to_vec()..b"d".to_vec());
        query.insert_range(b"a".to_vec()..b"c".to_vec());
        assert_eq!(
            Element::get_query(&[TEST_LEAF], &query, None, &subtrees)
                .expect("expected successful get_query"),
            vec![
                Element::Item(b"ayya".to_vec()),
                Element::Item(b"ayyb".to_vec()),
                Element::Item(b"ayyc".to_vec())
            ]
        );
    }

    #[test]
    fn test_get_range_query() {
        let db = make_grovedb();
        let subtrees = db.get_subtrees();

        subtrees
            .borrow_mut([TEST_LEAF], None)
            .expect("cannot borrow a subtree")
            .apply(|merk| {
                Element::Item(b"ayyd".to_vec())
                    .insert(merk, b"d", None)
                    .expect("expected successful insertion");
                Element::Item(b"ayyc".to_vec())
                    .insert(merk, b"c", None)
                    .expect("expected successful insertion");
                Element::Item(b"ayya".to_vec())
                    .insert(merk, b"a", None)
                    .expect("expected successful insertion");
                Element::Item(b"ayyb".to_vec())
                    .insert(merk, b"b", None)
                    .expect("expected successful insertion");
            });

        // Test range inclusive query
        let mut query = Query::new();
        query.insert_range(b"a".to_vec()..b"d".to_vec());

        let ascending_query = SizedQuery::new(query.clone(), None, None);
        let (elements, skipped) =
            Element::get_sized_query(&[TEST_LEAF], &ascending_query, None, &subtrees)
                .expect("expected successful get_query");
        assert_eq!(
            elements,
            vec![
                Element::Item(b"ayya".to_vec()),
                Element::Item(b"ayyb".to_vec()),
                Element::Item(b"ayyc".to_vec()),
            ]
        );
        assert_eq!(skipped, 0);

        query.left_to_right = false;

        let backwards_query = SizedQuery::new(query.clone(), None, None);
        let (elements, skipped) =
            Element::get_sized_query(&[TEST_LEAF], &backwards_query, None, &subtrees)
                .expect("expected successful get_query");
        assert_eq!(
            elements,
            vec![
                Element::Item(b"ayyc".to_vec()),
                Element::Item(b"ayyb".to_vec()),
                Element::Item(b"ayya".to_vec()),
            ]
        );
        assert_eq!(skipped, 0);
    }

    #[test]
    fn test_get_range_inclusive_query() {
        let db = make_grovedb();
        let subtrees = db.get_subtrees();

        subtrees
            .borrow_mut([TEST_LEAF], None)
            .expect("cannot borrow a subtree")
            .apply(|merk| {
                Element::Item(b"ayyd".to_vec())
                    .insert(merk, b"d", None)
                    .expect("expected successful insertion");
                Element::Item(b"ayyc".to_vec())
                    .insert(merk, b"c", None)
                    .expect("expected successful insertion");
                Element::Item(b"ayya".to_vec())
                    .insert(merk, b"a", None)
                    .expect("expected successful insertion");
                Element::Item(b"ayyb".to_vec())
                    .insert(merk, b"b", None)
                    .expect("expected successful insertion");
            });

        // Test range inclusive query
        let mut query = Query::new_with_direction(true);
        query.insert_range_inclusive(b"a".to_vec()..=b"d".to_vec());

        let ascending_query = SizedQuery::new(query.clone(), None, None);
        fn check_elements_no_skipped((elements, skipped): (Vec<Element>, u16), reverse: bool) {
            let mut expected = vec![
                Element::Item(b"ayya".to_vec()),
                Element::Item(b"ayyb".to_vec()),
                Element::Item(b"ayyc".to_vec()),
                Element::Item(b"ayyd".to_vec()),
            ];
            if reverse {
                expected.reverse();
            }
            assert_eq!(elements, expected);
            assert_eq!(skipped, 0);
        }

        check_elements_no_skipped(
            Element::get_sized_query(&[TEST_LEAF], &ascending_query, None, &subtrees)
                .expect("expected successful get_query"),
            false,
        );

        query.left_to_right = false;

        let backwards_query = SizedQuery::new(query.clone(), None, None);
        check_elements_no_skipped(
            Element::get_sized_query(&[TEST_LEAF], &backwards_query, None, &subtrees)
                .expect("expected successful get_query"),
            true,
        );

        // Test range inclusive query
        let mut query = Query::new_with_direction(false);
        query.insert_range_inclusive(b"b".to_vec()..=b"d".to_vec());
        query.insert_range(b"a".to_vec()..b"c".to_vec());

        let backwards_query = SizedQuery::new(query.clone(), None, None);
        check_elements_no_skipped(
            Element::get_sized_query(&[TEST_LEAF], &backwards_query, None, &subtrees)
                .expect("expected successful get_query"),
            true,
        );
    }

    #[test]
    fn test_get_limit_query() {
        let db = make_grovedb();
        let subtrees = db.get_subtrees();

        subtrees
            .borrow_mut([TEST_LEAF], None)
            .expect("cannot borrow a submerk")
            .apply(|merk| {
                Element::Item(b"ayyd".to_vec())
                    .insert(merk, b"d", None)
                    .expect("expected successful insertion");
                Element::Item(b"ayyc".to_vec())
                    .insert(merk, b"c", None)
                    .expect("expected successful insertion");
                Element::Item(b"ayya".to_vec())
                    .insert(merk, b"a", None)
                    .expect("expected successful insertion");
                Element::Item(b"ayyb".to_vec())
                    .insert(merk, b"b", None)
                    .expect("expected successful insertion");
            });

        // Test queries by key
        let mut query = Query::new_with_direction(true);
        query.insert_key(b"c".to_vec());
        query.insert_key(b"a".to_vec());

        // since these are just keys a backwards query will keep same order
        let backwards_query = SizedQuery::new(query.clone(), None, None);
        let (elements, skipped) =
            Element::get_sized_query(&[TEST_LEAF], &backwards_query, None, &subtrees)
                .expect("expected successful get_query");
        assert_eq!(
            elements,
            vec![
                Element::Item(b"ayya".to_vec()),
                Element::Item(b"ayyc".to_vec()),
            ]
        );
        assert_eq!(skipped, 0);

        // Test queries by key
        let mut query = Query::new_with_direction(false);
        query.insert_key(b"c".to_vec());
        query.insert_key(b"a".to_vec());

        // since these are just keys a backwards query will keep same order
        let backwards_query = SizedQuery::new(query.clone(), None, None);
        let (elements, skipped) =
            Element::get_sized_query(&[TEST_LEAF], &backwards_query, None, &subtrees)
                .expect("expected successful get_query");
        assert_eq!(
            elements,
            vec![
                Element::Item(b"ayyc".to_vec()),
                Element::Item(b"ayya".to_vec()),
            ]
        );
        assert_eq!(skipped, 0);

        // The limit will mean we will only get back 1 item
        let limit_query = SizedQuery::new(query.clone(), Some(1), None);
        let (elements, skipped) =
            Element::get_sized_query(&[TEST_LEAF], &limit_query, None, &subtrees)
                .expect("expected successful get_query");
        assert_eq!(elements, vec![Element::Item(b"ayyc".to_vec()),]);
        assert_eq!(skipped, 0);

        // Test range query
        let mut query = Query::new_with_direction(true);
        query.insert_range(b"b".to_vec()..b"d".to_vec());
        query.insert_range(b"a".to_vec()..b"c".to_vec());
        let limit_query = SizedQuery::new(query.clone(), Some(2), None);
        let (elements, skipped) =
            Element::get_sized_query(&[TEST_LEAF], &limit_query, None, &subtrees)
                .expect("expected successful get_query");
        assert_eq!(
            elements,
            vec![
                Element::Item(b"ayya".to_vec()),
                Element::Item(b"ayyb".to_vec())
            ]
        );
        assert_eq!(skipped, 0);

        let limit_offset_query = SizedQuery::new(query.clone(), Some(2), Some(1));
        let (elements, skipped) =
            Element::get_sized_query(&[TEST_LEAF], &limit_offset_query, None, &subtrees)
                .expect("expected successful get_query");
        assert_eq!(
            elements,
            vec![
                Element::Item(b"ayyb".to_vec()),
                Element::Item(b"ayyc".to_vec())
            ]
        );
        assert_eq!(skipped, 1);

        // Test range query
        let mut query = Query::new_with_direction(false);
        query.insert_range(b"b".to_vec()..b"d".to_vec());
        query.insert_range(b"a".to_vec()..b"c".to_vec());

        let limit_offset_backwards_query = SizedQuery::new(query.clone(), Some(2), Some(1));
        let (elements, skipped) =
            Element::get_sized_query(&[TEST_LEAF], &limit_offset_backwards_query, None, &subtrees)
                .expect("expected successful get_query");
        assert_eq!(
            elements,
            vec![
                Element::Item(b"ayyb".to_vec()),
                Element::Item(b"ayya".to_vec())
            ]
        );
        assert_eq!(skipped, 1);

        // Test range inclusive query
        let mut query = Query::new_with_direction(true);
        query.insert_range_inclusive(b"b".to_vec()..=b"d".to_vec());
        query.insert_range(b"b".to_vec()..b"c".to_vec());
        let limit_full_query = SizedQuery::new(query.clone(), Some(5), Some(0));
        let (elements, skipped) =
            Element::get_sized_query(&[TEST_LEAF], &limit_full_query, None, &subtrees)
                .expect("expected successful get_query");
        assert_eq!(
            elements,
            vec![
                Element::Item(b"ayyb".to_vec()),
                Element::Item(b"ayyc".to_vec()),
                Element::Item(b"ayyd".to_vec()),
            ]
        );
        assert_eq!(skipped, 0);

        let mut query = Query::new_with_direction(false);
        query.insert_range_inclusive(b"b".to_vec()..=b"d".to_vec());
        query.insert_range(b"b".to_vec()..b"c".to_vec());

        let limit_offset_backwards_query = SizedQuery::new(query.clone(), Some(2), Some(1));
        let (elements, skipped) =
            Element::get_sized_query(&[TEST_LEAF], &limit_offset_backwards_query, None, &subtrees)
                .expect("expected successful get_query");
        assert_eq!(
            elements,
            vec![
                Element::Item(b"ayyc".to_vec()),
                Element::Item(b"ayyb".to_vec()),
            ]
        );
        assert_eq!(skipped, 1);

        // Test overlaps
        let mut query = Query::new_with_direction(false);
        query.insert_key(b"a".to_vec());
        query.insert_range(b"b".to_vec()..b"d".to_vec());
        query.insert_range(b"b".to_vec()..b"c".to_vec());
        let limit_backwards_query = SizedQuery::new(query.clone(), Some(2), Some(1));
        let (elements, skipped) =
            Element::get_sized_query(&[TEST_LEAF], &limit_backwards_query, None, &subtrees)
                .expect("expected successful get_query");
        assert_eq!(
            elements,
            vec![
                Element::Item(b"ayyb".to_vec()),
                Element::Item(b"ayya".to_vec()),
            ]
        );
        assert_eq!(skipped, 1);
    }
}<|MERGE_RESOLUTION|>--- conflicted
+++ resolved
@@ -212,10 +212,9 @@
         if !item.is_range() {
             // this is a query on a key
             if let QueryItem::Key(key) = item {
-<<<<<<< HEAD
                 match subtrees
                     .borrow_mut(merk_path.iter().copied(), transaction)?
-                    .apply(|s| Element::get(s, key))
+                    .apply(|s| Self::get(s, key))
                 {
                     Ok(element) => Ok(add_element_function(PathQueryPushArgs {
                         transaction,
@@ -239,27 +238,6 @@
                         _ => Err(e),
                     },
                 }
-=======
-                Ok(add_element_function(PathQueryPushArgs {
-                    transaction,
-                    subtrees,
-                    key: Some(key.as_slice()),
-                    element: subtrees
-                        .borrow_mut(merk_path.iter().copied(), transaction)?
-                        .apply(|s| Self::get(s, key))?,
-                    path,
-                    subquery_key: sized_query.query.subquery_key.clone(),
-                    subquery: sized_query
-                        .query
-                        .subquery
-                        .as_ref()
-                        .map(|query| *query.clone()),
-                    left_to_right: sized_query.query.left_to_right,
-                    results,
-                    limit,
-                    offset,
-                })?)
->>>>>>> ee3a4603
             } else {
                 Err(Error::InternalError(
                     "QueryItem must be a Key if not a range",
