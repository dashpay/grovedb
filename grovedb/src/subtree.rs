//! Module for subtrees handling.
//! Subtrees handling is isolated so basically this module is about adapting
//! Merk API to GroveDB needs.

use merk::{
    proofs::{query::QueryItem, Query},
    tree::Tree,
    Op,
};
use serde::{Deserialize, Serialize};
use storage::{
    rocksdb_storage::{
        OptimisticTransactionDBTransaction, PrefixedRocksDbStorage,
        RawPrefixedTransactionalIterator,
    },
    RawIterator, Storage, Store,
};

use crate::{Error, Merk, PathQuery, SizedQuery, Subtrees};

/// Variants of GroveDB stored entities
#[derive(Debug, Clone, Serialize, Deserialize, PartialEq)]
pub enum Element {
    /// An ordinary value
    Item(Vec<u8>),
    /// A reference to an object by its path
    Reference(Vec<Vec<u8>>),
    /// A subtree, contains a root hash of the underlying Merk.
    /// Hash is stored to make Merk become different when its subtrees have
    /// changed, otherwise changes won't be reflected in parent trees.
    Tree([u8; 32]),
}

pub struct PathQueryPushArgs<'a> {
    pub subtrees: Option<&'a Subtrees<'a>>,
    pub key: Option<&'a [u8]>,
    pub element: Element,
    pub path: Option<&'a [&'a [u8]]>,
    pub subquery_key: Option<Vec<u8>>,
    pub subquery: Option<Query>,
    pub left_to_right: bool,
    pub results: &'a mut Vec<Element>,
    pub limit: &'a mut Option<u16>,
    pub offset: &'a mut Option<u16>,
}

impl Element {
    // TODO: improve API to avoid creation of Tree elements with uncertain state
    pub fn empty_tree() -> Element {
        Element::Tree(Default::default())
    }

    /// Delete an element from Merk under a key
    pub fn delete<K: AsRef<[u8]>>(
        merk: &mut Merk<PrefixedRocksDbStorage>,
        key: K,
        transaction: Option<&OptimisticTransactionDBTransaction>,
    ) -> Result<(), Error> {
        // TODO: delete references on this element
        let batch = [(key, Op::Delete)];
        merk.apply::<_, Vec<u8>>(&batch, &[], transaction)
            .map_err(|e| Error::CorruptedData(e.to_string()))
    }

    /// Get an element from Merk under a key; path should be resolved and proper
    /// Merk should be loaded by this moment
    pub fn get<K: AsRef<[u8]>>(
        merk: &Merk<PrefixedRocksDbStorage>,
        key: K,
    ) -> Result<Element, Error> {
        let element = bincode::deserialize(
            merk.get(key.as_ref())
                .map_err(|e| Error::CorruptedData(e.to_string()))?
                .ok_or_else(|| {
                    Error::InvalidPathKey(format!("key not found in Merk: {}", hex::encode(key)))
                })?
                .as_slice(),
        )
        .map_err(|_| Error::CorruptedData(String::from("unable to deserialize element")))?;
        Ok(element)
    }

    pub fn get_query(
        merk: &Merk<PrefixedRocksDbStorage>,
        query: &Query,
        subtrees_option: Option<&Subtrees>,
    ) -> Result<Vec<Element>, Error> {
        let sized_query = SizedQuery::new(query.clone(), None, None);
        let (elements, _) = Element::get_sized_query(merk, &sized_query, subtrees_option)?;
        Ok(elements)
    }

    fn basic_push(args: PathQueryPushArgs) -> Result<(), Error> {
        let PathQueryPushArgs {
            element,
            results,
            limit,
            offset,
            ..
        } = args;
        if offset.unwrap_or(0) == 0 {
            results.push(element);
            if let Some(limit) = limit {
                *limit -= 1;
            }
        } else if let Some(offset) = offset {
            *offset -= 1;
        }
        Ok(())
    }

    fn path_query_push(args: PathQueryPushArgs) -> Result<(), Error> {
        let PathQueryPushArgs {
            subtrees,
            key,
            element,
            path,
            subquery_key,
            subquery,
            left_to_right,
            results,
            limit,
            offset,
        } = args;
        match element {
            Element::Tree(_) => {
                if subtrees.is_none() && subquery.is_none() {
                    return Err(Error::InvalidPath(
                        "a subtrees_option or a subquery should be provided",
                    ));
                }
                let subtrees = subtrees.ok_or(Error::MissingParameter(
                    "subtrees must be provided when using a subquery key",
                ))?;
                // this means that for each element we should get the element at
                // the subquery_key or just the directly with the subquery
                let mut path_vec = path
                    .ok_or(Error::MissingParameter(
                        "the path must be provided when using a subquery key",
                    ))?
                    .to_vec();
                path_vec.push(key.ok_or(Error::MissingParameter(
                    "the key must be provided when using a subquery key",
                ))?);

                if let Some(subquery) = subquery {
                    if let Some(subquery_key) = &subquery_key {
                        path_vec.push(subquery_key.as_slice());
                    }

                    let (inner_merk, prefix) = subtrees
                        .get(path_vec.iter().copied(), None)
                        .map_err(|_| Error::InvalidPath("no subtree found under that path"))?;

                    let inner_query = SizedQuery::new(subquery, *limit, *offset);
                    let path_vec_owned = path_vec.iter().map(|x| x.to_vec()).collect();
                    let inner_path_query = PathQuery::new(path_vec_owned, inner_query);

                    let (mut sub_elements, skipped) =
                        Element::get_path_query(&inner_merk, &inner_path_query, Some(subtrees))?;

                    if let Some(prefix) = prefix {
                        subtrees.insert_temp_tree_with_prefix(prefix, inner_merk, None);
                    } else {
                        subtrees.insert_temp_tree(path_vec.iter().copied(), inner_merk, None);
                    }

                    if let Some(limit) = limit {
                        *limit -= sub_elements.len() as u16;
                    }
                    if let Some(offset) = offset {
                        *offset -= skipped;
                    }
                    results.append(&mut sub_elements);
                } else if let Some(subquery_key) = subquery_key {
                    let (inner_merk, prefix) = subtrees
                        .get(path_vec.iter().copied(), None)
                        .map_err(|_| Error::InvalidPath("no subtree found under that path"))?;
                    if offset.unwrap_or(0) == 0 {
                        results.push(Element::get(&inner_merk, subquery_key.as_slice())?);
                        if let Some(limit) = limit {
                            *limit -= 1;
                        }
                    } else if let Some(offset) = offset {
                        *offset -= 1;
                    }

                    if let Some(prefix) = prefix {
                        subtrees.insert_temp_tree_with_prefix(prefix, inner_merk, None);
                    } else {
                        subtrees.insert_temp_tree(path_vec.iter().copied(), inner_merk, None);
                    }
                } else {
                    return Err(Error::InvalidPath(
                        "you must provide a subquery or a subquery_key when interacting with a \
                         tree of trees",
                    ));
                }
            }
            _ => {
<<<<<<< HEAD
                Element::basic_push(
                    subtrees_option,
                    key,
                    element,
                    path,
                    subquery_key_option,
=======
                Element::basic_push(PathQueryPushArgs {
                    subtrees,
                    key,
                    element,
                    path,
                    subquery_key,
>>>>>>> 0230e4cb
                    subquery,
                    left_to_right,
                    results,
                    limit,
                    offset,
<<<<<<< HEAD
                )?;
=======
                })?;
>>>>>>> 0230e4cb
            }
        }
        Ok(())
    }

    pub fn get_query_apply_function(
        merk: &Merk<PrefixedRocksDbStorage>,
        sized_query: &SizedQuery,
        path: Option<&[&[u8]]>,
        subtrees: Option<&Subtrees>,
        add_element_function: fn(PathQueryPushArgs) -> Result<(), Error>,
    ) -> Result<(Vec<Element>, u16), Error> {
        let mut results = Vec::new();
        let mut iter = merk.raw_iter();

        let mut limit = sized_query.limit;
        let original_offset = sized_query.offset;
        let mut offset = original_offset;

        for item in sized_query.query.iter() {
            if !item.is_range() {
                // this is a query on a key
                if let QueryItem::Key(key) = item {
                    add_element_function(PathQueryPushArgs {
                        subtrees,
                        key: Some(key.as_slice()),
                        element: Element::get(merk, key)?,
                        path,
                        subquery_key: sized_query.query.subquery_key.clone(),
                        subquery: sized_query
                            .query
                            .subquery
                            .as_ref()
                            .map(|query| *query.clone()),
                        left_to_right: sized_query.query.left_to_right,
                        results: &mut results,
                        limit: &mut limit,
                        offset: &mut offset,
                    })?;
                }
            } else {
                // this is a query on a range
                item.seek_for_iter(&mut iter, sized_query.query.left_to_right);

                while item.iter_is_valid_for_type(&iter, limit, sized_query.query.left_to_right) {
                    let element =
                        raw_decode(iter.value().expect("if key exists then value should too"))?;
                    let key = iter.key().expect("key should exist");
                    add_element_function(PathQueryPushArgs {
                        subtrees,
                        key: Some(key),
                        element,
                        path,
                        subquery_key: sized_query.query.subquery_key.clone(),
                        subquery: sized_query
                            .query
                            .subquery
                            .as_ref()
                            .map(|query| *query.clone()),
                        left_to_right: sized_query.query.left_to_right,
                        results: &mut results,
                        limit: &mut limit,
                        offset: &mut offset,
                    })?;
                    if sized_query.query.left_to_right {
                        iter.next();
                    } else {
                        iter.prev();
                    }
                }
            }
            if limit == Some(0) {
                break;
            }
        }
        let skipped = if let Some(original_offset_unwrapped) = original_offset {
            original_offset_unwrapped - offset.unwrap()
        } else {
            0
        };
        Ok((results, skipped))
    }

    // Returns a vector of elements, and the number of skipped elements
    pub fn get_path_query(
        merk: &Merk<PrefixedRocksDbStorage>,
        path_query: &PathQuery,
        subtrees: Option<&Subtrees>,
    ) -> Result<(Vec<Element>, u16), Error> {
        let path_slices = path_query
            .path
            .iter()
            .map(|x| x.as_slice())
            .collect::<Vec<_>>();
        Element::get_query_apply_function(
            merk,
            &path_query.query,
            Some(path_slices.as_slice()),
            subtrees,
            Element::path_query_push,
        )
    }

    // Returns a vector of elements, and the number of skipped elements
    pub fn get_sized_query(
        merk: &Merk<PrefixedRocksDbStorage>,
        sized_query: &SizedQuery,
        subtrees: Option<&Subtrees>,
    ) -> Result<(Vec<Element>, u16), Error> {
        Element::get_query_apply_function(
            merk,
            sized_query,
            None,
            subtrees,
            Element::path_query_push,
        )
    }

    /// Insert an element in Merk under a key; path should be resolved and
    /// proper Merk should be loaded by this moment
    /// If transaction is not passed, the batch will be written immediately.
    /// If transaction is passed, the operation will be committed on the
    /// transaction commit.
    pub fn insert<'a: 'b, 'b, K: AsRef<[u8]>>(
        &'a self,
        merk: &mut Merk<PrefixedRocksDbStorage>,
        key: K,
        transaction: Option<&'b <PrefixedRocksDbStorage as Storage>::DBTransaction<'b>>,
    ) -> Result<(), Error> {
        let batch_operations =
            [(
                key,
                Op::Put(bincode::serialize(self).map_err(|_| {
                    Error::CorruptedData(String::from("unable to serialize element"))
                })?),
            )];
        merk.apply::<_, Vec<u8>>(&batch_operations, &[], transaction)
            .map_err(|e| Error::CorruptedData(e.to_string()))
    }

    pub fn iterator(mut raw_iter: RawPrefixedTransactionalIterator) -> ElementsIterator {
        raw_iter.seek_to_first();
        ElementsIterator::new(raw_iter)
    }
}

pub struct ElementsIterator<'a> {
    raw_iter: RawPrefixedTransactionalIterator<'a>,
}

pub fn raw_decode(bytes: &[u8]) -> Result<Element, Error> {
    let tree = <Tree as Store>::decode(bytes).map_err(|e| Error::CorruptedData(e.to_string()))?;
    let element: Element = bincode::deserialize(tree.value())
        .map_err(|_| Error::CorruptedData(String::from("unable to deserialize element")))?;
    Ok(element)
}

impl<'a> ElementsIterator<'a> {
    pub fn new(raw_iter: RawPrefixedTransactionalIterator<'a>) -> Self {
        ElementsIterator { raw_iter }
    }

    pub fn next(&mut self) -> Result<Option<(Vec<u8>, Element)>, Error> {
        Ok(if self.raw_iter.valid() {
            if let Some((key, value)) = self.raw_iter.key().zip(self.raw_iter.value()) {
                let element = raw_decode(value)?;
                let key_vec = key.to_vec();
                self.raw_iter.next();
                Some((key_vec, element))
            } else {
                None
            }
        } else {
            None
        })
    }
}

#[cfg(test)]
mod tests {
    use merk::test_utils::TempMerk;

    use super::*;

    #[test]
    fn test_success_insert() {
        let mut merk = TempMerk::new();
        Element::empty_tree()
            .insert(&mut merk, b"mykey", None)
            .expect("expected successful insertion");
        Element::Item(b"value".to_vec())
            .insert(&mut merk, b"another-key", None)
            .expect("expected successful insertion 2");

        assert_eq!(
            Element::get(&merk, b"another-key").expect("expected successful get"),
            Element::Item(b"value".to_vec()),
        );
    }

    #[test]
    fn test_get_query() {
        let mut merk = TempMerk::new();
        Element::Item(b"ayyd".to_vec())
            .insert(&mut merk, b"d", None)
            .expect("expected successful insertion");
        Element::Item(b"ayyc".to_vec())
            .insert(&mut merk, b"c", None)
            .expect("expected successful insertion");
        Element::Item(b"ayya".to_vec())
            .insert(&mut merk, b"a", None)
            .expect("expected successful insertion");
        Element::Item(b"ayyb".to_vec())
            .insert(&mut merk, b"b", None)
            .expect("expected successful insertion");

        // Test queries by key
        let mut query = Query::new();
        query.insert_key(b"c".to_vec());
        query.insert_key(b"a".to_vec());
        assert_eq!(
            Element::get_query(&merk, &query, None).expect("expected successful get_query"),
            vec![
                Element::Item(b"ayya".to_vec()),
                Element::Item(b"ayyc".to_vec())
            ]
        );

        // Test range query
        let mut query = Query::new();
        query.insert_range(b"b".to_vec()..b"d".to_vec());
        query.insert_range(b"a".to_vec()..b"c".to_vec());
        assert_eq!(
            Element::get_query(&merk, &query, None).expect("expected successful get_query"),
            vec![
                Element::Item(b"ayya".to_vec()),
                Element::Item(b"ayyb".to_vec()),
                Element::Item(b"ayyc".to_vec())
            ]
        );

        // Test range inclusive query
        let mut query = Query::new();
        query.insert_range_inclusive(b"b".to_vec()..=b"d".to_vec());
        query.insert_range(b"b".to_vec()..b"c".to_vec());
        assert_eq!(
            Element::get_query(&merk, &query, None).expect("expected successful get_query"),
            vec![
                Element::Item(b"ayyb".to_vec()),
                Element::Item(b"ayyc".to_vec()),
                Element::Item(b"ayyd".to_vec())
            ]
        );

        // Test overlaps
        let mut query = Query::new();
        query.insert_key(b"a".to_vec());
        query.insert_range(b"b".to_vec()..b"d".to_vec());
        query.insert_range(b"a".to_vec()..b"c".to_vec());
        assert_eq!(
            Element::get_query(&merk, &query, None).expect("expected successful get_query"),
            vec![
                Element::Item(b"ayya".to_vec()),
                Element::Item(b"ayyb".to_vec()),
                Element::Item(b"ayyc".to_vec())
            ]
        );
    }

    #[test]
    fn test_get_range_query() {
        let mut merk = TempMerk::new();
        Element::Item(b"ayyd".to_vec())
            .insert(&mut merk, b"d", None)
            .expect("expected successful insertion");
        Element::Item(b"ayyc".to_vec())
            .insert(&mut merk, b"c", None)
            .expect("expected successful insertion");
        Element::Item(b"ayya".to_vec())
            .insert(&mut merk, b"a", None)
            .expect("expected successful insertion");
        Element::Item(b"ayyb".to_vec())
            .insert(&mut merk, b"b", None)
            .expect("expected successful insertion");

        // Test range inclusive query
        let mut query = Query::new();
        query.insert_range(b"a".to_vec()..b"d".to_vec());

        let ascending_query = SizedQuery::new(query.clone(), None, None);
        let (elements, skipped) = Element::get_sized_query(&merk, &ascending_query, None)
            .expect("expected successful get_query");
        assert_eq!(
            elements,
            vec![
                Element::Item(b"ayya".to_vec()),
                Element::Item(b"ayyb".to_vec()),
                Element::Item(b"ayyc".to_vec()),
            ]
        );
        assert_eq!(skipped, 0);

        query.left_to_right = false;

        let backwards_query = SizedQuery::new(query.clone(), None, None);
        let (elements, skipped) = Element::get_sized_query(&merk, &backwards_query, None)
            .expect("expected successful get_query");
        assert_eq!(
            elements,
            vec![
                Element::Item(b"ayyc".to_vec()),
                Element::Item(b"ayyb".to_vec()),
                Element::Item(b"ayya".to_vec()),
            ]
        );
        assert_eq!(skipped, 0);
    }

    #[test]
    fn test_get_range_inclusive_query() {
        let mut merk = TempMerk::new();
        Element::Item(b"ayyd".to_vec())
            .insert(&mut merk, b"d", None)
            .expect("expected successful insertion");
        Element::Item(b"ayyc".to_vec())
            .insert(&mut merk, b"c", None)
            .expect("expected successful insertion");
        Element::Item(b"ayya".to_vec())
            .insert(&mut merk, b"a", None)
            .expect("expected successful insertion");
        Element::Item(b"ayyb".to_vec())
            .insert(&mut merk, b"b", None)
            .expect("expected successful insertion");

        // Test range inclusive query
        let mut query = Query::new_with_direction(true);
        query.insert_range_inclusive(b"a".to_vec()..=b"d".to_vec());

        let ascending_query = SizedQuery::new(query.clone(), None, None);
        fn check_elements_no_skipped((elements, skipped): (Vec<Element>, u16), reverse: bool) {
            let mut expected = vec![
                Element::Item(b"ayya".to_vec()),
                Element::Item(b"ayyb".to_vec()),
                Element::Item(b"ayyc".to_vec()),
                Element::Item(b"ayyd".to_vec()),
            ];
            if reverse {
                expected.reverse();
            }
            assert_eq!(elements, expected);
            assert_eq!(skipped, 0);
        }

        check_elements_no_skipped(
            Element::get_sized_query(&merk, &ascending_query, None)
                .expect("expected successful get_query"),
            false,
        );

        query.left_to_right = false;

        let backwards_query = SizedQuery::new(query.clone(), None, None);
        check_elements_no_skipped(
            Element::get_sized_query(&merk, &backwards_query, None)
                .expect("expected successful get_query"),
            true,
        );

        // Test range inclusive query
        let mut query = Query::new_with_direction(false);
        query.insert_range_inclusive(b"b".to_vec()..=b"d".to_vec());
        query.insert_range(b"a".to_vec()..b"c".to_vec());

        let backwards_query = SizedQuery::new(query.clone(), None, None);
        check_elements_no_skipped(
            Element::get_sized_query(&merk, &backwards_query, None)
                .expect("expected successful get_query"),
            true,
        );
    }

    #[test]
    fn test_get_limit_query() {
        let mut merk = TempMerk::new();
        Element::Item(b"ayyd".to_vec())
            .insert(&mut merk, b"d", None)
            .expect("expected successful insertion");
        Element::Item(b"ayyc".to_vec())
            .insert(&mut merk, b"c", None)
            .expect("expected successful insertion");
        Element::Item(b"ayya".to_vec())
            .insert(&mut merk, b"a", None)
            .expect("expected successful insertion");
        Element::Item(b"ayyb".to_vec())
            .insert(&mut merk, b"b", None)
            .expect("expected successful insertion");

        // Test queries by key
        let mut query = Query::new_with_direction(false);
        query.insert_key(b"c".to_vec());
        query.insert_key(b"a".to_vec());

        // since these are just keys a backwards query will keep same order
        let backwards_query = SizedQuery::new(query.clone(), None, None);
        let (elements, skipped) = Element::get_sized_query(&merk, &backwards_query, None)
            .expect("expected successful get_query");
        assert_eq!(
            elements,
            vec![
                Element::Item(b"ayya".to_vec()),
                Element::Item(b"ayyc".to_vec()),
            ]
        );
        assert_eq!(skipped, 0);

        // The limit will mean we will only get back 1 item
        let limit_query = SizedQuery::new(query.clone(), Some(1), None);
        let (elements, skipped) = Element::get_sized_query(&merk, &limit_query, None)
            .expect("expected successful get_query");
        assert_eq!(elements, vec![Element::Item(b"ayya".to_vec()),]);
        assert_eq!(skipped, 0);

        // Test range query
        let mut query = Query::new_with_direction(true);
        query.insert_range(b"b".to_vec()..b"d".to_vec());
        query.insert_range(b"a".to_vec()..b"c".to_vec());
        let limit_query = SizedQuery::new(query.clone(), Some(2), None);
        let (elements, skipped) = Element::get_sized_query(&merk, &limit_query, None)
            .expect("expected successful get_query");
        assert_eq!(
            elements,
            vec![
                Element::Item(b"ayya".to_vec()),
                Element::Item(b"ayyb".to_vec())
            ]
        );
        assert_eq!(skipped, 0);

        let limit_offset_query = SizedQuery::new(query.clone(), Some(2), Some(1));
        let (elements, skipped) = Element::get_sized_query(&merk, &limit_offset_query, None)
            .expect("expected successful get_query");
        assert_eq!(
            elements,
            vec![
                Element::Item(b"ayyb".to_vec()),
                Element::Item(b"ayyc".to_vec())
            ]
        );
        assert_eq!(skipped, 1);

        // Test range query
        let mut query = Query::new_with_direction(false);
        query.insert_range(b"b".to_vec()..b"d".to_vec());
        query.insert_range(b"a".to_vec()..b"c".to_vec());

        let limit_offset_backwards_query = SizedQuery::new(query.clone(), Some(2), Some(1));
        let (elements, skipped) =
            Element::get_sized_query(&merk, &limit_offset_backwards_query, None)
                .expect("expected successful get_query");
        assert_eq!(
            elements,
            vec![
                Element::Item(b"ayyb".to_vec()),
                Element::Item(b"ayya".to_vec())
            ]
        );
        assert_eq!(skipped, 1);

        // Test range inclusive query
        let mut query = Query::new_with_direction(true);
        query.insert_range_inclusive(b"b".to_vec()..=b"d".to_vec());
        query.insert_range(b"b".to_vec()..b"c".to_vec());
        let limit_full_query = SizedQuery::new(query.clone(), Some(5), Some(0));
        let (elements, skipped) = Element::get_sized_query(&merk, &limit_full_query, None)
            .expect("expected successful get_query");
        assert_eq!(
            elements,
            vec![
                Element::Item(b"ayyb".to_vec()),
                Element::Item(b"ayyc".to_vec()),
                Element::Item(b"ayyd".to_vec()),
            ]
        );
        assert_eq!(skipped, 0);

        let mut query = Query::new_with_direction(false);
        query.insert_range_inclusive(b"b".to_vec()..=b"d".to_vec());
        query.insert_range(b"b".to_vec()..b"c".to_vec());

        let limit_offset_backwards_query = SizedQuery::new(query.clone(), Some(2), Some(1));
        let (elements, skipped) =
            Element::get_sized_query(&merk, &limit_offset_backwards_query, None)
                .expect("expected successful get_query");
        assert_eq!(
            elements,
            vec![
                Element::Item(b"ayyc".to_vec()),
                Element::Item(b"ayyb".to_vec()),
            ]
        );
        assert_eq!(skipped, 1);

        // Test overlaps
        let mut query = Query::new_with_direction(false);
        query.insert_key(b"a".to_vec());
        query.insert_range(b"b".to_vec()..b"d".to_vec());
        query.insert_range(b"b".to_vec()..b"c".to_vec());
        let limit_backwards_query = SizedQuery::new(query.clone(), Some(2), None);
        let (elements, skipped) = Element::get_sized_query(&merk, &limit_backwards_query, None)
            .expect("expected successful get_query");
        assert_eq!(
            elements,
            vec![
                Element::Item(b"ayya".to_vec()),
                Element::Item(b"ayyc".to_vec()),
            ]
        );
        assert_eq!(skipped, 0);
    }
}<|MERGE_RESOLUTION|>--- conflicted
+++ resolved
@@ -198,31 +198,18 @@
                 }
             }
             _ => {
-<<<<<<< HEAD
-                Element::basic_push(
-                    subtrees_option,
-                    key,
-                    element,
-                    path,
-                    subquery_key_option,
-=======
                 Element::basic_push(PathQueryPushArgs {
                     subtrees,
                     key,
                     element,
                     path,
                     subquery_key,
->>>>>>> 0230e4cb
                     subquery,
                     left_to_right,
                     results,
                     limit,
                     offset,
-<<<<<<< HEAD
-                )?;
-=======
                 })?;
->>>>>>> 0230e4cb
             }
         }
         Ok(())
