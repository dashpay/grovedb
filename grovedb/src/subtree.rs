--- conflicted
+++ resolved
@@ -282,17 +282,11 @@
         } else {
             Op::Delete
         };
-<<<<<<< HEAD
         let batch = [(key, op, None)];
-        merk.apply::<_, Vec<u8>>(&batch, &[], merk_options)
-            .map_err(|e| Error::CorruptedData(e.to_string()))
-=======
-        let batch = [(key, op)];
         merk.apply_with_tree_costs::<_, Vec<u8>>(&batch, &[], merk_options, &|key, value| {
             Self::tree_costs_for_key_value(key, value).map_err(anyhow::Error::msg)
         })
         .map_err(|e| Error::CorruptedData(e.to_string()))
->>>>>>> 1e892bd9
     }
 
     /// Delete an element from Merk under a key to batch operations
@@ -1160,17 +1154,11 @@
             Err(e) => return Err(e).wrap_with_cost(Default::default()),
         };
 
-<<<<<<< HEAD
         let batch_operations = [(key, Op::PutCombinedReference(serialized, referenced_value), feature_type)];
-        merk.apply::<_, Vec<u8>>(&batch_operations, &[], options)
-            .map_err(|e| Error::CorruptedData(e.to_string()))
-=======
-        let batch_operations = [(key, Op::PutCombinedReference(serialized, referenced_value))];
         merk.apply_with_tree_costs::<_, Vec<u8>>(&batch_operations, &[], options, &|key, value| {
             Self::tree_costs_for_key_value(key, value).map_err(anyhow::Error::msg)
         })
         .map_err(|e| Error::CorruptedData(e.to_string()))
->>>>>>> 1e892bd9
     }
 
     pub fn insert_reference_into_batch_operations<K: AsRef<[u8]>>(
@@ -1268,12 +1256,7 @@
                 let flags_len = flags.len() as u32;
                 flags_len + flags_len.required_space() as u32
             });
-<<<<<<< HEAD
-
-        /// Replacing is more efficient, but should lead to the same costs
-=======
         // Replacing is more efficient, but should lead to the same costs
->>>>>>> 1e892bd9
         let entry = if is_replace {
             (
                 key,
