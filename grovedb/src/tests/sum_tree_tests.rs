//! Sum tree tests

<<<<<<< HEAD
use grovedb_merk::{
    proofs::Query,
    tree::kv::ValueDefinedCostType,
    TreeFeatureType::{BasicMerkNode, SummedMerkNode},
};
use grovedb_storage::{Storage, StorageBatch};
use grovedb_version::version::GroveVersion;

use crate::{
    batch::QualifiedGroveDbOp,
    reference_path::ReferencePathType,
    tests::{make_test_grovedb, TEST_LEAF},
    Element, Error, GroveDb, PathQuery,
};

#[test]
fn test_sum_tree_behaves_like_regular_tree() {
    let grove_version = GroveVersion::latest();
    let db = make_test_grovedb(grove_version);
    db.insert(
        [TEST_LEAF].as_ref(),
        b"key",
        Element::empty_sum_tree(),
        None,
        None,
        grove_version,
    )
    .unwrap()
    .expect("should insert tree");

    // Can fetch sum tree
    let sum_tree = db
        .get([TEST_LEAF].as_ref(), b"key", None, grove_version)
        .unwrap()
        .expect("should get tree");
    assert!(matches!(sum_tree, Element::SumTree(..)));

    db.insert(
        [TEST_LEAF, b"key"].as_ref(),
        b"innerkey",
        Element::new_item(vec![1]),
        None,
        None,
        grove_version,
    )
    .unwrap()
    .expect("should insert item");
    db.insert(
        [TEST_LEAF, b"key"].as_ref(),
        b"innerkey2",
        Element::new_item(vec![3]),
        None,
        None,
        grove_version,
    )
    .unwrap()
    .expect("should insert item");
    db.insert(
        [TEST_LEAF, b"key"].as_ref(),
        b"innerkey3",
        Element::empty_tree(),
        None,
        None,
        grove_version,
    )
    .unwrap()
    .expect("should insert item");

    // Test proper item retrieval
    let item = db
        .get(
=======
#[cfg(test)]
mod tests {
    use grovedb_merk::{
        proofs::Query,
        tree::{kv::ValueDefinedCostType, AggregateData},
        TreeFeatureType::{BasicMerkNode, BigSummedMerkNode, SummedMerkNode},
    };
    use grovedb_storage::StorageBatch;
    use grovedb_version::version::GroveVersion;

    use crate::{
        batch::QualifiedGroveDbOp,
        element::SumValue,
        reference_path::ReferencePathType,
        tests::{make_test_grovedb, TEST_LEAF},
        Element, Error, GroveDb, PathQuery,
    };

    #[test]
    fn test_sum_tree_behaves_like_regular_tree() {
        let grove_version = GroveVersion::latest();
        let db = make_test_grovedb(grove_version);
        db.insert(
            [TEST_LEAF].as_ref(),
            b"key",
            Element::empty_sum_tree(),
            None,
            None,
            grove_version,
        )
        .unwrap()
        .expect("should insert tree");

        // Can fetch sum tree
        let sum_tree = db
            .get([TEST_LEAF].as_ref(), b"key", None, grove_version)
            .unwrap()
            .expect("should get tree");
        assert!(matches!(sum_tree, Element::SumTree(..)));

        db.insert(
>>>>>>> 44c2244b
            [TEST_LEAF, b"key"].as_ref(),
            b"innerkey",
            Element::new_item(vec![1]),
            None,
            None,
            grove_version,
        )
        .unwrap()
        .expect("should insert item");
        db.insert(
            [TEST_LEAF, b"key"].as_ref(),
            b"innerkey2",
            Element::new_item(vec![3]),
            None,
            None,
<<<<<<< HEAD
            grove_version
        )
        .unwrap(),
        Err(Error::InvalidInput("cannot add sum item to non sum tree"))
    ));
}

#[test]
fn test_homogenous_node_type_in_sum_trees_and_regular_trees() {
    let grove_version = GroveVersion::latest();
    // All elements in a sum tree must have a summed feature type
    let db = make_test_grovedb(grove_version);
    db.insert(
        [TEST_LEAF].as_ref(),
        b"key",
        Element::empty_sum_tree(),
        None,
        None,
        grove_version,
    )
    .unwrap()
    .expect("should insert tree");
    // Add sum items
    db.insert(
        [TEST_LEAF, b"key"].as_ref(),
        b"item1",
        Element::new_sum_item(30),
        None,
        None,
        grove_version,
    )
    .unwrap()
    .expect("should insert item");
    db.insert(
        [TEST_LEAF, b"key"].as_ref(),
        b"item2",
        Element::new_sum_item(10),
        None,
        None,
        grove_version,
    )
    .unwrap()
    .expect("should insert item");
    // Add regular items
    db.insert(
        [TEST_LEAF, b"key"].as_ref(),
        b"item3",
        Element::new_item(vec![10]),
        None,
        None,
        grove_version,
    )
    .unwrap()
    .expect("should insert item");
    db.insert(
        [TEST_LEAF, b"key"].as_ref(),
        b"item4",
        Element::new_item(vec![15]),
        None,
        None,
        grove_version,
    )
    .unwrap()
    .expect("should insert item");

    let batch = StorageBatch::new();
    let tx = db.start_transaction();

    // Open merk and check all elements in it
    let merk = db
        .open_transactional_merk_at_path(
            [TEST_LEAF, b"key"].as_ref().into(),
            &tx,
            Some(&batch),
            grove_version,
        )
        .unwrap()
        .expect("should open tree");
    assert!(matches!(
        merk.get_feature_type(
            b"item1",
            true,
            None::<&fn(&[u8], &GroveVersion) -> Option<ValueDefinedCostType>>,
            grove_version
=======
            grove_version,
>>>>>>> 44c2244b
        )
        .unwrap()
        .expect("should insert item");
        db.insert(
            [TEST_LEAF, b"key"].as_ref(),
            b"innerkey3",
            Element::empty_tree(),
            None,
            None,
            grove_version,
        )
        .unwrap()
        .expect("should insert item");

        // Test proper item retrieval
        let item = db
            .get(
                [TEST_LEAF, b"key"].as_ref(),
                b"innerkey",
                None,
                grove_version,
            )
            .unwrap()
            .expect("should get item");
        assert_eq!(item, Element::new_item(vec![1]));

        // Test proof generation
        let mut query = Query::new();
        query.insert_key(b"innerkey2".to_vec());

        let path_query = PathQuery::new_unsized(vec![TEST_LEAF.to_vec(), b"key".to_vec()], query);
        let proof = db
            .prove_query(&path_query, None, grove_version)
            .unwrap()
            .expect("should generate proof");
        let (root_hash, result_set) = GroveDb::verify_query_raw(&proof, &path_query, grove_version)
            .expect("should verify proof");
        assert_eq!(
            root_hash,
            db.grove_db.root_hash(None, grove_version).unwrap().unwrap()
        );
        assert_eq!(result_set.len(), 1);
        assert_eq!(
            Element::deserialize(&result_set[0].value, grove_version)
                .expect("should deserialize element"),
            Element::new_item(vec![3])
        );
    }

    #[test]
    fn test_sum_item_behaves_like_regular_item() {
        let grove_version = GroveVersion::latest();
        let db = make_test_grovedb(grove_version);
        db.insert(
            [TEST_LEAF].as_ref(),
            b"sumkey",
            Element::empty_sum_tree(),
            None,
            None,
            grove_version,
        )
        .unwrap()
<<<<<<< HEAD
        .expect("node should exist"),
        Some(SummedMerkNode(0))
    ));
    assert!(matches!(
        merk.get_feature_type(
            b"item4",
            true,
            None::<&fn(&[u8], &GroveVersion) -> Option<ValueDefinedCostType>>,
            grove_version
        )
        .unwrap()
        .expect("node should exist"),
        Some(SummedMerkNode(0))
    ));
    assert_eq!(merk.sum().expect("expected to get sum"), Some(40));

    // Perform the same test on regular trees
    let db = make_test_grovedb(grove_version);
    db.insert(
        [TEST_LEAF].as_ref(),
        b"key",
        Element::empty_tree(),
        None,
        None,
        grove_version,
    )
    .unwrap()
    .expect("should insert tree");
    db.insert(
        [TEST_LEAF, b"key"].as_ref(),
        b"item1",
        Element::new_item(vec![30]),
        None,
        None,
        grove_version,
    )
    .unwrap()
    .expect("should insert item");
    db.insert(
        [TEST_LEAF, b"key"].as_ref(),
        b"item2",
        Element::new_item(vec![10]),
        None,
        None,
        grove_version,
    )
    .unwrap()
    .expect("should insert item");
    let tx = db.start_transaction();

    let merk = db
        .open_transactional_merk_at_path(
            [TEST_LEAF, b"key"].as_ref().into(),
            &tx,
            Some(&batch),
            grove_version,
        )
        .unwrap()
        .expect("should open tree");
    assert!(matches!(
        merk.get_feature_type(
            b"item1",
            true,
            Some(&Element::value_defined_cost_for_serialized_value),
            grove_version
        )
        .unwrap()
        .expect("node should exist"),
        Some(BasicMerkNode)
    ));
    assert!(matches!(
        merk.get_feature_type(
            b"item2",
            true,
            Some(&Element::value_defined_cost_for_serialized_value),
            grove_version
        )
        .unwrap()
        .expect("node should exist"),
        Some(BasicMerkNode)
    ));
    assert_eq!(merk.sum().expect("expected to get sum"), None);
}

#[test]
fn test_sum_tree_feature() {
    let grove_version = GroveVersion::latest();
    let db = make_test_grovedb(grove_version);
    db.insert(
        [TEST_LEAF].as_ref(),
        b"key",
        Element::empty_tree(),
        None,
        None,
        grove_version,
    )
    .unwrap()
    .expect("should insert tree");

    let batch = StorageBatch::new();
    let tx = db.start_transaction();

    // Sum should be non for non sum tree
    // TODO: change interface to retrieve element directly
    let merk = db
        .open_transactional_merk_at_path(
            [TEST_LEAF, b"key"].as_ref().into(),
            &tx,
            Some(&batch),
            grove_version,
        )
        .unwrap()
        .expect("should open tree");
    assert_eq!(merk.sum().expect("expected to get sum"), None);

    // Add sum tree
    db.insert(
        [TEST_LEAF].as_ref(),
        b"key2",
        Element::empty_sum_tree(),
        None,
        Some(&tx),
        grove_version,
    )
    .unwrap()
    .expect("should insert sum tree");

    let sum_tree = db
        .get([TEST_LEAF].as_ref(), b"key2", Some(&tx), grove_version)
        .unwrap()
        .expect("should retrieve tree");
    assert_eq!(sum_tree.sum_value_or_default(), 0);

    // Add sum items to the sum tree
    db.insert(
        [TEST_LEAF, b"key2"].as_ref(),
        b"item1",
        Element::new_sum_item(30),
        None,
        Some(&tx),
        grove_version,
    )
    .unwrap()
    .expect("should insert item");
    // TODO: change interface to retrieve element directly
    let merk = db
        .open_transactional_merk_at_path(
            [TEST_LEAF, b"key2"].as_ref().into(),
            &tx,
            Some(&batch),
            grove_version,
        )
        .unwrap()
        .expect("should open tree");
    assert_eq!(merk.sum().expect("expected to get sum"), Some(30));

    // Add more sum items
    db.insert(
        [TEST_LEAF, b"key2"].as_ref(),
        b"item2",
        Element::new_sum_item(-10),
        None,
        Some(&tx),
        grove_version,
    )
    .unwrap()
    .expect("should insert item");
    db.insert(
        [TEST_LEAF, b"key2"].as_ref(),
        b"item3",
        Element::new_sum_item(50),
        None,
        Some(&tx),
        grove_version,
    )
    .unwrap()
    .expect("should insert item");
    let merk = db
        .open_transactional_merk_at_path(
            [TEST_LEAF, b"key2"].as_ref().into(),
            &tx,
            Some(&batch),
            grove_version,
        )
        .unwrap()
        .expect("should open tree");
    assert_eq!(merk.sum().expect("expected to get sum"), Some(70)); // 30 - 10 + 50 = 70

    // Add non sum items, result should remain the same
    db.insert(
        [TEST_LEAF, b"key2"].as_ref(),
        b"item4",
        Element::new_item(vec![29]),
        None,
        Some(&tx),
        grove_version,
    )
    .unwrap()
    .expect("should insert item");
    let merk = db
        .open_transactional_merk_at_path(
            [TEST_LEAF, b"key2"].as_ref().into(),
            &tx,
            Some(&batch),
            grove_version,
        )
        .unwrap()
        .expect("should open tree");
    assert_eq!(merk.sum().expect("expected to get sum"), Some(70));

    // Update existing sum items
    db.insert(
        [TEST_LEAF, b"key2"].as_ref(),
        b"item2",
        Element::new_sum_item(10),
        None,
        Some(&tx),
        grove_version,
    )
    .unwrap()
    .expect("should insert item");
    db.insert(
        [TEST_LEAF, b"key2"].as_ref(),
        b"item3",
        Element::new_sum_item(-100),
        None,
        Some(&tx),
        grove_version,
    )
    .unwrap()
    .expect("should insert item");
    let merk = db
        .open_transactional_merk_at_path(
            [TEST_LEAF, b"key2"].as_ref().into(),
            &tx,
            Some(&batch),
            grove_version,
        )
        .unwrap()
        .expect("should open tree");
    assert_eq!(merk.sum().expect("expected to get sum"), Some(-60)); // 30 + 10 - 100 = -60

    // We can not replace a normal item with a sum item, so let's delete it first
    db.delete(
        [TEST_LEAF, b"key2"].as_ref(),
        b"item4",
        None,
        Some(&tx),
        grove_version,
    )
    .unwrap()
    .expect("expected to delete");
    // Use a large value
    db.insert(
        [TEST_LEAF, b"key2"].as_ref(),
        b"item4",
        Element::new_sum_item(10000000),
        None,
        Some(&tx),
        grove_version,
    )
    .unwrap()
    .expect("should insert item");
    let merk = db
        .open_transactional_merk_at_path(
            [TEST_LEAF, b"key2"].as_ref().into(),
            &tx,
            Some(&batch),
            grove_version,
        )
        .unwrap()
        .expect("should open tree");
    assert_eq!(merk.sum().expect("expected to get sum"), Some(9999940)); // 30 +
                                                                         // 10 -
                                                                         // 100 +
                                                                         // 10000000

    // TODO: Test out overflows
}

#[test]
fn test_sum_tree_propagation() {
    let grove_version = GroveVersion::latest();
    let db = make_test_grovedb(grove_version);
    // Tree
    //   SumTree
    //      SumTree
    //        Item1
    //        SumItem1
    //        SumItem2
    //      SumItem3
    db.insert(
        [TEST_LEAF].as_ref(),
        b"key",
        Element::empty_sum_tree(),
        None,
        None,
        grove_version,
    )
    .unwrap()
    .expect("should insert tree");
    db.insert(
        [TEST_LEAF, b"key"].as_ref(),
        b"tree2",
        Element::empty_sum_tree(),
        None,
        None,
        grove_version,
    )
    .unwrap()
    .expect("should insert tree");
    db.insert(
        [TEST_LEAF, b"key"].as_ref(),
        b"sumitem3",
        Element::new_sum_item(20),
        None,
        None,
        grove_version,
    )
    .unwrap()
    .expect("should insert tree");
    db.insert(
        [TEST_LEAF, b"key", b"tree2"].as_ref(),
        b"item1",
        Element::new_item(vec![2]),
        None,
        None,
        grove_version,
    )
    .unwrap()
    .expect("should insert item");
    db.insert(
        [TEST_LEAF, b"key", b"tree2"].as_ref(),
        b"sumitem1",
        Element::new_sum_item(5),
        None,
        None,
        grove_version,
    )
    .unwrap()
    .expect("should insert item");
    db.insert(
        [TEST_LEAF, b"key", b"tree2"].as_ref(),
        b"sumitem2",
        Element::new_sum_item(10),
        None,
        None,
        grove_version,
    )
    .unwrap()
    .expect("should insert item");
    db.insert(
        [TEST_LEAF, b"key", b"tree2"].as_ref(),
        b"item2",
        Element::new_reference(ReferencePathType::AbsolutePathReference(vec![
            TEST_LEAF.to_vec(),
            b"key".to_vec(),
            b"tree2".to_vec(),
            b"sumitem1".to_vec(),
        ])),
        None,
        None,
        grove_version,
    )
    .unwrap()
    .expect("should insert item");

    let sum_tree = db
        .get([TEST_LEAF].as_ref(), b"key", None, grove_version)
        .unwrap()
        .expect("should fetch tree");
    assert_eq!(sum_tree.sum_value_or_default(), 35);

    let batch = StorageBatch::new();
    let tx = db.start_transaction();

    // Assert node feature types
    let test_leaf_merk = db
        .open_transactional_merk_at_path(
            [TEST_LEAF].as_ref().into(),
            &tx,
            Some(&batch),
            grove_version,
        )
        .unwrap()
        .expect("should open tree");
    assert!(matches!(
        test_leaf_merk
            .get_feature_type(
                b"key",
                true,
                Some(&Element::value_defined_cost_for_serialized_value),
                grove_version
            )
=======
        .expect("should insert tree");
        db.insert(
            [TEST_LEAF, b"sumkey"].as_ref(),
            b"k1",
            Element::new_item(vec![1]),
            None,
            None,
            grove_version,
        )
        .unwrap()
        .expect("should insert tree");
        db.insert(
            [TEST_LEAF, b"sumkey"].as_ref(),
            b"k2",
            Element::new_sum_item(5),
            None,
            None,
            grove_version,
        )
        .unwrap()
        .expect("should insert tree");
        db.insert(
            [TEST_LEAF, b"sumkey"].as_ref(),
            b"k3",
            Element::empty_tree(),
            None,
            None,
            grove_version,
        )
        .unwrap()
        .expect("should insert tree");

        // Test proper item retrieval
        let item = db
            .get([TEST_LEAF, b"sumkey"].as_ref(), b"k2", None, grove_version)
>>>>>>> 44c2244b
            .unwrap()
            .expect("should get item");
        assert_eq!(item, Element::new_sum_item(5));

        // Test proof generation
        let mut query = Query::new();
        query.insert_key(b"k2".to_vec());

        let path_query =
            PathQuery::new_unsized(vec![TEST_LEAF.to_vec(), b"sumkey".to_vec()], query);
        let proof = db
            .prove_query(&path_query, None, grove_version)
            .unwrap()
            .expect("should generate proof");
        let (root_hash, result_set) = GroveDb::verify_query_raw(&proof, &path_query, grove_version)
            .expect("should verify proof");
        assert_eq!(
            root_hash,
            db.grove_db.root_hash(None, grove_version).unwrap().unwrap()
        );
        assert_eq!(result_set.len(), 1);
        let element_from_proof = Element::deserialize(&result_set[0].value, grove_version)
            .expect("should deserialize element");
        assert_eq!(element_from_proof, Element::new_sum_item(5));
        assert_eq!(element_from_proof.sum_value_or_default(), 5);
    }

<<<<<<< HEAD
    let parent_sum_tree = db
        .open_transactional_merk_at_path(
            [TEST_LEAF, b"key"].as_ref().into(),
            &tx,
            Some(&batch),
=======
    #[test]
    fn test_cannot_insert_sum_item_in_regular_tree() {
        let grove_version = GroveVersion::latest();
        let db = make_test_grovedb(grove_version);
        db.insert(
            [TEST_LEAF].as_ref(),
            b"sumkey",
            Element::empty_tree(),
            None,
            None,
>>>>>>> 44c2244b
            grove_version,
        )
        .unwrap()
        .expect("should insert tree");
        assert!(matches!(
            db.insert(
                [TEST_LEAF, b"sumkey"].as_ref(),
                b"k1",
                Element::new_sum_item(5),
                None,
                None,
                grove_version
            )
            .unwrap(),
            Err(Error::InvalidInput("cannot add sum item to non sum tree"))
        ));
    }

<<<<<<< HEAD
    let child_sum_tree = db
        .open_transactional_merk_at_path(
            [TEST_LEAF, b"key", b"tree2"].as_ref().into(),
            &tx,
            Some(&batch),
=======
    #[test]
    fn test_homogenous_node_type_in_sum_trees_and_regular_trees() {
        let grove_version = GroveVersion::latest();
        // All elements in a sum tree must have a summed feature type
        let db = make_test_grovedb(grove_version);
        db.insert(
            [TEST_LEAF].as_ref(),
            b"key",
            Element::empty_sum_tree(),
            None,
            None,
>>>>>>> 44c2244b
            grove_version,
        )
        .unwrap()
        .expect("should insert tree");
        // Add sum items
        db.insert(
            [TEST_LEAF, b"key"].as_ref(),
            b"item1",
            Element::new_sum_item(30),
            None,
            None,
            grove_version,
        )
        .unwrap()
        .expect("should insert item");
        db.insert(
            [TEST_LEAF, b"key"].as_ref(),
            b"item2",
            Element::new_sum_item(10),
            None,
            None,
            grove_version,
        )
        .unwrap()
        .expect("should insert item");
        // Add regular items
        db.insert(
            [TEST_LEAF, b"key"].as_ref(),
            b"item3",
            Element::new_item(vec![10]),
            None,
            None,
            grove_version,
        )
        .unwrap()
        .expect("should insert item");
        db.insert(
            [TEST_LEAF, b"key"].as_ref(),
            b"item4",
            Element::new_item(vec![15]),
            None,
            None,
            grove_version,
        )
        .unwrap()
        .expect("should insert item");

        let batch = StorageBatch::new();
        let transaction = db.start_transaction();

        // Open merk and check all elements in it
        let merk = db
            .open_transactional_merk_at_path(
                [TEST_LEAF, b"key"].as_ref().into(),
                &transaction,
                Some(&batch),
                grove_version,
            )
            .unwrap()
            .expect("should open tree");
        assert!(matches!(
            merk.get_feature_type(
                b"item1",
                true,
                None::<&fn(&[u8], &GroveVersion) -> Option<ValueDefinedCostType>>,
                grove_version
            )
            .unwrap()
            .expect("node should exist"),
            Some(SummedMerkNode(30))
        ));
        assert!(matches!(
            merk.get_feature_type(
                b"item2",
                true,
                None::<&fn(&[u8], &GroveVersion) -> Option<ValueDefinedCostType>>,
                grove_version
            )
            .unwrap()
            .expect("node should exist"),
            Some(SummedMerkNode(10))
        ));
        assert!(matches!(
            merk.get_feature_type(
                b"item3",
                true,
                None::<&fn(&[u8], &GroveVersion) -> Option<ValueDefinedCostType>>,
                grove_version
            )
            .unwrap()
            .expect("node should exist"),
            Some(SummedMerkNode(0))
        ));
        assert!(matches!(
            merk.get_feature_type(
                b"item4",
                true,
                None::<&fn(&[u8], &GroveVersion) -> Option<ValueDefinedCostType>>,
                grove_version
            )
            .unwrap()
            .expect("node should exist"),
            Some(SummedMerkNode(0))
        ));
        assert_eq!(
            merk.aggregate_data()
                .expect("expected to get sum")
                .as_sum_i64(),
            40
        );

<<<<<<< HEAD
    let batch = StorageBatch::new();
    let tx = db.start_transaction();

    let sum_tree = db
        .open_transactional_merk_at_path(
            [TEST_LEAF, b"key1"].as_ref().into(),
            &tx,
            Some(&batch),
=======
        // Perform the same test on regular trees
        let db = make_test_grovedb(grove_version);
        let transaction = db.start_transaction();

        db.insert(
            [TEST_LEAF].as_ref(),
            b"key",
            Element::empty_tree(),
            None,
            None,
            grove_version,
        )
        .unwrap()
        .expect("should insert tree");
        db.insert(
            [TEST_LEAF, b"key"].as_ref(),
            b"item1",
            Element::new_item(vec![30]),
            None,
            None,
            grove_version,
        )
        .unwrap()
        .expect("should insert item");
        db.insert(
            [TEST_LEAF, b"key"].as_ref(),
            b"item2",
            Element::new_item(vec![10]),
            None,
            None,
>>>>>>> 44c2244b
            grove_version,
        )
        .unwrap()
        .expect("should insert item");

        let merk = db
            .open_transactional_merk_at_path(
                [TEST_LEAF, b"key"].as_ref().into(),
                &transaction,
                Some(&batch),
                grove_version,
            )
            .unwrap()
            .expect("should open tree");
        assert!(matches!(
            merk.get_feature_type(
                b"item1",
                true,
                Some(&Element::value_defined_cost_for_serialized_value),
                grove_version
            )
            .unwrap()
            .expect("node should exist"),
            Some(BasicMerkNode)
        ));
        assert!(matches!(
            merk.get_feature_type(
                b"item2",
                true,
                Some(&Element::value_defined_cost_for_serialized_value),
                grove_version
            )
            .unwrap()
            .expect("node should exist"),
            Some(BasicMerkNode)
        ));
        assert_eq!(
            merk.aggregate_data().expect("expected to get sum"),
            AggregateData::NoAggregateData
        );
    }

<<<<<<< HEAD
    // Create new batch to use existing tree
    let ops = vec![QualifiedGroveDbOp::insert_or_replace_op(
        vec![TEST_LEAF.to_vec(), b"key1".to_vec()],
        b"c".to_vec(),
        Element::new_sum_item(10),
    )];
    db.apply_batch(ops, None, Some(&tx), grove_version)
=======
    #[test]
    fn test_sum_tree_feature() {
        let grove_version = GroveVersion::latest();
        let db = make_test_grovedb(grove_version);
        db.insert(
            [TEST_LEAF].as_ref(),
            b"key",
            Element::empty_tree(),
            None,
            None,
            grove_version,
        )
>>>>>>> 44c2244b
        .unwrap()
        .expect("should insert tree");

        let batch = StorageBatch::new();

        let transaction = db.start_transaction();
        // Sum should be non for non sum tree
        // TODO: change interface to retrieve element directly
        let merk = db
            .open_transactional_merk_at_path(
                [TEST_LEAF, b"key"].as_ref().into(),
                &transaction,
                Some(&batch),
                grove_version,
            )
            .unwrap()
            .expect("should open tree");
        assert_eq!(
            merk.aggregate_data().expect("expected to get sum"),
            AggregateData::NoAggregateData
        );

<<<<<<< HEAD
    db.db
        .commit_multi_context_batch(batch, Some(&tx))
        .unwrap()
        .unwrap();

    db.commit_transaction(tx).unwrap().unwrap();

    let batch = StorageBatch::new();
    let tx = db.start_transaction();

    let sum_tree = db
        .open_transactional_merk_at_path(
            [TEST_LEAF, b"key1"].as_ref().into(),
            &tx,
            Some(&batch),
=======
        // Add sum tree
        db.insert(
            [TEST_LEAF].as_ref(),
            b"key2",
            Element::empty_sum_tree(),
            None,
            None,
>>>>>>> 44c2244b
            grove_version,
        )
        .unwrap()
        .expect("should insert sum tree");
        let sum_tree = db
            .get([TEST_LEAF].as_ref(), b"key2", None, grove_version)
            .unwrap()
            .expect("should retrieve tree");
        assert_eq!(sum_tree.sum_value_or_default(), 0);

        // Add sum items to the sum tree
        db.insert(
            [TEST_LEAF, b"key2"].as_ref(),
            b"item1",
            Element::new_sum_item(30),
            None,
            None,
            grove_version,
        )
        .unwrap()
        .expect("should insert item");
        // TODO: change interface to retrieve element directly
        let merk = db
            .open_transactional_merk_at_path(
                [TEST_LEAF, b"key2"].as_ref().into(),
                &transaction,
                Some(&batch),
                grove_version,
            )
            .unwrap()
            .expect("should open tree");
        assert_eq!(
            merk.aggregate_data().expect("expected to get sum"),
            AggregateData::Sum(30)
        );

        // Add more sum items
        db.insert(
            [TEST_LEAF, b"key2"].as_ref(),
            b"item2",
            Element::new_sum_item(-10),
            None,
            None,
            grove_version,
        )
        .unwrap()
        .expect("should insert item");
        db.insert(
            [TEST_LEAF, b"key2"].as_ref(),
            b"item3",
            Element::new_sum_item(50),
            None,
            None,
            grove_version,
        )
        .unwrap()
        .expect("should insert item");
        let merk = db
            .open_transactional_merk_at_path(
                [TEST_LEAF, b"key2"].as_ref().into(),
                &transaction,
                Some(&batch),
                grove_version,
            )
            .unwrap()
            .expect("should open tree");
        assert_eq!(
            merk.aggregate_data().expect("expected to get sum"),
            AggregateData::Sum(70)
        ); // 30 - 10 + 50 = 70

        // Add non sum items, result should remain the same
        db.insert(
            [TEST_LEAF, b"key2"].as_ref(),
            b"item4",
            Element::new_item(vec![29]),
            None,
            None,
            grove_version,
        )
        .unwrap()
        .expect("should insert item");
        let merk = db
            .open_transactional_merk_at_path(
                [TEST_LEAF, b"key2"].as_ref().into(),
                &transaction,
                Some(&batch),
                grove_version,
            )
            .unwrap()
            .expect("should open tree");
        assert_eq!(
            merk.aggregate_data().expect("expected to get sum"),
            AggregateData::Sum(70)
        );

        // Update existing sum items
        db.insert(
            [TEST_LEAF, b"key2"].as_ref(),
            b"item2",
            Element::new_sum_item(10),
            None,
            None,
            grove_version,
        )
        .unwrap()
        .expect("should insert item");
        db.insert(
            [TEST_LEAF, b"key2"].as_ref(),
            b"item3",
            Element::new_sum_item(-100),
            None,
            None,
            grove_version,
        )
        .unwrap()
        .expect("should insert item");
        let merk = db
            .open_transactional_merk_at_path(
                [TEST_LEAF, b"key2"].as_ref().into(),
                &transaction,
                Some(&batch),
                grove_version,
            )
            .unwrap()
            .expect("should open tree");
        assert_eq!(
            merk.aggregate_data().expect("expected to get sum"),
            AggregateData::Sum(-60)
        ); // 30 + 10 - 100 = -60

<<<<<<< HEAD
    let batch = StorageBatch::new();
    let tx = db.start_transaction();

    let sum_tree = db
        .open_transactional_merk_at_path(
            [TEST_LEAF, b"key1"].as_ref().into(),
            &tx,
            Some(&batch),
=======
        // We can not replace a normal item with a sum item, so let's delete it first
        db.delete(
            [TEST_LEAF, b"key2"].as_ref(),
            b"item4",
            None,
            None,
>>>>>>> 44c2244b
            grove_version,
        )
        .unwrap()
        .expect("expected to delete");
        // Use a large value
        db.insert(
            [TEST_LEAF, b"key2"].as_ref(),
            b"item4",
            Element::new_sum_item(10000000),
            None,
            None,
            grove_version,
        )
        .unwrap()
        .expect("should insert item");
        let merk = db
            .open_transactional_merk_at_path(
                [TEST_LEAF, b"key2"].as_ref().into(),
                &transaction,
                Some(&batch),
                grove_version,
            )
            .unwrap()
            .expect("should open tree");
        assert_eq!(
            merk.aggregate_data().expect("expected to get sum"),
            AggregateData::Sum(9999940)
        ); // 30 +
           // 10 -
           // 100 +
           // 10000000
    }

    #[test]
    fn test_sum_tree_overflow() {
        let grove_version = GroveVersion::latest();
        let db = make_test_grovedb(grove_version);
        db.insert(
            [TEST_LEAF].as_ref(),
            b"key",
            Element::empty_tree(),
            None,
            None,
            grove_version,
        )
        .unwrap()
        .expect("should insert tree");

        let batch = StorageBatch::new();

        let transaction = db.start_transaction();
        // Sum should be non for non sum tree
        // TODO: change interface to retrieve element directly
        let merk = db
            .open_transactional_merk_at_path(
                [TEST_LEAF, b"key"].as_ref().into(),
                &transaction,
                Some(&batch),
                grove_version,
            )
            .unwrap()
            .expect("should open tree");
        assert_eq!(
            merk.aggregate_data().expect("expected to get sum"),
            AggregateData::NoAggregateData
        );

        // Add sum tree
        db.insert(
            [TEST_LEAF].as_ref(),
            b"key2",
            Element::empty_sum_tree(),
            None,
            None,
            grove_version,
        )
        .unwrap()
        .expect("should insert sum tree");
        let sum_tree = db
            .get([TEST_LEAF].as_ref(), b"key2", None, grove_version)
            .unwrap()
            .expect("should retrieve tree");
        assert_eq!(sum_tree.sum_value_or_default(), 0);

        // Add sum items to the sum tree
        db.insert(
            [TEST_LEAF, b"key2"].as_ref(),
            b"item1",
            Element::new_sum_item(SumValue::MAX),
            None,
            None,
            grove_version,
        )
        .unwrap()
        .expect("should insert item");
        // TODO: change interface to retrieve element directly
        let merk = db
            .open_transactional_merk_at_path(
                [TEST_LEAF, b"key2"].as_ref().into(),
                &transaction,
                Some(&batch),
                grove_version,
            )
            .unwrap()
            .expect("should open tree");
        assert_eq!(
            merk.aggregate_data().expect("expected to get sum"),
            AggregateData::Sum(SumValue::MAX)
        );

        // Subtract 10 from Max should work
        db.insert(
            [TEST_LEAF, b"key2"].as_ref(),
            b"item2",
            Element::new_sum_item(-10),
            None,
            None,
            grove_version,
        )
        .unwrap()
        .expect("should insert item");
        let merk = db
            .open_transactional_merk_at_path(
                [TEST_LEAF, b"key2"].as_ref().into(),
                &transaction,
                Some(&batch),
                grove_version,
            )
            .unwrap()
            .expect("should open tree");
        assert_eq!(
            merk.aggregate_data().expect("expected to get sum"),
            AggregateData::Sum(SumValue::MAX - 10)
        );

        // Add 20 from Max should overflow
        db.insert(
            [TEST_LEAF, b"key2"].as_ref(),
            b"item3",
            Element::new_sum_item(20),
            None,
            None,
            grove_version,
        )
        .unwrap()
        .expect_err("should not be able to insert item");
        let merk = db
            .open_transactional_merk_at_path(
                [TEST_LEAF, b"key2"].as_ref().into(),
                &transaction,
                Some(&batch),
                grove_version,
            )
            .unwrap()
            .expect("should open tree");
        assert_eq!(
            merk.aggregate_data().expect("expected to get sum"),
            AggregateData::Sum(SumValue::MAX - 10)
        );

        // Add non sum items, result should remain the same
        db.insert(
            [TEST_LEAF, b"key2"].as_ref(),
            b"item4",
            Element::new_item(vec![29]),
            None,
            None,
            grove_version,
        )
        .unwrap()
        .expect("should insert item");
        let merk = db
            .open_transactional_merk_at_path(
                [TEST_LEAF, b"key2"].as_ref().into(),
                &transaction,
                Some(&batch),
                grove_version,
            )
            .unwrap()
            .expect("should open tree");
        assert_eq!(
            merk.aggregate_data().expect("expected to get sum"),
            AggregateData::Sum(SumValue::MAX - 10)
        );

        // Update existing sum item will overflow
        db.insert(
            [TEST_LEAF, b"key2"].as_ref(),
            b"item2",
            Element::new_sum_item(10), // we are replacing -10 with 10
            None,
            None,
            grove_version,
        )
        .unwrap()
        .expect_err("should not be able to insert item");
        let merk = db
            .open_transactional_merk_at_path(
                [TEST_LEAF, b"key2"].as_ref().into(),
                &transaction,
                Some(&batch),
                grove_version,
            )
            .unwrap()
            .expect("should open tree");
        assert_eq!(
            merk.aggregate_data().expect("expected to get sum"),
            AggregateData::Sum(SumValue::MAX - 10)
        );

        // Update existing sum item will overflow
        db.insert(
            [TEST_LEAF, b"key2"].as_ref(),
            b"item2",
            Element::new_sum_item(SumValue::MIN), // we are replacing -10 with SumValue::MIN
            None,
            None,
            grove_version,
        )
        .unwrap()
        .expect("should be able to insert item");
        let merk = db
            .open_transactional_merk_at_path(
                [TEST_LEAF, b"key2"].as_ref().into(),
                &transaction,
                Some(&batch),
                grove_version,
            )
            .unwrap()
            .expect("should open tree");
        assert_eq!(
            merk.aggregate_data().expect("expected to get sum"),
            AggregateData::Sum(-1)
        );

        db.insert(
            [TEST_LEAF, b"key2"].as_ref(),
            b"item3",
            Element::new_sum_item(-40),
            None,
            None,
            grove_version,
        )
        .unwrap()
        .expect("should be able to insert item");

        let merk = db
            .open_transactional_merk_at_path(
                [TEST_LEAF, b"key2"].as_ref().into(),
                &transaction,
                Some(&batch),
                grove_version,
            )
            .unwrap()
            .expect("should open tree");
        assert_eq!(
            merk.aggregate_data().expect("expected to get sum"),
            AggregateData::Sum(-41)
        );

        // Deleting item1 should make us overflow
        db.delete(
            [TEST_LEAF, b"key2"].as_ref(),
            b"item1",
            None,
            None,
            grove_version,
        )
        .unwrap()
        .expect_err("expected not be able to delete");
        let merk = db
            .open_transactional_merk_at_path(
                [TEST_LEAF, b"key2"].as_ref().into(),
                &transaction,
                Some(&batch),
                grove_version,
            )
            .unwrap()
            .expect("should open tree");
        assert_eq!(
            merk.aggregate_data().expect("expected to get sum"),
            AggregateData::Sum(-41)
        );
    }

    #[test]
    fn test_sum_tree_propagation() {
        let grove_version = GroveVersion::latest();
        let db = make_test_grovedb(grove_version);
        // Tree
        //   SumTree
        //      SumTree
        //        Item1
        //        SumItem1
        //        SumItem2
        //      SumItem3
        db.insert(
            [TEST_LEAF].as_ref(),
            b"key",
            Element::empty_sum_tree(),
            None,
            None,
            grove_version,
        )
        .unwrap()
        .expect("should insert tree");
        db.insert(
            [TEST_LEAF, b"key"].as_ref(),
            b"tree2",
            Element::empty_sum_tree(),
            None,
            None,
            grove_version,
        )
        .unwrap()
        .expect("should insert tree");
        db.insert(
            [TEST_LEAF, b"key"].as_ref(),
            b"sumitem3",
            Element::new_sum_item(20),
            None,
            None,
            grove_version,
        )
        .unwrap()
        .expect("should insert tree");
        db.insert(
            [TEST_LEAF, b"key", b"tree2"].as_ref(),
            b"item1",
            Element::new_item(vec![2]),
            None,
            None,
            grove_version,
        )
        .unwrap()
        .expect("should insert item");
        db.insert(
            [TEST_LEAF, b"key", b"tree2"].as_ref(),
            b"sumitem1",
            Element::new_sum_item(5),
            None,
            None,
            grove_version,
        )
        .unwrap()
        .expect("should insert item");
        db.insert(
            [TEST_LEAF, b"key", b"tree2"].as_ref(),
            b"sumitem2",
            Element::new_sum_item(10),
            None,
            None,
            grove_version,
        )
        .unwrap()
        .expect("should insert item");
        db.insert(
            [TEST_LEAF, b"key", b"tree2"].as_ref(),
            b"item2",
            Element::new_reference(ReferencePathType::AbsolutePathReference(vec![
                TEST_LEAF.to_vec(),
                b"key".to_vec(),
                b"tree2".to_vec(),
                b"sumitem1".to_vec(),
            ])),
            None,
            None,
            grove_version,
        )
        .unwrap()
        .expect("should insert item");

        let sum_tree = db
            .get([TEST_LEAF].as_ref(), b"key", None, grove_version)
            .unwrap()
            .expect("should fetch tree");
        assert_eq!(sum_tree.sum_value_or_default(), 35);

        let batch = StorageBatch::new();
        let transaction = db.start_transaction();

        // Assert node feature types
        let test_leaf_merk = db
            .open_transactional_merk_at_path(
                [TEST_LEAF].as_ref().into(),
                &transaction,
                Some(&batch),
                grove_version,
            )
            .unwrap()
            .expect("should open tree");
        assert!(matches!(
            test_leaf_merk
                .get_feature_type(
                    b"key",
                    true,
                    Some(&Element::value_defined_cost_for_serialized_value),
                    grove_version
                )
                .unwrap()
                .expect("node should exist"),
            Some(BasicMerkNode)
        ));

        let parent_sum_tree = db
            .open_transactional_merk_at_path(
                [TEST_LEAF, b"key"].as_ref().into(),
                &transaction,
                Some(&batch),
                grove_version,
            )
            .unwrap()
            .expect("should open tree");
        assert!(matches!(
            parent_sum_tree
                .get_feature_type(
                    b"tree2",
                    true,
                    Some(&Element::value_defined_cost_for_serialized_value),
                    grove_version
                )
                .unwrap()
                .expect("node should exist"),
            Some(SummedMerkNode(15)) /* 15 because the child sum tree has one sum item of
                                      * value 5 and
                                      * another of value 10 */
        ));

        let child_sum_tree = db
            .open_transactional_merk_at_path(
                [TEST_LEAF, b"key", b"tree2"].as_ref().into(),
                &transaction,
                Some(&batch),
                grove_version,
            )
            .unwrap()
            .expect("should open tree");
        assert!(matches!(
            child_sum_tree
                .get_feature_type(
                    b"item1",
                    true,
                    None::<&fn(&[u8], &GroveVersion) -> Option<ValueDefinedCostType>>,
                    grove_version
                )
                .unwrap()
                .expect("node should exist"),
            Some(SummedMerkNode(0))
        ));
        assert!(matches!(
            child_sum_tree
                .get_feature_type(
                    b"sumitem1",
                    true,
                    None::<&fn(&[u8], &GroveVersion) -> Option<ValueDefinedCostType>>,
                    grove_version
                )
                .unwrap()
                .expect("node should exist"),
            Some(SummedMerkNode(5))
        ));
        assert!(matches!(
            child_sum_tree
                .get_feature_type(
                    b"sumitem2",
                    true,
                    None::<&fn(&[u8], &GroveVersion) -> Option<ValueDefinedCostType>>,
                    grove_version
                )
                .unwrap()
                .expect("node should exist"),
            Some(SummedMerkNode(10))
        ));

        // TODO: should references take the sum of the referenced element??
        assert!(matches!(
            child_sum_tree
                .get_feature_type(
                    b"item2",
                    true,
                    None::<&fn(&[u8], &GroveVersion) -> Option<ValueDefinedCostType>>,
                    grove_version
                )
                .unwrap()
                .expect("node should exist"),
            Some(SummedMerkNode(0))
        ));
    }

    #[test]
    fn test_big_sum_tree_propagation() {
        let grove_version = GroveVersion::latest();
        let db = make_test_grovedb(grove_version);
        // Tree
        //   BigSumTree
        //      SumTree1
        //        SumItem1
        //        SumItem2
        //      SumTree2
        //        SumItem3
        //      SumItem4
        db.insert(
            [TEST_LEAF].as_ref(),
            b"big_sum_tree",
            Element::empty_big_sum_tree(),
            None,
            None,
            grove_version,
        )
        .unwrap()
        .expect("should insert tree");
        db.insert(
            [TEST_LEAF, b"big_sum_tree"].as_ref(),
            b"sum_tree_1",
            Element::empty_sum_tree(),
            None,
            None,
            grove_version,
        )
        .unwrap()
        .expect("should insert tree");
        db.insert(
            [TEST_LEAF, b"big_sum_tree"].as_ref(),
            b"sum_tree_2",
            Element::empty_sum_tree(),
            None,
            None,
            grove_version,
        )
        .unwrap()
        .expect("should insert tree");
        db.insert(
            [TEST_LEAF, b"big_sum_tree", b"sum_tree_1"].as_ref(),
            b"item1",
            Element::new_item(vec![2]),
            None,
            None,
            grove_version,
        )
        .unwrap()
        .expect("should insert item");
        db.insert(
            [TEST_LEAF, b"big_sum_tree", b"sum_tree_1"].as_ref(),
            b"sum_item_1",
            Element::new_sum_item(SumValue::MAX - 40),
            None,
            None,
            grove_version,
        )
        .unwrap()
        .expect("should insert item");
        db.insert(
            [TEST_LEAF, b"big_sum_tree", b"sum_tree_1"].as_ref(),
            b"sum_item_2",
            Element::new_sum_item(30),
            None,
            None,
            grove_version,
        )
        .unwrap()
        .expect("should insert item");
        db.insert(
            [TEST_LEAF, b"big_sum_tree", b"sum_tree_1"].as_ref(),
            b"ref_1",
            Element::new_reference(ReferencePathType::AbsolutePathReference(vec![
                TEST_LEAF.to_vec(),
                b"big_sum_tree".to_vec(),
                b"sum_tree_1".to_vec(),
                b"sum_item_1".to_vec(),
            ])),
            None,
            None,
            grove_version,
        )
        .unwrap()
        .expect("should insert item");

        db.insert(
            [TEST_LEAF, b"big_sum_tree", b"sum_tree_2"].as_ref(),
            b"sum_item_3",
            Element::new_sum_item(SumValue::MAX - 50),
            None,
            None,
            grove_version,
        )
        .unwrap()
        .expect("should insert item");

        let sum_tree = db
            .get([TEST_LEAF].as_ref(), b"big_sum_tree", None, grove_version)
            .unwrap()
            .expect("should fetch tree");
        assert_eq!(
            sum_tree.big_sum_value_or_default(),
            (SumValue::MAX - 10) as i128 + (SumValue::MAX - 50) as i128
        );

        db.insert(
            [TEST_LEAF, b"big_sum_tree"].as_ref(),
            b"sum_item_4",
            Element::new_sum_item(SumValue::MAX - 70),
            None,
            None,
            grove_version,
        )
        .unwrap()
        .expect("should insert item");

        let sum_tree = db
            .get([TEST_LEAF].as_ref(), b"big_sum_tree", None, grove_version)
            .unwrap()
            .expect("should fetch tree");
        assert_eq!(
            sum_tree.big_sum_value_or_default(),
            (SumValue::MAX - 10) as i128
                + (SumValue::MAX - 50) as i128
                + (SumValue::MAX - 70) as i128
        );

        let batch = StorageBatch::new();
        let transaction = db.start_transaction();

        // Assert node feature types
        let test_leaf_merk = db
            .open_transactional_merk_at_path(
                [TEST_LEAF].as_ref().into(),
                &transaction,
                Some(&batch),
                grove_version,
            )
            .unwrap()
            .expect("should open tree");
        assert!(matches!(
            test_leaf_merk
                .get_feature_type(
                    b"big_sum_tree",
                    true,
                    Some(&Element::value_defined_cost_for_serialized_value),
                    grove_version
                )
                .unwrap()
                .expect("node should exist"),
            Some(BasicMerkNode)
        ));

        let parent_sum_tree = db
            .open_transactional_merk_at_path(
                [TEST_LEAF, b"big_sum_tree"].as_ref().into(),
                &transaction,
                Some(&batch),
                grove_version,
            )
            .unwrap()
            .expect("should open tree");
        let feature_type = parent_sum_tree
            .get_feature_type(
                b"sum_tree_1",
                true,
                Some(&Element::value_defined_cost_for_serialized_value),
                grove_version,
            )
            .unwrap()
            .expect("node should exist")
            .expect("expected feature type");
        assert_eq!(
            feature_type,
            BigSummedMerkNode((SumValue::MAX - 10) as i128)
        );

        let feature_type = parent_sum_tree
            .get_feature_type(
                b"sum_item_4",
                true,
                Some(&Element::value_defined_cost_for_serialized_value),
                grove_version,
            )
            .unwrap()
            .expect("node should exist")
            .expect("expected feature type");
        assert_eq!(
            feature_type,
            BigSummedMerkNode((SumValue::MAX - 70) as i128)
        );

        let child_sum_tree = db
            .open_transactional_merk_at_path(
                [TEST_LEAF, b"big_sum_tree", b"sum_tree_1"].as_ref().into(),
                &transaction,
                Some(&batch),
                grove_version,
            )
            .unwrap()
            .expect("should open tree");
        assert_eq!(
            child_sum_tree
                .get_feature_type(
                    b"item1",
                    true,
                    None::<&fn(&[u8], &GroveVersion) -> Option<ValueDefinedCostType>>,
                    grove_version
                )
                .unwrap()
                .expect("node should exist"),
            Some(SummedMerkNode(0))
        );
        assert_eq!(
            child_sum_tree
                .get_feature_type(
                    b"sum_item_1",
                    true,
                    None::<&fn(&[u8], &GroveVersion) -> Option<ValueDefinedCostType>>,
                    grove_version
                )
                .unwrap()
                .expect("node should exist"),
            Some(SummedMerkNode(SumValue::MAX - 40))
        );
        assert_eq!(
            child_sum_tree
                .get_feature_type(
                    b"sum_item_2",
                    true,
                    None::<&fn(&[u8], &GroveVersion) -> Option<ValueDefinedCostType>>,
                    grove_version
                )
                .unwrap()
                .expect("node should exist"),
            Some(SummedMerkNode(30))
        );

        assert_eq!(
            child_sum_tree
                .get_feature_type(
                    b"ref_1",
                    true,
                    None::<&fn(&[u8], &GroveVersion) -> Option<ValueDefinedCostType>>,
                    grove_version
                )
                .unwrap()
                .expect("node should exist"),
            Some(SummedMerkNode(0))
        );

        let child_sum_tree_2 = db
            .open_transactional_merk_at_path(
                [TEST_LEAF, b"big_sum_tree", b"sum_tree_2"].as_ref().into(),
                &transaction,
                Some(&batch),
                grove_version,
            )
            .unwrap()
            .expect("should open tree");

        assert_eq!(
            child_sum_tree_2
                .get_feature_type(
                    b"sum_item_3",
                    true,
                    None::<&fn(&[u8], &GroveVersion) -> Option<ValueDefinedCostType>>,
                    grove_version
                )
                .unwrap()
                .expect("node should exist"),
            Some(SummedMerkNode(SumValue::MAX - 50))
        );
    }

    #[test]
    fn test_sum_tree_with_batches() {
        let grove_version = GroveVersion::latest();
        let db = make_test_grovedb(grove_version);
        let ops = vec![
            QualifiedGroveDbOp::insert_or_replace_op(
                vec![TEST_LEAF.to_vec()],
                b"key1".to_vec(),
                Element::empty_sum_tree(),
            ),
            QualifiedGroveDbOp::insert_or_replace_op(
                vec![TEST_LEAF.to_vec(), b"key1".to_vec()],
                b"a".to_vec(),
                Element::new_item(vec![214]),
            ),
            QualifiedGroveDbOp::insert_or_replace_op(
                vec![TEST_LEAF.to_vec(), b"key1".to_vec()],
                b"b".to_vec(),
                Element::new_sum_item(10),
            ),
        ];
        db.apply_batch(ops, None, None, grove_version)
            .unwrap()
            .expect("should apply batch");
        let transaction = db.start_transaction();

        let batch = StorageBatch::new();
        let sum_tree = db
            .open_transactional_merk_at_path(
                [TEST_LEAF, b"key1"].as_ref().into(),
                &transaction,
                Some(&batch),
                grove_version,
            )
            .unwrap()
            .expect("should open tree");

        assert_eq!(
            sum_tree
                .get_feature_type(
                    b"a",
                    true,
                    Some(&Element::value_defined_cost_for_serialized_value),
                    grove_version
                )
                .unwrap()
                .expect("node should exist"),
            Some(SummedMerkNode(0))
        );
        assert_eq!(
            sum_tree
                .get_feature_type(
                    b"b",
                    true,
                    Some(&Element::value_defined_cost_for_serialized_value),
                    grove_version
                )
                .unwrap()
                .expect("node should exist"),
            Some(SummedMerkNode(10))
        );

        // Create new batch to use existing tree
        let ops = vec![QualifiedGroveDbOp::insert_or_replace_op(
            vec![TEST_LEAF.to_vec(), b"key1".to_vec()],
            b"c".to_vec(),
            Element::new_sum_item(10),
        )];
        db.apply_batch(ops, None, None, grove_version)
            .unwrap()
            .expect("should apply batch");
        let transaction = db.start_transaction();

        let batch = StorageBatch::new();
        let sum_tree = db
            .open_transactional_merk_at_path(
                [TEST_LEAF, b"key1"].as_ref().into(),
                &transaction,
                Some(&batch),
                grove_version,
            )
            .unwrap()
            .expect("should open tree");
        assert_eq!(
            sum_tree
                .get_feature_type(
                    b"c",
                    true,
                    None::<&fn(&[u8], &GroveVersion) -> Option<ValueDefinedCostType>>,
                    grove_version
                )
                .unwrap()
                .expect("node should exist"),
            Some(SummedMerkNode(10))
        );
        assert_eq!(
            sum_tree.aggregate_data().expect("expected to get sum"),
            AggregateData::Sum(20)
        );

        // Test propagation
        // Add a new sum tree with its own sum items, should affect sum of original
        // tree
        let ops = vec![
            QualifiedGroveDbOp::insert_or_replace_op(
                vec![TEST_LEAF.to_vec(), b"key1".to_vec()],
                b"d".to_vec(),
                Element::empty_sum_tree(),
            ),
            QualifiedGroveDbOp::insert_or_replace_op(
                vec![TEST_LEAF.to_vec(), b"key1".to_vec(), b"d".to_vec()],
                b"first".to_vec(),
                Element::new_sum_item(4),
            ),
            QualifiedGroveDbOp::insert_or_replace_op(
                vec![TEST_LEAF.to_vec(), b"key1".to_vec(), b"d".to_vec()],
                b"second".to_vec(),
                Element::new_item(vec![4]),
            ),
            QualifiedGroveDbOp::insert_or_replace_op(
                vec![TEST_LEAF.to_vec(), b"key1".to_vec()],
                b"e".to_vec(),
                Element::empty_sum_tree(),
            ),
            QualifiedGroveDbOp::insert_or_replace_op(
                vec![TEST_LEAF.to_vec(), b"key1".to_vec(), b"e".to_vec()],
                b"first".to_vec(),
                Element::new_sum_item(12),
            ),
            QualifiedGroveDbOp::insert_or_replace_op(
                vec![TEST_LEAF.to_vec(), b"key1".to_vec(), b"e".to_vec()],
                b"second".to_vec(),
                Element::new_item(vec![4]),
            ),
            QualifiedGroveDbOp::insert_or_replace_op(
                vec![TEST_LEAF.to_vec(), b"key1".to_vec(), b"e".to_vec()],
                b"third".to_vec(),
                Element::empty_sum_tree(),
            ),
            QualifiedGroveDbOp::insert_or_replace_op(
                vec![
                    TEST_LEAF.to_vec(),
                    b"key1".to_vec(),
                    b"e".to_vec(),
                    b"third".to_vec(),
                ],
                b"a".to_vec(),
                Element::new_sum_item(5),
            ),
            QualifiedGroveDbOp::insert_or_replace_op(
                vec![
                    TEST_LEAF.to_vec(),
                    b"key1".to_vec(),
                    b"e".to_vec(),
                    b"third".to_vec(),
                ],
                b"b".to_vec(),
                Element::new_item(vec![5]),
            ),
        ];
        db.apply_batch(ops, None, None, grove_version)
            .unwrap()
            .expect("should apply batch");
        let transaction = db.start_transaction();

        let batch = StorageBatch::new();
        let sum_tree = db
            .open_transactional_merk_at_path(
                [TEST_LEAF, b"key1"].as_ref().into(),
                &transaction,
                Some(&batch),
                grove_version,
            )
            .unwrap()
            .expect("should open tree");
        assert_eq!(
            sum_tree.aggregate_data().expect("expected to get sum"),
            AggregateData::Sum(41)
        );
    }

    #[test]
    fn test_big_sum_tree_with_batches() {
        let grove_version = GroveVersion::latest();
        let db = make_test_grovedb(grove_version);
        let ops = vec![
            QualifiedGroveDbOp::insert_or_replace_op(
                vec![TEST_LEAF.to_vec()],
                b"key1".to_vec(),
                Element::empty_big_sum_tree(),
            ),
            QualifiedGroveDbOp::insert_or_replace_op(
                vec![TEST_LEAF.to_vec(), b"key1".to_vec()],
                b"a".to_vec(),
                Element::new_item(vec![214]),
            ),
            QualifiedGroveDbOp::insert_or_replace_op(
                vec![TEST_LEAF.to_vec(), b"key1".to_vec()],
                b"b".to_vec(),
                Element::new_sum_item(10),
            ),
        ];
        db.apply_batch(ops, None, None, grove_version)
            .unwrap()
            .expect("should apply batch");
        let transaction = db.start_transaction();

        let batch = StorageBatch::new();
        let sum_tree = db
            .open_transactional_merk_at_path(
                [TEST_LEAF, b"key1"].as_ref().into(),
                &transaction,
                Some(&batch),
                grove_version,
            )
            .unwrap()
            .expect("should open tree");

        assert_eq!(
            sum_tree
                .get_feature_type(
                    b"a",
                    true,
                    Some(&Element::value_defined_cost_for_serialized_value),
                    grove_version
                )
                .unwrap()
                .expect("node should exist"),
            Some(BigSummedMerkNode(0))
        );
        assert_eq!(
            sum_tree
                .get_feature_type(
                    b"b",
                    true,
                    Some(&Element::value_defined_cost_for_serialized_value),
                    grove_version
                )
                .unwrap()
                .expect("node should exist"),
            Some(BigSummedMerkNode(10))
        );

        // Create new batch to use existing tree
        let ops = vec![QualifiedGroveDbOp::insert_or_replace_op(
            vec![TEST_LEAF.to_vec(), b"key1".to_vec()],
            b"c".to_vec(),
            Element::new_sum_item(10),
        )];
        db.apply_batch(ops, None, None, grove_version)
            .unwrap()
            .expect("should apply batch");
        let transaction = db.start_transaction();

        let batch = StorageBatch::new();
        let sum_tree = db
            .open_transactional_merk_at_path(
                [TEST_LEAF, b"key1"].as_ref().into(),
                &transaction,
                Some(&batch),
                grove_version,
            )
            .unwrap()
            .expect("should open tree");
        assert_eq!(
            sum_tree
                .get_feature_type(
                    b"c",
                    true,
                    None::<&fn(&[u8], &GroveVersion) -> Option<ValueDefinedCostType>>,
                    grove_version
                )
                .unwrap()
                .expect("node should exist"),
            Some(BigSummedMerkNode(10))
        );
        assert_eq!(
            sum_tree.aggregate_data().expect("expected to get sum"),
            AggregateData::BigSum(20)
        );

        // Test propagation
        // Add a new sum tree with its own sum items, should affect sum of original
        // tree
        let ops = vec![
            QualifiedGroveDbOp::insert_or_replace_op(
                vec![TEST_LEAF.to_vec(), b"key1".to_vec()],
                b"d".to_vec(),
                Element::empty_sum_tree(),
            ),
            QualifiedGroveDbOp::insert_or_replace_op(
                vec![TEST_LEAF.to_vec(), b"key1".to_vec(), b"d".to_vec()],
                b"first".to_vec(),
                Element::new_sum_item(4),
            ),
            QualifiedGroveDbOp::insert_or_replace_op(
                vec![TEST_LEAF.to_vec(), b"key1".to_vec(), b"d".to_vec()],
                b"second".to_vec(),
                Element::new_item(vec![4]),
            ),
            QualifiedGroveDbOp::insert_or_replace_op(
                vec![TEST_LEAF.to_vec(), b"key1".to_vec()],
                b"e".to_vec(),
                Element::empty_sum_tree(),
            ),
            QualifiedGroveDbOp::insert_or_replace_op(
                vec![TEST_LEAF.to_vec(), b"key1".to_vec(), b"e".to_vec()],
                b"first".to_vec(),
                Element::new_sum_item(12),
            ),
            QualifiedGroveDbOp::insert_or_replace_op(
                vec![TEST_LEAF.to_vec(), b"key1".to_vec(), b"e".to_vec()],
                b"second".to_vec(),
                Element::new_item(vec![4]),
            ),
            QualifiedGroveDbOp::insert_or_replace_op(
                vec![TEST_LEAF.to_vec(), b"key1".to_vec(), b"e".to_vec()],
                b"third".to_vec(),
                Element::empty_sum_tree(),
            ),
            QualifiedGroveDbOp::insert_or_replace_op(
                vec![
                    TEST_LEAF.to_vec(),
                    b"key1".to_vec(),
                    b"e".to_vec(),
                    b"third".to_vec(),
                ],
                b"a".to_vec(),
                Element::new_sum_item(5),
            ),
            QualifiedGroveDbOp::insert_or_replace_op(
                vec![
                    TEST_LEAF.to_vec(),
                    b"key1".to_vec(),
                    b"e".to_vec(),
                    b"third".to_vec(),
                ],
                b"b".to_vec(),
                Element::new_item(vec![5]),
            ),
        ];
        db.apply_batch(ops, None, None, grove_version)
            .unwrap()
            .expect("should apply batch");
        let transaction = db.start_transaction();

        let batch = StorageBatch::new();
        let sum_tree = db
            .open_transactional_merk_at_path(
                [TEST_LEAF, b"key1"].as_ref().into(),
                &transaction,
                Some(&batch),
                grove_version,
            )
            .unwrap()
            .expect("should open tree");
        assert_eq!(
            sum_tree.aggregate_data().expect("expected to get sum"),
            AggregateData::BigSum(41)
        );
    }
}<|MERGE_RESOLUTION|>--- conflicted
+++ resolved
@@ -1,78 +1,5 @@
 //! Sum tree tests
 
-<<<<<<< HEAD
-use grovedb_merk::{
-    proofs::Query,
-    tree::kv::ValueDefinedCostType,
-    TreeFeatureType::{BasicMerkNode, SummedMerkNode},
-};
-use grovedb_storage::{Storage, StorageBatch};
-use grovedb_version::version::GroveVersion;
-
-use crate::{
-    batch::QualifiedGroveDbOp,
-    reference_path::ReferencePathType,
-    tests::{make_test_grovedb, TEST_LEAF},
-    Element, Error, GroveDb, PathQuery,
-};
-
-#[test]
-fn test_sum_tree_behaves_like_regular_tree() {
-    let grove_version = GroveVersion::latest();
-    let db = make_test_grovedb(grove_version);
-    db.insert(
-        [TEST_LEAF].as_ref(),
-        b"key",
-        Element::empty_sum_tree(),
-        None,
-        None,
-        grove_version,
-    )
-    .unwrap()
-    .expect("should insert tree");
-
-    // Can fetch sum tree
-    let sum_tree = db
-        .get([TEST_LEAF].as_ref(), b"key", None, grove_version)
-        .unwrap()
-        .expect("should get tree");
-    assert!(matches!(sum_tree, Element::SumTree(..)));
-
-    db.insert(
-        [TEST_LEAF, b"key"].as_ref(),
-        b"innerkey",
-        Element::new_item(vec![1]),
-        None,
-        None,
-        grove_version,
-    )
-    .unwrap()
-    .expect("should insert item");
-    db.insert(
-        [TEST_LEAF, b"key"].as_ref(),
-        b"innerkey2",
-        Element::new_item(vec![3]),
-        None,
-        None,
-        grove_version,
-    )
-    .unwrap()
-    .expect("should insert item");
-    db.insert(
-        [TEST_LEAF, b"key"].as_ref(),
-        b"innerkey3",
-        Element::empty_tree(),
-        None,
-        None,
-        grove_version,
-    )
-    .unwrap()
-    .expect("should insert item");
-
-    // Test proper item retrieval
-    let item = db
-        .get(
-=======
 #[cfg(test)]
 mod tests {
     use grovedb_merk::{
@@ -114,7 +41,6 @@
         assert!(matches!(sum_tree, Element::SumTree(..)));
 
         db.insert(
->>>>>>> 44c2244b
             [TEST_LEAF, b"key"].as_ref(),
             b"innerkey",
             Element::new_item(vec![1]),
@@ -130,94 +56,7 @@
             Element::new_item(vec![3]),
             None,
             None,
-<<<<<<< HEAD
-            grove_version
-        )
-        .unwrap(),
-        Err(Error::InvalidInput("cannot add sum item to non sum tree"))
-    ));
-}
-
-#[test]
-fn test_homogenous_node_type_in_sum_trees_and_regular_trees() {
-    let grove_version = GroveVersion::latest();
-    // All elements in a sum tree must have a summed feature type
-    let db = make_test_grovedb(grove_version);
-    db.insert(
-        [TEST_LEAF].as_ref(),
-        b"key",
-        Element::empty_sum_tree(),
-        None,
-        None,
-        grove_version,
-    )
-    .unwrap()
-    .expect("should insert tree");
-    // Add sum items
-    db.insert(
-        [TEST_LEAF, b"key"].as_ref(),
-        b"item1",
-        Element::new_sum_item(30),
-        None,
-        None,
-        grove_version,
-    )
-    .unwrap()
-    .expect("should insert item");
-    db.insert(
-        [TEST_LEAF, b"key"].as_ref(),
-        b"item2",
-        Element::new_sum_item(10),
-        None,
-        None,
-        grove_version,
-    )
-    .unwrap()
-    .expect("should insert item");
-    // Add regular items
-    db.insert(
-        [TEST_LEAF, b"key"].as_ref(),
-        b"item3",
-        Element::new_item(vec![10]),
-        None,
-        None,
-        grove_version,
-    )
-    .unwrap()
-    .expect("should insert item");
-    db.insert(
-        [TEST_LEAF, b"key"].as_ref(),
-        b"item4",
-        Element::new_item(vec![15]),
-        None,
-        None,
-        grove_version,
-    )
-    .unwrap()
-    .expect("should insert item");
-
-    let batch = StorageBatch::new();
-    let tx = db.start_transaction();
-
-    // Open merk and check all elements in it
-    let merk = db
-        .open_transactional_merk_at_path(
-            [TEST_LEAF, b"key"].as_ref().into(),
-            &tx,
-            Some(&batch),
-            grove_version,
-        )
-        .unwrap()
-        .expect("should open tree");
-    assert!(matches!(
-        merk.get_feature_type(
-            b"item1",
-            true,
-            None::<&fn(&[u8], &GroveVersion) -> Option<ValueDefinedCostType>>,
-            grove_version
-=======
-            grove_version,
->>>>>>> 44c2244b
+            grove_version,
         )
         .unwrap()
         .expect("should insert item");
@@ -280,402 +119,6 @@
             grove_version,
         )
         .unwrap()
-<<<<<<< HEAD
-        .expect("node should exist"),
-        Some(SummedMerkNode(0))
-    ));
-    assert!(matches!(
-        merk.get_feature_type(
-            b"item4",
-            true,
-            None::<&fn(&[u8], &GroveVersion) -> Option<ValueDefinedCostType>>,
-            grove_version
-        )
-        .unwrap()
-        .expect("node should exist"),
-        Some(SummedMerkNode(0))
-    ));
-    assert_eq!(merk.sum().expect("expected to get sum"), Some(40));
-
-    // Perform the same test on regular trees
-    let db = make_test_grovedb(grove_version);
-    db.insert(
-        [TEST_LEAF].as_ref(),
-        b"key",
-        Element::empty_tree(),
-        None,
-        None,
-        grove_version,
-    )
-    .unwrap()
-    .expect("should insert tree");
-    db.insert(
-        [TEST_LEAF, b"key"].as_ref(),
-        b"item1",
-        Element::new_item(vec![30]),
-        None,
-        None,
-        grove_version,
-    )
-    .unwrap()
-    .expect("should insert item");
-    db.insert(
-        [TEST_LEAF, b"key"].as_ref(),
-        b"item2",
-        Element::new_item(vec![10]),
-        None,
-        None,
-        grove_version,
-    )
-    .unwrap()
-    .expect("should insert item");
-    let tx = db.start_transaction();
-
-    let merk = db
-        .open_transactional_merk_at_path(
-            [TEST_LEAF, b"key"].as_ref().into(),
-            &tx,
-            Some(&batch),
-            grove_version,
-        )
-        .unwrap()
-        .expect("should open tree");
-    assert!(matches!(
-        merk.get_feature_type(
-            b"item1",
-            true,
-            Some(&Element::value_defined_cost_for_serialized_value),
-            grove_version
-        )
-        .unwrap()
-        .expect("node should exist"),
-        Some(BasicMerkNode)
-    ));
-    assert!(matches!(
-        merk.get_feature_type(
-            b"item2",
-            true,
-            Some(&Element::value_defined_cost_for_serialized_value),
-            grove_version
-        )
-        .unwrap()
-        .expect("node should exist"),
-        Some(BasicMerkNode)
-    ));
-    assert_eq!(merk.sum().expect("expected to get sum"), None);
-}
-
-#[test]
-fn test_sum_tree_feature() {
-    let grove_version = GroveVersion::latest();
-    let db = make_test_grovedb(grove_version);
-    db.insert(
-        [TEST_LEAF].as_ref(),
-        b"key",
-        Element::empty_tree(),
-        None,
-        None,
-        grove_version,
-    )
-    .unwrap()
-    .expect("should insert tree");
-
-    let batch = StorageBatch::new();
-    let tx = db.start_transaction();
-
-    // Sum should be non for non sum tree
-    // TODO: change interface to retrieve element directly
-    let merk = db
-        .open_transactional_merk_at_path(
-            [TEST_LEAF, b"key"].as_ref().into(),
-            &tx,
-            Some(&batch),
-            grove_version,
-        )
-        .unwrap()
-        .expect("should open tree");
-    assert_eq!(merk.sum().expect("expected to get sum"), None);
-
-    // Add sum tree
-    db.insert(
-        [TEST_LEAF].as_ref(),
-        b"key2",
-        Element::empty_sum_tree(),
-        None,
-        Some(&tx),
-        grove_version,
-    )
-    .unwrap()
-    .expect("should insert sum tree");
-
-    let sum_tree = db
-        .get([TEST_LEAF].as_ref(), b"key2", Some(&tx), grove_version)
-        .unwrap()
-        .expect("should retrieve tree");
-    assert_eq!(sum_tree.sum_value_or_default(), 0);
-
-    // Add sum items to the sum tree
-    db.insert(
-        [TEST_LEAF, b"key2"].as_ref(),
-        b"item1",
-        Element::new_sum_item(30),
-        None,
-        Some(&tx),
-        grove_version,
-    )
-    .unwrap()
-    .expect("should insert item");
-    // TODO: change interface to retrieve element directly
-    let merk = db
-        .open_transactional_merk_at_path(
-            [TEST_LEAF, b"key2"].as_ref().into(),
-            &tx,
-            Some(&batch),
-            grove_version,
-        )
-        .unwrap()
-        .expect("should open tree");
-    assert_eq!(merk.sum().expect("expected to get sum"), Some(30));
-
-    // Add more sum items
-    db.insert(
-        [TEST_LEAF, b"key2"].as_ref(),
-        b"item2",
-        Element::new_sum_item(-10),
-        None,
-        Some(&tx),
-        grove_version,
-    )
-    .unwrap()
-    .expect("should insert item");
-    db.insert(
-        [TEST_LEAF, b"key2"].as_ref(),
-        b"item3",
-        Element::new_sum_item(50),
-        None,
-        Some(&tx),
-        grove_version,
-    )
-    .unwrap()
-    .expect("should insert item");
-    let merk = db
-        .open_transactional_merk_at_path(
-            [TEST_LEAF, b"key2"].as_ref().into(),
-            &tx,
-            Some(&batch),
-            grove_version,
-        )
-        .unwrap()
-        .expect("should open tree");
-    assert_eq!(merk.sum().expect("expected to get sum"), Some(70)); // 30 - 10 + 50 = 70
-
-    // Add non sum items, result should remain the same
-    db.insert(
-        [TEST_LEAF, b"key2"].as_ref(),
-        b"item4",
-        Element::new_item(vec![29]),
-        None,
-        Some(&tx),
-        grove_version,
-    )
-    .unwrap()
-    .expect("should insert item");
-    let merk = db
-        .open_transactional_merk_at_path(
-            [TEST_LEAF, b"key2"].as_ref().into(),
-            &tx,
-            Some(&batch),
-            grove_version,
-        )
-        .unwrap()
-        .expect("should open tree");
-    assert_eq!(merk.sum().expect("expected to get sum"), Some(70));
-
-    // Update existing sum items
-    db.insert(
-        [TEST_LEAF, b"key2"].as_ref(),
-        b"item2",
-        Element::new_sum_item(10),
-        None,
-        Some(&tx),
-        grove_version,
-    )
-    .unwrap()
-    .expect("should insert item");
-    db.insert(
-        [TEST_LEAF, b"key2"].as_ref(),
-        b"item3",
-        Element::new_sum_item(-100),
-        None,
-        Some(&tx),
-        grove_version,
-    )
-    .unwrap()
-    .expect("should insert item");
-    let merk = db
-        .open_transactional_merk_at_path(
-            [TEST_LEAF, b"key2"].as_ref().into(),
-            &tx,
-            Some(&batch),
-            grove_version,
-        )
-        .unwrap()
-        .expect("should open tree");
-    assert_eq!(merk.sum().expect("expected to get sum"), Some(-60)); // 30 + 10 - 100 = -60
-
-    // We can not replace a normal item with a sum item, so let's delete it first
-    db.delete(
-        [TEST_LEAF, b"key2"].as_ref(),
-        b"item4",
-        None,
-        Some(&tx),
-        grove_version,
-    )
-    .unwrap()
-    .expect("expected to delete");
-    // Use a large value
-    db.insert(
-        [TEST_LEAF, b"key2"].as_ref(),
-        b"item4",
-        Element::new_sum_item(10000000),
-        None,
-        Some(&tx),
-        grove_version,
-    )
-    .unwrap()
-    .expect("should insert item");
-    let merk = db
-        .open_transactional_merk_at_path(
-            [TEST_LEAF, b"key2"].as_ref().into(),
-            &tx,
-            Some(&batch),
-            grove_version,
-        )
-        .unwrap()
-        .expect("should open tree");
-    assert_eq!(merk.sum().expect("expected to get sum"), Some(9999940)); // 30 +
-                                                                         // 10 -
-                                                                         // 100 +
-                                                                         // 10000000
-
-    // TODO: Test out overflows
-}
-
-#[test]
-fn test_sum_tree_propagation() {
-    let grove_version = GroveVersion::latest();
-    let db = make_test_grovedb(grove_version);
-    // Tree
-    //   SumTree
-    //      SumTree
-    //        Item1
-    //        SumItem1
-    //        SumItem2
-    //      SumItem3
-    db.insert(
-        [TEST_LEAF].as_ref(),
-        b"key",
-        Element::empty_sum_tree(),
-        None,
-        None,
-        grove_version,
-    )
-    .unwrap()
-    .expect("should insert tree");
-    db.insert(
-        [TEST_LEAF, b"key"].as_ref(),
-        b"tree2",
-        Element::empty_sum_tree(),
-        None,
-        None,
-        grove_version,
-    )
-    .unwrap()
-    .expect("should insert tree");
-    db.insert(
-        [TEST_LEAF, b"key"].as_ref(),
-        b"sumitem3",
-        Element::new_sum_item(20),
-        None,
-        None,
-        grove_version,
-    )
-    .unwrap()
-    .expect("should insert tree");
-    db.insert(
-        [TEST_LEAF, b"key", b"tree2"].as_ref(),
-        b"item1",
-        Element::new_item(vec![2]),
-        None,
-        None,
-        grove_version,
-    )
-    .unwrap()
-    .expect("should insert item");
-    db.insert(
-        [TEST_LEAF, b"key", b"tree2"].as_ref(),
-        b"sumitem1",
-        Element::new_sum_item(5),
-        None,
-        None,
-        grove_version,
-    )
-    .unwrap()
-    .expect("should insert item");
-    db.insert(
-        [TEST_LEAF, b"key", b"tree2"].as_ref(),
-        b"sumitem2",
-        Element::new_sum_item(10),
-        None,
-        None,
-        grove_version,
-    )
-    .unwrap()
-    .expect("should insert item");
-    db.insert(
-        [TEST_LEAF, b"key", b"tree2"].as_ref(),
-        b"item2",
-        Element::new_reference(ReferencePathType::AbsolutePathReference(vec![
-            TEST_LEAF.to_vec(),
-            b"key".to_vec(),
-            b"tree2".to_vec(),
-            b"sumitem1".to_vec(),
-        ])),
-        None,
-        None,
-        grove_version,
-    )
-    .unwrap()
-    .expect("should insert item");
-
-    let sum_tree = db
-        .get([TEST_LEAF].as_ref(), b"key", None, grove_version)
-        .unwrap()
-        .expect("should fetch tree");
-    assert_eq!(sum_tree.sum_value_or_default(), 35);
-
-    let batch = StorageBatch::new();
-    let tx = db.start_transaction();
-
-    // Assert node feature types
-    let test_leaf_merk = db
-        .open_transactional_merk_at_path(
-            [TEST_LEAF].as_ref().into(),
-            &tx,
-            Some(&batch),
-            grove_version,
-        )
-        .unwrap()
-        .expect("should open tree");
-    assert!(matches!(
-        test_leaf_merk
-            .get_feature_type(
-                b"key",
-                true,
-                Some(&Element::value_defined_cost_for_serialized_value),
-                grove_version
-            )
-=======
         .expect("should insert tree");
         db.insert(
             [TEST_LEAF, b"sumkey"].as_ref(),
@@ -711,7 +154,6 @@
         // Test proper item retrieval
         let item = db
             .get([TEST_LEAF, b"sumkey"].as_ref(), b"k2", None, grove_version)
->>>>>>> 44c2244b
             .unwrap()
             .expect("should get item");
         assert_eq!(item, Element::new_sum_item(5));
@@ -739,13 +181,6 @@
         assert_eq!(element_from_proof.sum_value_or_default(), 5);
     }
 
-<<<<<<< HEAD
-    let parent_sum_tree = db
-        .open_transactional_merk_at_path(
-            [TEST_LEAF, b"key"].as_ref().into(),
-            &tx,
-            Some(&batch),
-=======
     #[test]
     fn test_cannot_insert_sum_item_in_regular_tree() {
         let grove_version = GroveVersion::latest();
@@ -756,7 +191,6 @@
             Element::empty_tree(),
             None,
             None,
->>>>>>> 44c2244b
             grove_version,
         )
         .unwrap()
@@ -775,13 +209,6 @@
         ));
     }
 
-<<<<<<< HEAD
-    let child_sum_tree = db
-        .open_transactional_merk_at_path(
-            [TEST_LEAF, b"key", b"tree2"].as_ref().into(),
-            &tx,
-            Some(&batch),
-=======
     #[test]
     fn test_homogenous_node_type_in_sum_trees_and_regular_trees() {
         let grove_version = GroveVersion::latest();
@@ -793,7 +220,6 @@
             Element::empty_sum_tree(),
             None,
             None,
->>>>>>> 44c2244b
             grove_version,
         )
         .unwrap()
@@ -905,16 +331,6 @@
             40
         );
 
-<<<<<<< HEAD
-    let batch = StorageBatch::new();
-    let tx = db.start_transaction();
-
-    let sum_tree = db
-        .open_transactional_merk_at_path(
-            [TEST_LEAF, b"key1"].as_ref().into(),
-            &tx,
-            Some(&batch),
-=======
         // Perform the same test on regular trees
         let db = make_test_grovedb(grove_version);
         let transaction = db.start_transaction();
@@ -945,7 +361,6 @@
             Element::new_item(vec![10]),
             None,
             None,
->>>>>>> 44c2244b
             grove_version,
         )
         .unwrap()
@@ -988,15 +403,6 @@
         );
     }
 
-<<<<<<< HEAD
-    // Create new batch to use existing tree
-    let ops = vec![QualifiedGroveDbOp::insert_or_replace_op(
-        vec![TEST_LEAF.to_vec(), b"key1".to_vec()],
-        b"c".to_vec(),
-        Element::new_sum_item(10),
-    )];
-    db.apply_batch(ops, None, Some(&tx), grove_version)
-=======
     #[test]
     fn test_sum_tree_feature() {
         let grove_version = GroveVersion::latest();
@@ -1009,7 +415,6 @@
             None,
             grove_version,
         )
->>>>>>> 44c2244b
         .unwrap()
         .expect("should insert tree");
 
@@ -1032,23 +437,6 @@
             AggregateData::NoAggregateData
         );
 
-<<<<<<< HEAD
-    db.db
-        .commit_multi_context_batch(batch, Some(&tx))
-        .unwrap()
-        .unwrap();
-
-    db.commit_transaction(tx).unwrap().unwrap();
-
-    let batch = StorageBatch::new();
-    let tx = db.start_transaction();
-
-    let sum_tree = db
-        .open_transactional_merk_at_path(
-            [TEST_LEAF, b"key1"].as_ref().into(),
-            &tx,
-            Some(&batch),
-=======
         // Add sum tree
         db.insert(
             [TEST_LEAF].as_ref(),
@@ -1056,7 +444,6 @@
             Element::empty_sum_tree(),
             None,
             None,
->>>>>>> 44c2244b
             grove_version,
         )
         .unwrap()
@@ -1188,23 +575,12 @@
             AggregateData::Sum(-60)
         ); // 30 + 10 - 100 = -60
 
-<<<<<<< HEAD
-    let batch = StorageBatch::new();
-    let tx = db.start_transaction();
-
-    let sum_tree = db
-        .open_transactional_merk_at_path(
-            [TEST_LEAF, b"key1"].as_ref().into(),
-            &tx,
-            Some(&batch),
-=======
         // We can not replace a normal item with a sum item, so let's delete it first
         db.delete(
             [TEST_LEAF, b"key2"].as_ref(),
             b"item4",
             None,
             None,
->>>>>>> 44c2244b
             grove_version,
         )
         .unwrap()
