--- conflicted
+++ resolved
@@ -7,7 +7,6 @@
     option::Option::None,
 };
 
-<<<<<<< HEAD
 use ::visualize::{visualize_stdout, Drawer, Visualize};
 use merk::{
     tree::{combine_hash, kv_digest_to_kv_hash, node_hash, value_hash, NULL_HASH},
@@ -16,9 +15,6 @@
 use integer_encoding::{FixedInt, VarInt};
 use merk::TreeFeatureType::{BasicMerk, SummedMerk};
 use rand::Rng;
-=======
-use ::visualize::{Drawer, Visualize};
->>>>>>> 1e892bd9
 use tempfile::TempDir;
 
 use super::*;
@@ -2580,7 +2576,7 @@
 #[test]
 fn test_sum_tree_behaves_like_regular_tree() {
     let db = make_test_grovedb();
-    db.insert([TEST_LEAF], b"key", Element::empty_sum_tree(), None)
+    db.insert([TEST_LEAF], b"key", Element::empty_sum_tree(), None, None)
         .unwrap()
         .expect("should insert tree");
 
@@ -2596,6 +2592,7 @@
         b"innerkey",
         Element::new_item(vec![1]),
         None,
+        None,
     )
     .unwrap()
     .expect("should insert item");
@@ -2604,6 +2601,7 @@
         b"innerkey2",
         Element::new_item(vec![3]),
         None,
+        None,
     )
     .unwrap()
     .expect("should insert item");
@@ -2611,6 +2609,7 @@
         [TEST_LEAF, b"key"],
         b"innerkey3",
         Element::empty_tree(),
+        None,
         None,
     )
     .unwrap()
@@ -2699,7 +2698,7 @@
 #[test]
 fn test_cannot_insert_sum_item_in_regular_tree() {
     let db = make_test_grovedb();
-    db.insert([TEST_LEAF], b"sumkey", Element::empty_tree(), None)
+    db.insert([TEST_LEAF], b"sumkey", Element::empty_tree(), None, None)
         .unwrap()
         .expect("should insert tree");
     assert!(matches!(
@@ -2729,7 +2728,7 @@
 fn test_homogenous_node_type_in_sum_trees_and_regular_trees() {
     // All elements in a sum tree must have a summed feature type
     let db = make_test_grovedb();
-    db.insert([TEST_LEAF], b"key", Element::empty_sum_tree(), None)
+    db.insert([TEST_LEAF], b"key", Element::empty_sum_tree(), None, None)
         .unwrap()
         .expect("should insert tree");
     // Add sum items
@@ -2738,6 +2737,7 @@
         b"item1",
         Element::new_sum_item(30),
         None,
+        None,
     )
     .unwrap()
     .expect("should insert item");
@@ -2745,6 +2745,7 @@
         [TEST_LEAF, b"key"],
         b"item2",
         Element::new_sum_item(10),
+        None,
         None,
     )
     .unwrap()
@@ -2799,7 +2800,7 @@
 
     // Perform the same test on regular trees
     let db = make_test_grovedb();
-    db.insert([TEST_LEAF], b"key", Element::empty_tree(), None)
+    db.insert([TEST_LEAF], b"key", Element::empty_tree(), None, None)
         .unwrap()
         .expect("should insert tree");
     db.insert(
@@ -2840,7 +2841,7 @@
 #[test]
 fn test_sum_tree_feature() {
     let db = make_test_grovedb();
-    db.insert([TEST_LEAF], b"key", Element::empty_tree(), None)
+    db.insert([TEST_LEAF], b"key", Element::empty_tree(), None, None)
         .unwrap()
         .expect("should insert tree");
 
@@ -2850,7 +2851,7 @@
     assert_eq!(merk.sum(), None);
 
     // Add sum tree
-    db.insert([TEST_LEAF], b"key2", Element::empty_sum_tree(), None)
+    db.insert([TEST_LEAF], b"key2", Element::empty_sum_tree(), None, None)
         .unwrap()
         .expect("should insert sum tree");
     let sum_tree = db
@@ -2864,6 +2865,7 @@
         [TEST_LEAF, b"key2"],
         b"item1",
         Element::new_sum_item(30),
+        None,
         None,
     )
     .unwrap()
@@ -2899,6 +2901,7 @@
         [TEST_LEAF, b"key2"],
         b"item4",
         Element::new_item(vec![29]),
+        None,
         None,
     )
     .unwrap()
@@ -2953,7 +2956,7 @@
     //        Item1
     //        SumItem1
     //        SumItem2
-    db.insert([TEST_LEAF], b"key", Element::empty_sum_tree(), None)
+    db.insert([TEST_LEAF], b"key", Element::empty_sum_tree(), None, None)
         .unwrap()
         .expect("should insert tree");
     db.insert(
@@ -2995,12 +2998,12 @@
     db.insert(
         [TEST_LEAF, b"key", b"tree2"],
         b"item2",
-        Element::new_reference(vec![
+        Element::new_reference(ReferencePathType::AbsolutePathReference(vec![
             TEST_LEAF.to_vec(),
             b"key".to_vec(),
             b"tree2".to_vec(),
             b"sumitem1".to_vec(),
-        ]),
+        ])),
         None,
         None,
     )
