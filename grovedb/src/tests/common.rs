--- conflicted
+++ resolved
@@ -56,15 +56,8 @@
 }
 
 #[cfg(feature = "full")]
-<<<<<<< HEAD
 /// Compare result sets
-pub fn compare_result_sets(
-    elements: &Vec<Vec<u8>>,
-    result_set: &Vec<(Vec<u8>, Vec<u8>, CryptoHash)>,
-) {
-=======
 pub fn compare_result_sets(elements: &Vec<Vec<u8>>, result_set: &Vec<ProvedKeyValue>) {
->>>>>>> af53d372
     for i in 0..elements.len() {
         assert_eq!(
             deserialize_and_extract_item_bytes(&result_set[i].value).unwrap(),
