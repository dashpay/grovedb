--- conflicted
+++ resolved
@@ -1,4 +1,3 @@
-<<<<<<< HEAD
 // MIT LICENSE
 //
 // Copyright (c) 2021 Dash Core Group
@@ -30,9 +29,6 @@
 //! Worst case costs
 //! Implements worst case cost functions in GroveDb
 
-#[cfg(feature = "full")]
-=======
->>>>>>> af53d372
 use costs::{CostResult, CostsExt, OperationCost};
 use integer_encoding::VarInt;
 use merk::{
