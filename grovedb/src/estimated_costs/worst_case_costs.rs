--- conflicted
+++ resolved
@@ -208,11 +208,7 @@
                 &mut cost,
                 key_len,
                 cost_return_on_error_no_add!(cost, value.serialized_size(grove_version)) as u32,
-<<<<<<< HEAD
-                in_parent_tree_using_sums,
-=======
                 in_parent_tree_type,
->>>>>>> 44c2244b
             ),
         };
         if let Some(level) = propagate_for_level {
@@ -280,11 +276,7 @@
                 &mut cost,
                 key_len,
                 cost_return_on_error_no_add!(cost, value.serialized_size(grove_version)) as u32,
-<<<<<<< HEAD
-                in_parent_tree_using_sums,
-=======
                 in_parent_tree_type,
->>>>>>> 44c2244b
             ),
         };
         if let Some(level) = propagate_for_level {
@@ -527,15 +519,9 @@
         // Open a merk and insert 10 elements.
         let storage = TempStorage::new();
         let batch = StorageBatch::new();
-<<<<<<< HEAD
-        let tx = storage.start_transaction();
-
-        let mut merk = empty_path_merk(&*storage, &batch, &tx, grove_version);
-=======
         let transaction = storage.start_transaction();
 
         let mut merk = empty_path_merk(&*storage, &transaction, &batch, grove_version);
->>>>>>> 44c2244b
 
         let merk_batch = make_batch_seq(1..10);
         merk.apply::<_, Vec<_>>(merk_batch.as_slice(), &[], None, grove_version)
@@ -544,20 +530,12 @@
 
         // this consumes the batch so storage contexts and merks will be dropped
         storage
-<<<<<<< HEAD
-            .commit_multi_context_batch(batch, Some(&tx))
-=======
             .commit_multi_context_batch(batch, Some(&transaction))
->>>>>>> 44c2244b
             .unwrap()
             .unwrap();
 
         // Reopen merk: this time, only root node is loaded to memory
-<<<<<<< HEAD
-        let merk = empty_path_merk_read_only(&*storage, &tx, grove_version);
-=======
         let merk = empty_path_merk_read_only(&*storage, &transaction, grove_version);
->>>>>>> 44c2244b
 
         // To simulate worst case, we need to pick a node that:
         // 1. Is not in memory
