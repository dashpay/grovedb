<<<<<<< HEAD
// MIT LICENSE
//
// Copyright (c) 2021 Dash Core Group
//
// Permission is hereby granted, free of charge, to any
// person obtaining a copy of this software and associated
// documentation files (the "Software"), to deal in the
// Software without restriction, including without
// limitation the rights to use, copy, modify, merge,
// publish, distribute, sublicense, and/or sell copies of
// the Software, and to permit persons to whom the Software
// is furnished to do so, subject to the following
// conditions:
//
// The above copyright notice and this permission notice
// shall be included in all copies or substantial portions
// of the Software.
//
// THE SOFTWARE IS PROVIDED "AS IS", WITHOUT WARRANTY OF
// ANY KIND, EXPRESS OR IMPLIED, INCLUDING BUT NOT LIMITED
// TO THE WARRANTIES OF MERCHANTABILITY, FITNESS FOR A
// PARTICULAR PURPOSE AND NONINFRINGEMENT. IN NO EVENT
// SHALL THE AUTHORS OR COPYRIGHT HOLDERS BE LIABLE FOR ANY
// CLAIM, DAMAGES OR OTHER LIABILITY, WHETHER IN AN ACTION
// OF CONTRACT, TORT OR OTHERWISE, ARISING FROM, OUT OF OR
// IN CONNECTION WITH THE SOFTWARE OR THE USE OR OTHER
// DEALINGS IN THE SOFTWARE.

//! Average case costs
//! Implements average case cost functions in GroveDb

#[cfg(feature = "full")]
=======
>>>>>>> af53d372
use costs::{cost_return_on_error_no_add, CostResult, CostsExt, OperationCost};
use integer_encoding::VarInt;
use merk::{
    estimated_costs::{
        add_cost_case_merk_insert, add_cost_case_merk_insert_layered,
        add_cost_case_merk_replace_same_size,
        average_case_costs::{
            add_average_case_get_merk_node, add_average_case_merk_delete,
            add_average_case_merk_delete_layered, add_average_case_merk_propagate,
            add_average_case_merk_replace_layered, EstimatedLayerInformation,
        },
    },
    tree::Tree,
    HASH_LENGTH,
};
use storage::{worst_case_costs::WorstKeyLength, Storage};

use crate::{
    batch::{key_info::KeyInfo, KeyInfoPath},
    element::{SUM_ITEM_COST_SIZE, SUM_TREE_COST_SIZE, TREE_COST_SIZE},
    Element, ElementFlags, Error, GroveDb,
};

impl GroveDb {
    /// Add average case for getting a merk tree
    pub fn add_average_case_get_merk_at_path<'db, S: Storage<'db>>(
        cost: &mut OperationCost,
        path: &KeyInfoPath,
        merk_should_be_empty: bool,
        is_sum_tree: bool,
    ) {
        cost.seek_count += 1;
        // If the merk is not empty we load the tree
        if !merk_should_be_empty {
            cost.seek_count += 1;
        }
        match path.last() {
            None => {}
            Some(key) => {
                cost.storage_loaded_bytes += Tree::average_case_encoded_tree_size(
                    key.max_length() as u32,
                    HASH_LENGTH as u32,
                    is_sum_tree,
                );
            }
        }
        *cost += S::get_storage_context_cost(path.as_vec());
    }

    /// Add average case for insertion into merk
    pub(crate) fn average_case_merk_replace_tree(
        key: &KeyInfo,
        estimated_layer_information: &EstimatedLayerInformation,
        _is_sum_tree: bool,
        propagate: bool,
    ) -> CostResult<(), Error> {
        let mut cost = OperationCost::default();
        let key_len = key.max_length() as u32;
        let flags_size = cost_return_on_error_no_add!(
            &cost,
            estimated_layer_information
                .estimated_layer_sizes
                .layered_flags_size()
                .map_err(Error::MerkError)
        )
        .map(|f| f + f.required_space() as u32)
        .unwrap_or_default();
        let tree_cost_size = if estimated_layer_information.is_sum_tree {
            SUM_TREE_COST_SIZE
        } else {
            TREE_COST_SIZE
        };
        let layer_extra_size = tree_cost_size + flags_size;
        add_average_case_merk_replace_layered(
            &mut cost,
            key_len,
            layer_extra_size,
            estimated_layer_information.is_sum_tree,
        );
        if propagate {
            add_average_case_merk_propagate(&mut cost, estimated_layer_information)
                .map_err(Error::MerkError)
        } else {
            Ok(())
        }
        .wrap_with_cost(cost)
    }

    /// Add average case for insertion into merk
    pub fn average_case_merk_insert_tree(
        key: &KeyInfo,
        flags: &Option<ElementFlags>,
        is_sum_tree: bool,
        in_tree_using_sums: bool,
        propagate_if_input: Option<&EstimatedLayerInformation>,
    ) -> CostResult<(), Error> {
        let mut cost = OperationCost::default();
        let key_len = key.max_length() as u32;
        let flags_len = flags.as_ref().map_or(0, |flags| {
            let flags_len = flags.len() as u32;
            flags_len + flags_len.required_space() as u32
        });
        let tree_cost_size = if is_sum_tree {
            SUM_TREE_COST_SIZE
        } else {
            TREE_COST_SIZE
        };
        let value_len = tree_cost_size + flags_len;
        add_cost_case_merk_insert_layered(&mut cost, key_len, value_len, in_tree_using_sums);
        if let Some(input) = propagate_if_input {
            add_average_case_merk_propagate(&mut cost, input).map_err(Error::MerkError)
        } else {
            Ok(())
        }
        .wrap_with_cost(cost)
    }

    /// Add average case for insertion into merk
    pub fn average_case_merk_delete_tree(
        key: &KeyInfo,
        is_sum_tree: bool,
        estimated_layer_information: &EstimatedLayerInformation,
        propagate: bool,
    ) -> CostResult<(), Error> {
        let mut cost = OperationCost::default();
        let key_len = key.max_length() as u32;
        let flags_size = cost_return_on_error_no_add!(
            &cost,
            estimated_layer_information
                .estimated_layer_sizes
                .layered_flags_size()
                .map_err(Error::MerkError)
        )
        .map(|f| f + f.required_space() as u32)
        .unwrap_or_default();
        let tree_cost_size = if is_sum_tree {
            SUM_TREE_COST_SIZE
        } else {
            TREE_COST_SIZE
        };
        let layer_extra_size = tree_cost_size + flags_size;
        add_average_case_merk_delete_layered(&mut cost, key_len, layer_extra_size);
        if propagate {
            add_average_case_merk_propagate(&mut cost, estimated_layer_information)
                .map_err(Error::MerkError)
        } else {
            Ok(())
        }
        .wrap_with_cost(cost)
    }

    /// Add average case for insertion into merk
    /// This only propagates on 1 level
    /// As higher level propagation is done in batching
    pub fn average_case_merk_insert_element(
        key: &KeyInfo,
        value: &Element,
        in_tree_using_sums: bool,
        propagate_for_level: Option<&EstimatedLayerInformation>,
    ) -> CostResult<(), Error> {
        let mut cost = OperationCost::default();
        let key_len = key.max_length() as u32;
        match value {
            Element::Tree(_, flags) | Element::SumTree(_, _, flags) => {
                let flags_len = flags.as_ref().map_or(0, |flags| {
                    let flags_len = flags.len() as u32;
                    flags_len + flags_len.required_space() as u32
                });
                let tree_cost_size = if value.is_sum_tree() {
                    SUM_TREE_COST_SIZE
                } else {
                    TREE_COST_SIZE
                };
                let value_len = tree_cost_size + flags_len;
                add_cost_case_merk_insert_layered(&mut cost, key_len, value_len, in_tree_using_sums)
            }
            _ => add_cost_case_merk_insert(
                &mut cost,
                key_len,
                value.serialized_size() as u32,
                in_tree_using_sums,
            ),
        };
        if let Some(level) = propagate_for_level {
            add_average_case_merk_propagate(&mut cost, level).map_err(Error::MerkError)
        } else {
            Ok(())
        }
        .wrap_with_cost(cost)
    }

    /// Add average case for replacement into merk
    /// This only propagates on 1 level
    /// As higher level propagation is done in batching
    pub fn average_case_merk_replace_element(
        key: &KeyInfo,
        value: &Element,
        in_tree_using_sums: bool,
        propagate_for_level: Option<&EstimatedLayerInformation>,
    ) -> CostResult<(), Error> {
        let mut cost = OperationCost::default();
        let key_len = key.max_length() as u32;
        match value {
            Element::Tree(_, flags) | Element::SumTree(_, _, flags) => {
                let flags_len = flags.as_ref().map_or(0, |flags| {
                    let flags_len = flags.len() as u32;
                    flags_len + flags_len.required_space() as u32
                });
                let tree_cost_size = if value.is_sum_tree() {
                    SUM_TREE_COST_SIZE
                } else {
                    TREE_COST_SIZE
                };
                let value_len = tree_cost_size + flags_len;
                add_cost_case_merk_insert_layered(&mut cost, key_len, value_len, in_tree_using_sums)
            }
            Element::SumItem(_, flags) => {
                let flags_len = flags.as_ref().map_or(0, |flags| {
                    let flags_len = flags.len() as u32;
                    flags_len + flags_len.required_space() as u32
                });
                let value_len = SUM_ITEM_COST_SIZE + flags_len;
                add_cost_case_merk_replace_same_size(
                    &mut cost,
                    key_len,
                    value_len,
                    in_tree_using_sums,
                )
            }
            _ => add_cost_case_merk_insert(
                &mut cost,
                key_len,
                value.serialized_size() as u32,
                in_tree_using_sums,
            ),
        };
        if let Some(level) = propagate_for_level {
            add_average_case_merk_propagate(&mut cost, level).map_err(Error::MerkError)
        } else {
            Ok(())
        }
        .wrap_with_cost(cost)
    }

    /// Add average case for deletion into Merk
    pub fn average_case_merk_delete_element(
        key: &KeyInfo,
        estimated_layer_information: &EstimatedLayerInformation,
        propagate: bool,
    ) -> CostResult<(), Error> {
        let mut cost = OperationCost::default();
        let key_len = key.max_length() as u32;
        let value_size = cost_return_on_error_no_add!(
            &cost,
            estimated_layer_information
                .estimated_layer_sizes
                .value_with_feature_and_flags_size()
                .map_err(Error::MerkError)
        );
        add_average_case_merk_delete(&mut cost, key_len, value_size);
        if propagate {
            add_average_case_merk_propagate(&mut cost, estimated_layer_information)
                .map_err(Error::MerkError)
        } else {
            Ok(())
        }
        .wrap_with_cost(cost)
    }

    /// Adds the average case of checking to see if a raw value exists
    pub fn add_average_case_has_raw_cost<'db, S: Storage<'db>>(
        cost: &mut OperationCost,
        path: &KeyInfoPath,
        key: &KeyInfo,
        estimated_element_size: u32,
        in_parent_tree_using_sums: bool,
    ) {
        let value_size = Tree::average_case_encoded_tree_size(
            key.max_length() as u32,
            estimated_element_size,
            in_parent_tree_using_sums,
        );
        cost.seek_count += 1;
        cost.storage_loaded_bytes += value_size;
        *cost += S::get_storage_context_cost(path.as_vec());
    }

    /// Adds the average case of checking to see if a tree exists
    pub fn add_average_case_has_raw_tree_cost<'db, S: Storage<'db>>(
        cost: &mut OperationCost,
        path: &KeyInfoPath,
        key: &KeyInfo,
        estimated_flags_size: u32,
        is_sum_tree: bool,
        in_parent_tree_using_sums: bool,
    ) {
        let estimated_element_size = if is_sum_tree {
            SUM_TREE_COST_SIZE + estimated_flags_size
        } else {
            TREE_COST_SIZE + estimated_flags_size
        };
        Self::add_average_case_has_raw_cost::<S>(
            cost,
            path,
            key,
            estimated_element_size,
            in_parent_tree_using_sums,
        );
    }

    /// Add average case to get raw cost into merk
    pub fn add_average_case_get_raw_cost<'db, S: Storage<'db>>(
        cost: &mut OperationCost,
        _path: &KeyInfoPath,
        key: &KeyInfo,
        estimated_element_size: u32,
        in_parent_tree_using_sums: bool,
    ) {
        cost.seek_count += 1;
        add_average_case_get_merk_node(
            cost,
            key.max_length() as u32,
            estimated_element_size,
            in_parent_tree_using_sums,
        );
    }

    /// adds the average cost of getting a tree
    pub fn add_average_case_get_raw_tree_cost<'db, S: Storage<'db>>(
        cost: &mut OperationCost,
        _path: &KeyInfoPath,
        key: &KeyInfo,
        estimated_flags_size: u32,
        is_sum_tree: bool,
        in_parent_tree_using_sums: bool,
    ) {
        let estimated_element_size = if is_sum_tree {
            SUM_TREE_COST_SIZE + estimated_flags_size
        } else {
            TREE_COST_SIZE + estimated_flags_size
        };
        cost.seek_count += 1;
        add_average_case_get_merk_node(
            cost,
            key.max_length() as u32,
            estimated_element_size,
            in_parent_tree_using_sums,
        );
    }

    /// adds the average cost of getting an element knowing there can be
    /// intermediate references
    pub fn add_average_case_get_cost<'db, S: Storage<'db>>(
        cost: &mut OperationCost,
        path: &KeyInfoPath,
        key: &KeyInfo,
        in_parent_tree_using_sums: bool,
        estimated_element_size: u32,
        estimated_references_sizes: Vec<u32>,
    ) {
        // todo: verify
        let value_size: u32 = Tree::average_case_encoded_tree_size(
            key.max_length() as u32,
            estimated_element_size,
            in_parent_tree_using_sums,
        );
        cost.seek_count += 1 + estimated_references_sizes.len() as u16;
        cost.storage_loaded_bytes += value_size + estimated_references_sizes.iter().sum::<u32>();
        *cost += S::get_storage_context_cost(path.as_vec());
    }
}

#[cfg(test)]
mod test {
    use std::{iter::empty, option::Option::None};

    use costs::OperationCost;
    use merk::{
        estimated_costs::average_case_costs::add_average_case_get_merk_node,
        test_utils::make_batch_seq, Merk,
    };
    use storage::{rocksdb_storage::RocksDbStorage, worst_case_costs::WorstKeyLength, Storage};
    use tempfile::TempDir;

    use crate::{
        batch::{key_info::KeyInfo::KnownKey, KeyInfoPath},
        tests::TEST_LEAF,
        Element, GroveDb,
    };

    #[test]
    fn test_get_merk_node_average_case() {
        // Open a merk and insert 10 elements.
        let tmp_dir = TempDir::new().expect("cannot open tempdir");
        let storage = RocksDbStorage::default_rocksdb_with_path(tmp_dir.path())
            .expect("cannot open rocksdb storage");
        let mut merk = Merk::open_base(storage.get_storage_context(empty()).unwrap(), false)
            .unwrap()
            .expect("cannot open merk");
        let batch = make_batch_seq(1..10);
        merk.apply::<_, Vec<_>>(batch.as_slice(), &[], None)
            .unwrap()
            .unwrap();

        // drop merk, so nothing is stored in memory
        drop(merk);

        // Reopen merk: this time, only root node is loaded to memory
        let merk = Merk::open_base(storage.get_storage_context(empty()).unwrap(), false)
            .unwrap()
            .expect("cannot open merk");

        // To simulate average case, we need to pick a node that:
        // 1. Is not in memory
        // 2. Left link exists
        // 3. Right link exists
        // Based on merk's avl rotation algorithm node is key 8 satisfies this
        let node_result = merk.get(&8_u64.to_be_bytes(), true);

        // By tweaking the max element size, we can adapt the average case function to
        // this scenario. make_batch_seq creates values that are 60 bytes in size
        // (this will be the max_element_size)
        let mut cost = OperationCost::default();
        let key = KnownKey(8_u64.to_be_bytes().to_vec());
        add_average_case_get_merk_node(&mut cost, key.max_length() as u32, 60, false);
        assert_eq!(cost, node_result.cost);
    }

    #[test]
    fn test_has_raw_average_case() {
        let tmp_dir = TempDir::new().unwrap();
        let db = GroveDb::open(tmp_dir.path()).unwrap();

        // insert empty tree to start
        db.insert([], TEST_LEAF, Element::empty_tree(), None, None)
            .unwrap()
            .expect("successful root tree leaf insert");

        // In this tree, we insert 3 items with keys [1, 2, 3]
        // after tree rotation, 2 will be at the top hence would have both left and
        // right links this will serve as our average case candidate.
        let elem = Element::new_item(b"value".to_vec());
        db.insert([TEST_LEAF], &[1], elem.clone(), None, None)
            .unwrap()
            .expect("expected insert");
        db.insert([TEST_LEAF], &[2], elem.clone(), None, None)
            .unwrap()
            .expect("expected insert");
        db.insert([TEST_LEAF], &[3], elem.clone(), None, None)
            .unwrap()
            .expect("expected insert");

        let path = KeyInfoPath::from_vec(vec![KnownKey(TEST_LEAF.to_vec())]);
        let key = KnownKey(vec![1]);
        let mut average_case_has_raw_cost = OperationCost::default();
        GroveDb::add_average_case_has_raw_cost::<RocksDbStorage>(
            &mut average_case_has_raw_cost,
            &path,
            &key,
            elem.serialized_size() as u32,
            false,
        );

        let actual_cost = db.has_raw([TEST_LEAF], &[2], None);

        assert_eq!(average_case_has_raw_cost, actual_cost.cost);
    }
}<|MERGE_RESOLUTION|>--- conflicted
+++ resolved
@@ -1,4 +1,3 @@
-<<<<<<< HEAD
 // MIT LICENSE
 //
 // Copyright (c) 2021 Dash Core Group
@@ -30,9 +29,6 @@
 //! Average case costs
 //! Implements average case cost functions in GroveDb
 
-#[cfg(feature = "full")]
-=======
->>>>>>> af53d372
 use costs::{cost_return_on_error_no_add, CostResult, CostsExt, OperationCost};
 use integer_encoding::VarInt;
 use merk::{
