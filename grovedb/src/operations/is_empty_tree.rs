//! Check if empty tree operations

<<<<<<< HEAD
use grovedb_costs::{cost_return_on_error, CostResult, CostsExt, OperationCost};
use grovedb_path::SubtreePath;
use grovedb_version::{check_grovedb_v0_with_cost, version::GroveVersion};

use crate::{util::TxRef, Error, GroveDb, TransactionArg};
=======
use grovedb_costs::{cost_return_on_error, CostResult, OperationCost};
use grovedb_path::SubtreePath;
use grovedb_version::{check_grovedb_v0_with_cost, version::GroveVersion};

use crate::{
    util::{compat, TxRef},
    Error, GroveDb, TransactionArg,
};
>>>>>>> 44c2244b

impl GroveDb {
    /// Check if it's an empty tree
    pub fn is_empty_tree<'b, B, P>(
        &self,
        path: P,
        transaction: TransactionArg,
        grove_version: &GroveVersion,
    ) -> CostResult<bool, Error>
    where
        B: AsRef<[u8]> + 'b,
        P: Into<SubtreePath<'b, B>>,
    {
        check_grovedb_v0_with_cost!(
            "is_empty_tree",
            grove_version.grovedb_versions.operations.get.is_empty_tree
        );
        let mut cost = OperationCost::default();
        let path: SubtreePath<B> = path.into();

        let tx = TxRef::new(&self.db, transaction);

        cost_return_on_error!(
            &mut cost,
<<<<<<< HEAD
            self.check_subtree_exists_path_not_found(
                path.clone(),
                Some(tx.as_ref()),
                grove_version
            )
        );

        let subtree = cost_return_on_error!(
            &mut cost,
            self.open_transactional_merk_at_path(path, tx.as_ref(), None, grove_version)
=======
            self.check_subtree_exists_path_not_found(path.clone(), tx.as_ref(), grove_version)
        );
        let subtree = cost_return_on_error!(
            &mut cost,
            compat::merk_optional_tx(&self.db, path, tx.as_ref(), None, grove_version)
>>>>>>> 44c2244b
        );

        subtree.is_empty_tree().add_cost(cost).map(Ok)
    }
}<|MERGE_RESOLUTION|>--- conflicted
+++ resolved
@@ -1,12 +1,5 @@
 //! Check if empty tree operations
 
-<<<<<<< HEAD
-use grovedb_costs::{cost_return_on_error, CostResult, CostsExt, OperationCost};
-use grovedb_path::SubtreePath;
-use grovedb_version::{check_grovedb_v0_with_cost, version::GroveVersion};
-
-use crate::{util::TxRef, Error, GroveDb, TransactionArg};
-=======
 use grovedb_costs::{cost_return_on_error, CostResult, OperationCost};
 use grovedb_path::SubtreePath;
 use grovedb_version::{check_grovedb_v0_with_cost, version::GroveVersion};
@@ -15,7 +8,6 @@
     util::{compat, TxRef},
     Error, GroveDb, TransactionArg,
 };
->>>>>>> 44c2244b
 
 impl GroveDb {
     /// Check if it's an empty tree
@@ -40,24 +32,11 @@
 
         cost_return_on_error!(
             &mut cost,
-<<<<<<< HEAD
-            self.check_subtree_exists_path_not_found(
-                path.clone(),
-                Some(tx.as_ref()),
-                grove_version
-            )
-        );
-
-        let subtree = cost_return_on_error!(
-            &mut cost,
-            self.open_transactional_merk_at_path(path, tx.as_ref(), None, grove_version)
-=======
             self.check_subtree_exists_path_not_found(path.clone(), tx.as_ref(), grove_version)
         );
         let subtree = cost_return_on_error!(
             &mut cost,
             compat::merk_optional_tx(&self.db, path, tx.as_ref(), None, grove_version)
->>>>>>> 44c2244b
         );
 
         subtree.is_empty_tree().add_cost(cost).map(Ok)
