--- conflicted
+++ resolved
@@ -6,25 +6,19 @@
     cost_return_on_error, cost_return_on_error_no_add, CostResult, CostsExt, OperationCost,
 };
 use grovedb_version::{check_grovedb_v0, check_grovedb_v0_with_cost, version::GroveVersion};
-<<<<<<< HEAD
-#[cfg(feature = "full")]
-=======
 #[cfg(feature = "minimal")]
->>>>>>> 44c2244b
 use integer_encoding::VarInt;
 
 #[cfg(feature = "minimal")]
 use crate::element::SumValue;
+#[cfg(feature = "minimal")]
+use crate::util::TxRef;
 use crate::{
-<<<<<<< HEAD
-    bidirectional_references::BidirectionalReference, element::QueryOptions,
-    operations::proof::ProveOptions, query_result_type::PathKeyOptionalElementTrio, util::TxRef,
-    Transaction,
-=======
+    bidirectional_references::BidirectionalReference,
     element::{BigSumValue, CountValue, QueryOptions},
     operations::proof::ProveOptions,
     query_result_type::PathKeyOptionalElementTrio,
->>>>>>> 44c2244b
+    Transaction,
 };
 #[cfg(feature = "minimal")]
 use crate::{
@@ -248,14 +242,11 @@
             Element::Item(..)
             | Element::SumItem(..)
             | Element::SumTree(..)
-<<<<<<< HEAD
+            | Element::BigSumTree(..)
+            | Element::CountTree(..)
+            | Element::CountSumTree(..)
             | Element::ItemWithBackwardsReferences(..)
             | Element::SumItemWithBackwardsReferences(..) => Ok(element),
-=======
-            | Element::BigSumTree(..)
-            | Element::CountTree(..)
-            | Element::CountSumTree(..) => Ok(element),
->>>>>>> 44c2244b
             Element::Tree(..) => Err(Error::InvalidQuery("path_queries can not refer to trees")),
         }
     }
@@ -381,7 +372,6 @@
                                 )),
                             }
                         }
-<<<<<<< HEAD
                         Element::Item(item, _) | Element::ItemWithBackwardsReferences(item, ..) => {
                             Ok(item)
                         }
@@ -389,16 +379,11 @@
                         | Element::SumItemWithBackwardsReferences(item, ..) => {
                             Ok(item.encode_var_vec())
                         }
-                        Element::Tree(..) | Element::SumTree(..) => Err(Error::InvalidQuery(
-=======
-                        Element::Item(item, _) => Ok(item),
-                        Element::SumItem(item, _) => Ok(item.encode_var_vec()),
                         Element::Tree(..)
                         | Element::SumTree(..)
                         | Element::BigSumTree(..)
                         | Element::CountTree(..)
                         | Element::CountSumTree(..) => Err(Error::InvalidQuery(
->>>>>>> 44c2244b
                             "path_queries can only refer to items and references",
                         )),
                     }
@@ -616,22 +601,15 @@
                                 )),
                             }
                         }
-<<<<<<< HEAD
                         Element::SumItem(item, _)
                         | Element::SumItemWithBackwardsReferences(item, ..) => Ok(item),
-                        Element::Tree(..)
-                        | Element::SumTree(..)
-                        | Element::Item(..)
-                        | Element::ItemWithBackwardsReferences(..) => Err(Error::InvalidQuery(
-=======
-                        Element::SumItem(item, _) => Ok(item),
                         Element::Tree(..)
                         | Element::SumTree(..)
                         | Element::BigSumTree(..)
                         | Element::CountTree(..)
                         | Element::CountSumTree(..)
-                        | Element::Item(..) => Err(Error::InvalidQuery(
->>>>>>> 44c2244b
+                        | Element::Item(..)
+                        | Element::ItemWithBackwardsReferences(..) => Err(Error::InvalidQuery(
                             "path_queries over sum items can only refer to sum items and \
                              references",
                         )),
