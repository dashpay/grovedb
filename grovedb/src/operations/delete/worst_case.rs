--- conflicted
+++ resolved
@@ -27,11 +27,7 @@
         key: &KeyInfo,
         stop_path_height: Option<u16>,
         validate: bool,
-<<<<<<< HEAD
         intermediate_tree_info: IntMap<(TreeType, u32)>,
-=======
-        intermediate_tree_info: IntMap<u64, (bool, u32)>,
->>>>>>> c24eea20
         max_element_size: u32,
         grove_version: &GroveVersion,
     ) -> CostResult<Vec<QualifiedGroveDbOp>, Error> {
