--- conflicted
+++ resolved
@@ -2,56 +2,33 @@
 
 #[cfg(feature = "estimated_costs")]
 mod average_case;
-<<<<<<< HEAD
-=======
 #[cfg(feature = "minimal")]
->>>>>>> 44c2244b
 mod delete_up_tree;
 #[cfg(feature = "estimated_costs")]
 mod worst_case;
 
-<<<<<<< HEAD
-use std::collections::{BTreeSet, HashMap};
-
-pub use delete_up_tree::DeleteUpTreeOptions;
-=======
 #[cfg(feature = "minimal")]
 use std::collections::{BTreeSet, HashMap};
 
 #[cfg(feature = "minimal")]
 pub use delete_up_tree::DeleteUpTreeOptions;
 #[cfg(feature = "minimal")]
->>>>>>> 44c2244b
 use grovedb_costs::{
     cost_return_on_error,
     storage_cost::removal::StorageRemovedBytes::{self, BasicStorageRemoval},
     CostResult, CostsExt, OperationCost,
 };
-<<<<<<< HEAD
-use grovedb_merk::{proofs::Query, Error as MerkError, KVIterator, Merk, MerkOptions};
-use grovedb_path::SubtreePath;
-=======
 #[cfg(feature = "minimal")]
 use grovedb_merk::{proofs::Query, KVIterator, MaybeTree};
 #[cfg(feature = "minimal")]
 use grovedb_merk::{Error as MerkError, Merk, MerkOptions};
 use grovedb_path::SubtreePath;
 #[cfg(feature = "minimal")]
->>>>>>> 44c2244b
 use grovedb_storage::{
     rocksdb_storage::PrefixedRocksDbTransactionContext, Storage, StorageBatch, StorageContext,
 };
 use grovedb_version::{check_grovedb_v0_with_cost, version::GroveVersion};
 
-<<<<<<< HEAD
-use crate::{
-    batch::{GroveOp, QualifiedGroveDbOp},
-    raw_decode,
-    util::TxRef,
-    Element, ElementFlags, Error, GroveDb, Transaction, TransactionArg,
-};
-
-=======
 #[cfg(feature = "minimal")]
 use crate::{
     batch::{GroveOp, QualifiedGroveDbOp},
@@ -63,7 +40,6 @@
 };
 
 #[cfg(feature = "minimal")]
->>>>>>> 44c2244b
 #[derive(Clone)]
 /// Clear options
 pub struct ClearOptions {
@@ -76,10 +52,7 @@
     pub trying_to_clear_with_subtrees_returns_error: bool,
 }
 
-<<<<<<< HEAD
-=======
 #[cfg(feature = "minimal")]
->>>>>>> 44c2244b
 impl Default for ClearOptions {
     fn default() -> Self {
         ClearOptions {
@@ -90,10 +63,7 @@
     }
 }
 
-<<<<<<< HEAD
-=======
 #[cfg(feature = "minimal")]
->>>>>>> 44c2244b
 #[derive(Clone)]
 /// Delete options
 pub struct DeleteOptions {
@@ -107,10 +77,7 @@
     pub validate_tree_at_path_exists: bool,
 }
 
-<<<<<<< HEAD
-=======
 #[cfg(feature = "minimal")]
->>>>>>> 44c2244b
 impl Default for DeleteOptions {
     fn default() -> Self {
         DeleteOptions {
@@ -122,10 +89,7 @@
     }
 }
 
-<<<<<<< HEAD
-=======
 #[cfg(feature = "minimal")]
->>>>>>> 44c2244b
 impl DeleteOptions {
     fn as_merk_options(&self) -> MerkOptions {
         MerkOptions {
@@ -134,10 +98,7 @@
     }
 }
 
-<<<<<<< HEAD
-=======
 #[cfg(feature = "minimal")]
->>>>>>> 44c2244b
 impl GroveDb {
     /// Delete an element at a specified subtree path and key.
     pub fn delete<'b, B, P>(
@@ -162,18 +123,11 @@
         let options = options.unwrap_or_default();
         let batch = StorageBatch::new();
 
-<<<<<<< HEAD
-        let tx = TxRef::new(&self.db, transaction);
-
-        let collect_costs = self
-            .delete_internal(
-=======
         let mut cost = Default::default();
 
         cost_return_on_error!(
             &mut cost,
             self.delete_internal_on_transaction(
->>>>>>> 44c2244b
                 path.into(),
                 key,
                 &options,
@@ -190,16 +144,6 @@
             .map_ok(|_| ())
         );
 
-<<<<<<< HEAD
-        collect_costs
-            .flat_map_ok(|_| {
-                self.db
-                    .commit_multi_context_batch(batch, transaction)
-                    .map_err(Into::into)
-                    .map_ok(|_| tx.commit_local())
-            })
-            .flatten()
-=======
         cost_return_on_error!(
             &mut cost,
             self.db
@@ -208,7 +152,6 @@
         );
 
         tx.commit_local().wrap_with_cost(cost)
->>>>>>> 44c2244b
     }
 
     /// Delete all elements in a specified subtree
@@ -259,8 +202,6 @@
                 .clear_subtree
         );
 
-        let tx = TxRef::new(&self.db, transaction);
-
         let subtree_path: SubtreePath<B> = path.into();
         let mut cost = OperationCost::default();
         let batch = StorageBatch::new();
@@ -271,11 +212,7 @@
             &mut cost,
             self.open_transactional_merk_at_path(
                 subtree_path.clone(),
-<<<<<<< HEAD
                 transaction,
-=======
-                tx.as_ref(),
->>>>>>> 44c2244b
                 Some(&batch),
                 grove_version,
             )
@@ -305,11 +242,7 @@
                                     deleting_non_empty_trees_returns_error: false,
                                     ..Default::default()
                                 }),
-<<<<<<< HEAD
                                 Some(transaction),
-=======
-                                Some(tx.as_ref()),
->>>>>>> 44c2244b
                                 grove_version,
                             )
                         );
@@ -337,11 +270,7 @@
             self.propagate_changes_with_transaction(
                 merk_cache,
                 subtree_path.clone(),
-<<<<<<< HEAD
                 transaction,
-=======
-                tx.as_ref(),
->>>>>>> 44c2244b
                 &batch,
                 grove_version,
             )
@@ -350,15 +279,11 @@
         cost_return_on_error!(
             &mut cost,
             self.db
-<<<<<<< HEAD
                 .commit_multi_context_batch(batch, Some(transaction))
-=======
-                .commit_multi_context_batch(batch, Some(tx.as_ref()))
->>>>>>> 44c2244b
                 .map_err(Into::into)
         );
 
-        tx.commit_local().map(|_| true).wrap_with_cost(cost)
+        Ok(true).wrap_with_cost(cost)
     }
 
     /// Delete element with sectional storage function
@@ -392,18 +317,11 @@
         let options = options.unwrap_or_default();
         let batch = StorageBatch::new();
 
-<<<<<<< HEAD
-        let tx = TxRef::new(&self.db, transaction);
-
-        let collect_costs = self
-            .delete_internal(
-=======
         let mut cost = Default::default();
 
         cost_return_on_error!(
             &mut cost,
             self.delete_internal_on_transaction(
->>>>>>> 44c2244b
                 path,
                 key,
                 &options,
@@ -434,17 +352,10 @@
             &mut cost,
             self.db
                 .commit_multi_context_batch(batch, Some(tx.as_ref()))
-<<<<<<< HEAD
-                .map_ok(|_| tx.commit_local())
                 .map_err(Into::into)
-                .flatten()
-        })
-=======
-                .map_err(Into::into)
         );
 
         tx.commit_local().wrap_with_cost(cost)
->>>>>>> 44c2244b
     }
 
     /// Delete if an empty tree
@@ -532,17 +443,11 @@
             ..Default::default()
         };
 
-<<<<<<< HEAD
-        let tx = TxRef::new(&self.db, transaction);
-
-        self.delete_internal(
-=======
         self.delete_internal_on_transaction(
->>>>>>> 44c2244b
             path,
             key,
             &options,
-            tx.as_ref(),
+            transaction,
             &mut |value, removed_key_bytes, removed_value_bytes| {
                 let mut element = Element::deserialize(value.as_slice(), grove_version)
                     .map_err(|e| MerkError::ClientCorruptionError(e.to_string()))?;
@@ -561,11 +466,6 @@
             batch,
             grove_version,
         )
-        .map_ok(|r| {
-            tx.commit_local()?;
-            Ok(r)
-        })
-        .flatten()
     }
 
     /// Delete operation for delete internal
@@ -591,8 +491,6 @@
         let tx = TxRef::new(&self.db, transaction);
 
         let mut cost = OperationCost::default();
-
-        let tx = TxRef::new(&self.db, transaction);
 
         if path.is_root() {
             // Attempt to delete a root tree leaf
@@ -622,11 +520,7 @@
                 Some(x) => x,
             };
 
-<<<<<<< HEAD
-            let result = if is_subtree {
-=======
             if let MaybeTree::Tree(tree_type) = tree_type {
->>>>>>> 44c2244b
                 let subtree_merk_path = path.derive_owned_with_child(key);
                 let subtree_merk_path_vec = subtree_merk_path.to_vec();
                 let batch_deleted_keys = current_batch_operations
@@ -646,12 +540,8 @@
                     .collect::<BTreeSet<&[u8]>>();
                 let subtree = cost_return_on_error!(
                     &mut cost,
-<<<<<<< HEAD
-                    self.open_transactional_merk_at_path(
-=======
                     compat::merk_optional_tx_path_not_empty(
                         &self.db,
->>>>>>> 44c2244b
                         SubtreePath::from(&subtree_merk_path),
                         tx.as_ref(),
                         None,
@@ -698,22 +588,11 @@
                     key.to_vec(),
                 )))
                 .wrap_with_cost(cost)
-            };
-
-<<<<<<< HEAD
-            result
-                .map_ok(|r| {
-                    tx.commit_local()?;
-                    Ok(r)
-                })
-                .flatten()
+            }
         }
     }
 
-    fn delete_internal<B: AsRef<[u8]>>(
-=======
     fn delete_internal_on_transaction<B: AsRef<[u8]>>(
->>>>>>> 44c2244b
         &self,
         path: SubtreePath<B>,
         key: &[u8],
@@ -912,10 +791,7 @@
     }
 }
 
-<<<<<<< HEAD
-=======
 #[cfg(feature = "minimal")]
->>>>>>> 44c2244b
 #[cfg(test)]
 mod tests {
     use grovedb_costs::{
@@ -972,7 +848,7 @@
                 grove_version
             )
             .unwrap(),
-            Err(Error::InvalidParentLayerPath(_))
+            Err(Error::PathParentLayerNotFound(_))
         ));
         // assert_eq!(db.subtrees.len().unwrap(), 3); // TEST_LEAF, ANOTHER_TEST_LEAF
         // TEST_LEAF.key4 stay
@@ -1041,7 +917,7 @@
                 grove_version
             )
             .unwrap(),
-            Err(Error::InvalidParentLayerPath(_))
+            Err(Error::PathParentLayerNotFound(_))
         ));
         transaction.commit().expect("cannot commit transaction");
         assert!(matches!(
@@ -1163,7 +1039,7 @@
                 grove_version
             )
             .unwrap(),
-            Err(Error::InvalidParentLayerPath(_))
+            Err(Error::PathParentLayerNotFound(_))
         ));
 
         assert!(matches!(
@@ -1284,7 +1160,7 @@
                 grove_version
             )
             .unwrap(),
-            Err(Error::InvalidParentLayerPath(_))
+            Err(Error::PathParentLayerNotFound(_))
         ));
 
         assert!(matches!(
@@ -1378,7 +1254,7 @@
                 grove_version
             )
             .unwrap(),
-            Err(Error::InvalidParentLayerPath(_))
+            Err(Error::PathParentLayerNotFound(_))
         ));
         transaction.commit().expect("cannot commit transaction");
         assert!(matches!(
@@ -1463,7 +1339,7 @@
                 grove_version
             )
             .unwrap(),
-            Err(Error::InvalidParentLayerPath(_))
+            Err(Error::PathParentLayerNotFound(_))
         ));
         assert!(matches!(
             db.get([TEST_LEAF].as_ref(), b"key1", None, grove_version)
@@ -1807,20 +1683,12 @@
             .unwrap();
         assert!(!matches!(key1_tree, Element::Tree(None, _)));
 
-<<<<<<< HEAD
-        let tx = db.start_transaction();
-=======
         let transaction = db.start_transaction();
->>>>>>> 44c2244b
 
         let key1_merk = db
             .open_transactional_merk_at_path(
                 [TEST_LEAF, b"key1"].as_ref().into(),
-<<<<<<< HEAD
-                &tx,
-=======
                 &transaction,
->>>>>>> 44c2244b
                 None,
                 grove_version,
             )
@@ -1874,7 +1742,7 @@
                 grove_version
             )
             .unwrap(),
-            Err(Error::InvalidParentLayerPath(_))
+            Err(Error::PathParentLayerNotFound(_))
         ));
         let key1_tree = db
             .get([TEST_LEAF].as_ref(), b"key1", None, grove_version)
@@ -1887,11 +1755,7 @@
         let key1_merk = db
             .open_transactional_merk_at_path(
                 [TEST_LEAF, b"key1"].as_ref().into(),
-<<<<<<< HEAD
-                &tx,
-=======
                 &transaction,
->>>>>>> 44c2244b
                 None,
                 grove_version,
             )
