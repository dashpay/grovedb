//! Delete operations and costs

#[cfg(feature = "estimated_costs")]
mod average_case;
#[cfg(feature = "minimal")]
mod delete_up_tree;
#[cfg(feature = "estimated_costs")]
mod worst_case;

#[cfg(feature = "minimal")]
use std::collections::{BTreeSet, HashMap};

#[cfg(feature = "minimal")]
pub use delete_up_tree::DeleteUpTreeOptions;
#[cfg(feature = "minimal")]
use grovedb_costs::{
    cost_return_on_error,
    storage_cost::removal::{StorageRemovedBytes, StorageRemovedBytes::BasicStorageRemoval},
    CostResult, CostsExt, OperationCost,
};
<<<<<<< HEAD

=======
#[cfg(feature = "minimal")]
>>>>>>> 384894fb
use grovedb_merk::{proofs::Query, KVIterator, MaybeTree};
#[cfg(feature = "minimal")]
use grovedb_merk::{Error as MerkError, Merk, MerkOptions};
use grovedb_path::SubtreePath;
#[cfg(feature = "minimal")]
use grovedb_storage::{
    rocksdb_storage::{PrefixedRocksDbStorageContext, PrefixedRocksDbTransactionContext},
    Storage, StorageBatch, StorageContext,
};
use grovedb_version::{
    check_grovedb_v0_with_cost, error::GroveVersionError, version::GroveVersion,
};

#[cfg(feature = "minimal")]
use crate::{
    batch::{GroveOp, QualifiedGroveDbOp},
    util::storage_context_with_parent_optional_tx,
    Element, ElementFlags, Error, GroveDb, Transaction, TransactionArg,
};
use crate::{raw_decode, util::merk_optional_tx_path_not_empty};

#[cfg(feature = "minimal")]
#[derive(Clone)]
/// Clear options
pub struct ClearOptions {
    /// Check for Subtrees
    pub check_for_subtrees: bool,
    /// Allow deleting non-empty trees if we check for subtrees
    pub allow_deleting_subtrees: bool,
    /// If we check for subtrees, and we don't allow deleting and there are
    /// some, should we error?
    pub trying_to_clear_with_subtrees_returns_error: bool,
}

#[cfg(feature = "minimal")]
impl Default for ClearOptions {
    fn default() -> Self {
        ClearOptions {
            check_for_subtrees: true,
            allow_deleting_subtrees: false,
            trying_to_clear_with_subtrees_returns_error: true,
        }
    }
}

#[cfg(feature = "minimal")]
#[derive(Clone)]
/// Delete options
pub struct DeleteOptions {
    /// Allow deleting non-empty trees
    pub allow_deleting_non_empty_trees: bool,
    /// Deleting non empty trees returns error
    pub deleting_non_empty_trees_returns_error: bool,
    /// Base root storage is free
    pub base_root_storage_is_free: bool,
    /// Validate tree at path exists
    pub validate_tree_at_path_exists: bool,
}

#[cfg(feature = "minimal")]
impl Default for DeleteOptions {
    fn default() -> Self {
        DeleteOptions {
            allow_deleting_non_empty_trees: false,
            deleting_non_empty_trees_returns_error: true,
            base_root_storage_is_free: true,
            validate_tree_at_path_exists: false,
        }
    }
}

#[cfg(feature = "minimal")]
impl DeleteOptions {
    fn as_merk_options(&self) -> MerkOptions {
        MerkOptions {
            base_root_storage_is_free: self.base_root_storage_is_free,
        }
    }
}

#[cfg(feature = "minimal")]
impl GroveDb {
    /// Delete an element at a specified subtree path and key.
    pub fn delete<'b, B, P>(
        &self,
        path: P,
        key: &[u8],
        options: Option<DeleteOptions>,
        transaction: TransactionArg,
        grove_version: &GroveVersion,
    ) -> CostResult<(), Error>
    where
        B: AsRef<[u8]> + 'b,
        P: Into<SubtreePath<'b, B>>,
    {
        check_grovedb_v0_with_cost!(
            "delete",
            grove_version.grovedb_versions.operations.delete.delete
        );

        let options = options.unwrap_or_default();
        let batch = StorageBatch::new();

        let collect_costs = self
            .delete_internal(
                path.into(),
                key,
                &options,
                transaction,
                &mut |_, removed_key_bytes, removed_value_bytes| {
                    Ok((
                        BasicStorageRemoval(removed_key_bytes),
                        BasicStorageRemoval(removed_value_bytes),
                    ))
                },
                &batch,
                grove_version,
            )
            .map_ok(|_| ());

        collect_costs.flat_map_ok(|_| {
            self.db
                .commit_multi_context_batch(batch, transaction)
                .map_err(Into::into)
        })
    }

    /// Delete all elements in a specified subtree
    /// Returns if we successfully cleared the subtree
    pub fn clear_subtree<'b, B, P>(
        &self,
        path: P,
        options: Option<ClearOptions>,
        transaction: TransactionArg,
        grove_version: &GroveVersion,
    ) -> Result<bool, Error>
    where
        B: AsRef<[u8]> + 'b,
        P: Into<SubtreePath<'b, B>>,
    {
        self.clear_subtree_with_costs(path, options, transaction, grove_version)
            .unwrap()
    }

    /// Delete all elements in a specified subtree and get back costs
    /// Warning: The costs for this operation are not yet correct, hence we
    /// should keep this private for now
    /// Returns if we successfully cleared the subtree
    fn clear_subtree_with_costs<'b, B, P>(
        &self,
        path: P,
        options: Option<ClearOptions>,
        transaction: TransactionArg,
        grove_version: &GroveVersion,
    ) -> CostResult<bool, Error>
    where
        B: AsRef<[u8]> + 'b,
        P: Into<SubtreePath<'b, B>>,
    {
        check_grovedb_v0_with_cost!(
            "clear_subtree",
            grove_version
                .grovedb_versions
                .operations
                .delete
                .clear_subtree
        );

        let subtree_path: SubtreePath<B> = path.into();
        let mut cost = OperationCost::default();
        let batch = StorageBatch::new();

        let options = options.unwrap_or_default();

        if let Some(transaction) = transaction {
            let mut merk_to_clear = cost_return_on_error!(
                &mut cost,
                self.open_transactional_merk_at_path(
                    subtree_path.clone(),
                    transaction,
                    Some(&batch),
                    grove_version,
                )
            );

            if options.check_for_subtrees {
                let mut all_query = Query::new();
                all_query.insert_all();

                let mut element_iterator =
                    KVIterator::new(merk_to_clear.storage.raw_iter(), &all_query).unwrap();

                // delete all nested subtrees
                while let Some((key, element_value)) =
                    element_iterator.next_kv().unwrap_add_cost(&mut cost)
                {
                    let element = raw_decode(&element_value, grove_version).unwrap();
                    if element.is_any_tree() {
                        if options.allow_deleting_subtrees {
                            cost_return_on_error!(
                                &mut cost,
                                self.delete(
                                    subtree_path.clone(),
                                    key.as_slice(),
                                    Some(DeleteOptions {
                                        allow_deleting_non_empty_trees: true,
                                        deleting_non_empty_trees_returns_error: false,
                                        ..Default::default()
                                    }),
                                    Some(transaction),
                                    grove_version,
                                )
                            );
                        } else if options.trying_to_clear_with_subtrees_returns_error {
                            return Err(Error::ClearingTreeWithSubtreesNotAllowed(
                                "options do not allow to clear this merk tree as it contains \
                                 subtrees",
                            ))
                            .wrap_with_cost(cost);
                        } else {
                            return Ok(false).wrap_with_cost(cost);
                        }
                    }
                }
            }

            // delete non subtree values
            cost_return_on_error!(&mut cost, merk_to_clear.clear().map_err(Error::MerkError));

            // propagate changes
            let mut merk_cache: HashMap<SubtreePath<B>, Merk<PrefixedRocksDbTransactionContext>> =
                HashMap::default();
            merk_cache.insert(subtree_path.clone(), merk_to_clear);
            cost_return_on_error!(
                &mut cost,
                self.propagate_changes_with_transaction(
                    merk_cache,
                    subtree_path.clone(),
                    transaction,
                    &batch,
                    grove_version,
                )
            );
        } else {
            let mut merk_to_clear = cost_return_on_error!(
                &mut cost,
                self.open_non_transactional_merk_at_path(
                    subtree_path.clone(),
                    Some(&batch),
                    grove_version
                )
            );

            if options.check_for_subtrees {
                let mut all_query = Query::new();
                all_query.insert_all();

                let mut element_iterator =
                    KVIterator::new(merk_to_clear.storage.raw_iter(), &all_query).unwrap();

                // delete all nested subtrees
                while let Some((key, element_value)) =
                    element_iterator.next_kv().unwrap_add_cost(&mut cost)
                {
                    let element = raw_decode(&element_value, grove_version).unwrap();
                    if options.allow_deleting_subtrees {
                        if element.is_any_tree() {
                            cost_return_on_error!(
                                &mut cost,
                                self.delete(
                                    subtree_path.clone(),
                                    key.as_slice(),
                                    Some(DeleteOptions {
                                        allow_deleting_non_empty_trees: true,
                                        deleting_non_empty_trees_returns_error: false,
                                        ..Default::default()
                                    }),
                                    None,
                                    grove_version,
                                )
                            );
                        }
                    } else if options.trying_to_clear_with_subtrees_returns_error {
                        return Err(Error::ClearingTreeWithSubtreesNotAllowed(
                            "options do not allow to clear this merk tree as it contains subtrees",
                        ))
                        .wrap_with_cost(cost);
                    } else {
                        return Ok(false).wrap_with_cost(cost);
                    }
                }
            }

            // delete non subtree values
            cost_return_on_error!(&mut cost, merk_to_clear.clear().map_err(Error::MerkError));

            // propagate changes
            let mut merk_cache: HashMap<SubtreePath<B>, Merk<PrefixedRocksDbStorageContext>> =
                HashMap::default();
            merk_cache.insert(subtree_path.clone(), merk_to_clear);
            cost_return_on_error!(
                &mut cost,
                self.propagate_changes_without_transaction(
                    merk_cache,
                    subtree_path.clone(),
                    &batch,
                    grove_version,
                )
            );
        }

        cost_return_on_error!(
            &mut cost,
            self.db
                .commit_multi_context_batch(batch, transaction)
                .map_err(Into::into)
        );

        Ok(true).wrap_with_cost(cost)
    }

    /// Delete element with sectional storage function
    pub fn delete_with_sectional_storage_function<B: AsRef<[u8]>>(
        &self,
        path: SubtreePath<B>,
        key: &[u8],
        options: Option<DeleteOptions>,
        transaction: TransactionArg,
        split_removal_bytes_function: &mut impl FnMut(
            &mut ElementFlags,
            u32, // key removed bytes
            u32, // value removed bytes
        ) -> Result<
            (StorageRemovedBytes, StorageRemovedBytes),
            Error,
        >,
        grove_version: &GroveVersion,
    ) -> CostResult<(), Error> {
        check_grovedb_v0_with_cost!(
            "delete_with_sectional_storage_function",
            grove_version
                .grovedb_versions
                .operations
                .delete
                .delete_with_sectional_storage_function
        );

        let options = options.unwrap_or_default();
        let batch = StorageBatch::new();

        let collect_costs = self
            .delete_internal(
                path,
                key,
                &options,
                transaction,
                &mut |value, removed_key_bytes, removed_value_bytes| {
                    let mut element = Element::deserialize(value.as_slice(), grove_version)
                        .map_err(|e| MerkError::ClientCorruptionError(e.to_string()))?;
                    let maybe_flags = element.get_flags_mut();
                    match maybe_flags {
                        None => Ok((
                            BasicStorageRemoval(removed_key_bytes),
                            BasicStorageRemoval(removed_value_bytes),
                        )),
                        Some(flags) => split_removal_bytes_function(
                            flags,
                            removed_key_bytes,
                            removed_value_bytes,
                        )
                        .map_err(|e| MerkError::ClientCorruptionError(e.to_string())),
                    }
                },
                &batch,
                grove_version,
            )
            .map_ok(|_| ());

        collect_costs.flat_map_ok(|_| {
            self.db
                .commit_multi_context_batch(batch, transaction)
                .map_err(Into::into)
        })
    }

    /// Delete if an empty tree
    pub fn delete_if_empty_tree<'b, B, P>(
        &self,
        path: P,
        key: &[u8],
        transaction: TransactionArg,
        grove_version: &GroveVersion,
    ) -> CostResult<bool, Error>
    where
        B: AsRef<[u8]> + 'b,
        P: Into<SubtreePath<'b, B>>,
    {
        check_grovedb_v0_with_cost!(
            "delete_if_empty_tree",
            grove_version
                .grovedb_versions
                .operations
                .delete
                .delete_if_empty_tree
        );

        let batch = StorageBatch::new();

        let collect_costs = self.delete_if_empty_tree_with_sectional_storage_function(
            path.into(),
            key,
            transaction,
            &mut |_, removed_key_bytes, removed_value_bytes| {
                Ok((
                    BasicStorageRemoval(removed_key_bytes),
                    BasicStorageRemoval(removed_value_bytes),
                ))
            },
            &batch,
            grove_version,
        );

        collect_costs.flat_map_ok(|r| {
            self.db
                .commit_multi_context_batch(batch, transaction)
                .map_err(Into::into)
                .map_ok(|_| r)
        })
    }

    /// Delete if an empty tree with section storage function
    fn delete_if_empty_tree_with_sectional_storage_function<B: AsRef<[u8]>>(
        &self,
        path: SubtreePath<B>,
        key: &[u8],
        transaction: TransactionArg,
        split_removal_bytes_function: &mut impl FnMut(
            &mut ElementFlags,
            u32, // key removed bytes
            u32, // value removed bytes
        ) -> Result<
            (StorageRemovedBytes, StorageRemovedBytes),
            Error,
        >,
        batch: &StorageBatch,
        grove_version: &GroveVersion,
    ) -> CostResult<bool, Error> {
        check_grovedb_v0_with_cost!(
            "delete_if_empty_tree_with_sectional_storage_function",
            grove_version
                .grovedb_versions
                .operations
                .delete
                .delete_if_empty_tree_with_sectional_storage_function
        );

        let options = DeleteOptions {
            allow_deleting_non_empty_trees: false,
            deleting_non_empty_trees_returns_error: false,
            ..Default::default()
        };

        self.delete_internal(
            path,
            key,
            &options,
            transaction,
            &mut |value, removed_key_bytes, removed_value_bytes| {
                let mut element = Element::deserialize(value.as_slice(), grove_version)
                    .map_err(|e| MerkError::ClientCorruptionError(e.to_string()))?;
                let maybe_flags = element.get_flags_mut();
                match maybe_flags {
                    None => Ok((
                        BasicStorageRemoval(removed_key_bytes),
                        BasicStorageRemoval(removed_value_bytes),
                    )),
                    Some(flags) => {
                        split_removal_bytes_function(flags, removed_key_bytes, removed_value_bytes)
                            .map_err(|e| MerkError::ClientCorruptionError(e.to_string()))
                    }
                }
            },
            batch,
            grove_version,
        )
    }

    /// Delete operation for delete internal
    pub fn delete_operation_for_delete_internal<B: AsRef<[u8]>>(
        &self,
        path: SubtreePath<B>,
        key: &[u8],
        options: &DeleteOptions,
        is_known_to_be_subtree: Option<MaybeTree>,
        current_batch_operations: &[QualifiedGroveDbOp],
        transaction: TransactionArg,
        grove_version: &GroveVersion,
    ) -> CostResult<Option<QualifiedGroveDbOp>, Error> {
        check_grovedb_v0_with_cost!(
            "delete_operation_for_delete_internal",
            grove_version
                .grovedb_versions
                .operations
                .delete
                .delete_operation_for_delete_internal
        );

        let mut cost = OperationCost::default();

        if path.is_root() {
            // Attempt to delete a root tree leaf
            Err(Error::InvalidPath(
                "root tree leaves currently cannot be deleted".to_owned(),
            ))
            .wrap_with_cost(cost)
        } else {
            if options.validate_tree_at_path_exists {
                cost_return_on_error!(
                    &mut cost,
                    self.check_subtree_exists_path_not_found(
                        path.clone(),
                        transaction,
                        grove_version
                    )
                );
            }
            let tree_type = match is_known_to_be_subtree {
                None => {
                    let element = cost_return_on_error!(
                        &mut cost,
                        self.get_raw(path.clone(), key.as_ref(), transaction, grove_version)
                    );
                    element.maybe_tree_type()
                }
                Some(x) => x,
            };

            if let MaybeTree::Tree(tree_type) = tree_type {
                let subtree_merk_path = path.derive_owned_with_child(key);
                let subtree_merk_path_vec = subtree_merk_path.to_vec();
                let batch_deleted_keys = current_batch_operations
                    .iter()
                    .filter_map(|op| match op.op {
                        GroveOp::Delete | GroveOp::DeleteTree(_) => {
                            // todo: to_path clones (best to figure out how to compare without
                            // cloning)
                            if op.path.to_path() == subtree_merk_path_vec {
                                Some(op.key.as_slice())
                            } else {
                                None
                            }
                        }
                        _ => None,
                    })
                    .collect::<BTreeSet<&[u8]>>();
                let mut is_empty = merk_optional_tx_path_not_empty!(
                    &mut cost,
                    self.db,
                    SubtreePath::from(&subtree_merk_path),
                    None,
                    transaction,
                    subtree,
                    grove_version,
                    {
                        subtree
                            .is_empty_tree_except(batch_deleted_keys)
                            .unwrap_add_cost(&mut cost)
                    }
                );

                // If there is any current batch operation that is inserting something in this
                // tree then it is not empty either
                is_empty &= !current_batch_operations.iter().any(|op| match op.op {
                    GroveOp::Delete | GroveOp::DeleteTree(_) => false,
                    // todo: fix for to_path (it clones)
                    _ => op.path.to_path() == subtree_merk_path_vec,
                });

                let result = if !options.allow_deleting_non_empty_trees && !is_empty {
                    if options.deleting_non_empty_trees_returns_error {
                        Err(Error::DeletingNonEmptyTree(
                            "trying to do a delete operation for a non empty tree, but options \
                             not allowing this",
                        ))
                    } else {
                        Ok(None)
                    }
                } else if is_empty {
                    Ok(Some(QualifiedGroveDbOp::delete_tree_op(
                        path.to_vec(),
                        key.to_vec(),
                        tree_type,
                    )))
                } else {
                    Err(Error::NotSupported(
                        "deletion operation for non empty tree not currently supported".to_string(),
                    ))
                };
                result.wrap_with_cost(cost)
            } else {
                Ok(Some(QualifiedGroveDbOp::delete_op(
                    path.to_vec(),
                    key.to_vec(),
                )))
                .wrap_with_cost(cost)
            }
        }
    }

    fn delete_internal<B: AsRef<[u8]>>(
        &self,
        path: SubtreePath<B>,
        key: &[u8],
        options: &DeleteOptions,
        transaction: TransactionArg,
        sectioned_removal: &mut impl FnMut(
            &Vec<u8>,
            u32,
            u32,
        ) -> Result<
            (StorageRemovedBytes, StorageRemovedBytes),
            MerkError,
        >,
        batch: &StorageBatch,
        grove_version: &GroveVersion,
    ) -> CostResult<bool, Error> {
        if let Some(transaction) = transaction {
            self.delete_internal_on_transaction(
                path,
                key,
                options,
                transaction,
                sectioned_removal,
                batch,
                grove_version,
            )
        } else {
            self.delete_internal_without_transaction(
                path,
                key,
                options,
                sectioned_removal,
                batch,
                grove_version,
            )
        }
    }

    fn delete_internal_on_transaction<B: AsRef<[u8]>>(
        &self,
        path: SubtreePath<B>,
        key: &[u8],
        options: &DeleteOptions,
        transaction: &Transaction,
        sectioned_removal: &mut impl FnMut(
            &Vec<u8>,
            u32,
            u32,
        ) -> Result<
            (StorageRemovedBytes, StorageRemovedBytes),
            MerkError,
        >,
        batch: &StorageBatch,
        grove_version: &GroveVersion,
    ) -> CostResult<bool, Error> {
        check_grovedb_v0_with_cost!(
            "delete_internal_on_transaction",
            grove_version
                .grovedb_versions
                .operations
                .delete
                .delete_internal_on_transaction
        );

        let mut cost = OperationCost::default();

        let element = cost_return_on_error!(
            &mut cost,
            self.get_raw(path.clone(), key.as_ref(), Some(transaction), grove_version)
        );
        let mut subtree_to_delete_from = cost_return_on_error!(
            &mut cost,
            self.open_transactional_merk_at_path(
                path.clone(),
                transaction,
                Some(batch),
                grove_version
            )
        );
        let uses_sum_tree = subtree_to_delete_from.tree_type;
        if let Some(tree_type) = element.tree_type() {
            let subtree_merk_path = path.derive_owned_with_child(key);
            let subtree_merk_path_ref = SubtreePath::from(&subtree_merk_path);

            let subtree_of_tree_we_are_deleting = cost_return_on_error!(
                &mut cost,
                self.open_transactional_merk_at_path(
                    subtree_merk_path_ref.clone(),
                    transaction,
                    Some(batch),
                    grove_version,
                )
            );
            let is_empty = subtree_of_tree_we_are_deleting
                .is_empty_tree()
                .unwrap_add_cost(&mut cost);

            if !options.allow_deleting_non_empty_trees && !is_empty {
                return if options.deleting_non_empty_trees_returns_error {
                    Err(Error::DeletingNonEmptyTree(
                        "trying to do a delete operation for a non empty tree, but options not \
                         allowing this",
                    ))
                    .wrap_with_cost(cost)
                } else {
                    Ok(false).wrap_with_cost(cost)
                };
            } else if !is_empty {
                let subtrees_paths = cost_return_on_error!(
                    &mut cost,
                    self.find_subtrees(&subtree_merk_path_ref, Some(transaction), grove_version)
                );
                for subtree_path in subtrees_paths {
                    let p: SubtreePath<_> = subtree_path.as_slice().into();
                    let mut storage = self
                        .db
                        .get_transactional_storage_context(p, Some(batch), transaction)
                        .unwrap_add_cost(&mut cost);

                    cost_return_on_error!(
                        &mut cost,
                        storage.clear().map_err(|e| {
                            Error::CorruptedData(format!(
                                "unable to cleanup tree from storage: {e}",
                            ))
                        })
                    );
                }
                // todo: verify why we need to open the same? merk again
                let storage = self
                    .db
                    .get_transactional_storage_context(path.clone(), Some(batch), transaction)
                    .unwrap_add_cost(&mut cost);

                let mut merk_to_delete_tree_from = cost_return_on_error!(
                    &mut cost,
                    Merk::open_layered_with_root_key(
                        storage,
                        subtree_to_delete_from.root_key(),
                        tree_type,
                        Some(&Element::value_defined_cost_for_serialized_value),
                        grove_version,
                    )
                    .map_err(|_| {
                        Error::CorruptedData("cannot open a subtree with given root key".to_owned())
                    })
                );
                // We are deleting a tree, a tree uses 3 bytes
                cost_return_on_error!(
                    &mut cost,
                    Element::delete_with_sectioned_removal_bytes(
                        &mut merk_to_delete_tree_from,
                        key,
                        Some(options.as_merk_options()),
                        true,
                        uses_sum_tree,
                        sectioned_removal,
                        grove_version,
                    )
                );
                let mut merk_cache: HashMap<
                    SubtreePath<B>,
                    Merk<PrefixedRocksDbTransactionContext>,
                > = HashMap::default();
                merk_cache.insert(path.clone(), merk_to_delete_tree_from);
                cost_return_on_error!(
                    &mut cost,
                    self.propagate_changes_with_batch_transaction(
                        batch,
                        merk_cache,
                        &path,
                        transaction,
                        grove_version,
                    )
                );
            } else {
                // We are deleting a tree, a tree uses 3 bytes
                cost_return_on_error!(
                    &mut cost,
                    Element::delete_with_sectioned_removal_bytes(
                        &mut subtree_to_delete_from,
                        key,
                        Some(options.as_merk_options()),
                        true,
                        uses_sum_tree,
                        sectioned_removal,
                        grove_version,
                    )
                );
                let mut merk_cache: HashMap<
                    SubtreePath<B>,
                    Merk<PrefixedRocksDbTransactionContext>,
                > = HashMap::default();
                merk_cache.insert(path.clone(), subtree_to_delete_from);
                cost_return_on_error!(
                    &mut cost,
                    self.propagate_changes_with_transaction(
                        merk_cache,
                        path,
                        transaction,
                        batch,
                        grove_version
                    )
                );
            }
        } else {
            cost_return_on_error!(
                &mut cost,
                Element::delete_with_sectioned_removal_bytes(
                    &mut subtree_to_delete_from,
                    key,
                    Some(options.as_merk_options()),
                    false,
                    uses_sum_tree,
                    sectioned_removal,
                    grove_version,
                )
            );
            let mut merk_cache: HashMap<SubtreePath<B>, Merk<PrefixedRocksDbTransactionContext>> =
                HashMap::default();
            merk_cache.insert(path.clone(), subtree_to_delete_from);
            cost_return_on_error!(
                &mut cost,
                self.propagate_changes_with_transaction(
                    merk_cache,
                    path,
                    transaction,
                    batch,
                    grove_version
                )
            );
        }

        Ok(true).wrap_with_cost(cost)
    }

    fn delete_internal_without_transaction<B: AsRef<[u8]>>(
        &self,
        path: SubtreePath<B>,
        key: &[u8],
        options: &DeleteOptions,
        sectioned_removal: &mut impl FnMut(
            &Vec<u8>,
            u32,
            u32,
        ) -> Result<
            (StorageRemovedBytes, StorageRemovedBytes),
            MerkError,
        >,
        batch: &StorageBatch,
        grove_version: &GroveVersion,
    ) -> CostResult<bool, Error> {
        check_grovedb_v0_with_cost!(
            "delete_internal_without_transaction",
            grove_version
                .grovedb_versions
                .operations
                .delete
                .delete_internal_without_transaction
        );

        let mut cost = OperationCost::default();

        let element = cost_return_on_error!(
            &mut cost,
            self.get_raw(path.clone(), key.as_ref(), None, grove_version)
        );
        let mut merk_cache: HashMap<SubtreePath<B>, Merk<PrefixedRocksDbStorageContext>> =
            HashMap::default();
        let mut subtree_to_delete_from = cost_return_on_error!(
            &mut cost,
            self.open_non_transactional_merk_at_path(path.clone(), Some(batch), grove_version)
        );
        let uses_sum_tree = subtree_to_delete_from.tree_type;
        if element.is_any_tree() {
            let subtree_merk_path = path.derive_owned_with_child(key);
            let subtree_of_tree_we_are_deleting = cost_return_on_error!(
                &mut cost,
                self.open_non_transactional_merk_at_path(
                    SubtreePath::from(&subtree_merk_path),
                    Some(batch),
                    grove_version,
                )
            );
            let is_empty = subtree_of_tree_we_are_deleting
                .is_empty_tree()
                .unwrap_add_cost(&mut cost);

            if !options.allow_deleting_non_empty_trees && !is_empty {
                return if options.deleting_non_empty_trees_returns_error {
                    Err(Error::DeletingNonEmptyTree(
                        "trying to do a delete operation for a non empty tree, but options not \
                         allowing this",
                    ))
                    .wrap_with_cost(cost)
                } else {
                    Ok(false).wrap_with_cost(cost)
                };
            } else {
                if !is_empty {
                    let subtrees_paths = cost_return_on_error!(
                        &mut cost,
                        self.find_subtrees(
                            &SubtreePath::from(&subtree_merk_path),
                            None,
                            grove_version
                        )
                    );
                    // TODO: dumb traversal should not be tolerated
                    for subtree_path in subtrees_paths.into_iter().rev() {
                        let p: SubtreePath<_> = subtree_path.as_slice().into();
                        let mut inner_subtree_to_delete_from = cost_return_on_error!(
                            &mut cost,
                            self.open_non_transactional_merk_at_path(p, Some(batch), grove_version)
                        );
                        cost_return_on_error!(
                            &mut cost,
                            inner_subtree_to_delete_from.clear().map_err(|e| {
                                Error::CorruptedData(format!(
                                    "unable to cleanup tree from storage: {e}",
                                ))
                            })
                        );
                    }
                }
                cost_return_on_error!(
                    &mut cost,
                    Element::delete_with_sectioned_removal_bytes(
                        &mut subtree_to_delete_from,
                        key,
                        Some(options.as_merk_options()),
                        true,
                        uses_sum_tree,
                        sectioned_removal,
                        grove_version,
                    )
                );
            }
        } else {
            cost_return_on_error!(
                &mut cost,
                Element::delete_with_sectioned_removal_bytes(
                    &mut subtree_to_delete_from,
                    key,
                    Some(options.as_merk_options()),
                    false,
                    uses_sum_tree,
                    sectioned_removal,
                    grove_version,
                )
            );
        }
        merk_cache.insert(path.clone(), subtree_to_delete_from);
        cost_return_on_error!(
            &mut cost,
            self.propagate_changes_without_transaction(merk_cache, path, batch, grove_version)
        );

        Ok(true).wrap_with_cost(cost)
    }
}

#[cfg(feature = "minimal")]
#[cfg(test)]
mod tests {
    use grovedb_costs::{
        storage_cost::{removal::StorageRemovedBytes::BasicStorageRemoval, StorageCost},
        OperationCost,
    };
    use grovedb_version::version::GroveVersion;
    use pretty_assertions::assert_eq;

    use crate::{
        operations::delete::{delete_up_tree::DeleteUpTreeOptions, ClearOptions, DeleteOptions},
        tests::{
            common::EMPTY_PATH, make_empty_grovedb, make_test_grovedb, ANOTHER_TEST_LEAF, TEST_LEAF,
        },
        Element, Error,
    };

    #[test]
    fn test_empty_subtree_deletion_without_transaction() {
        let grove_version = GroveVersion::latest();
        let _element = Element::new_item(b"ayy".to_vec());
        let db = make_test_grovedb(grove_version);
        // Insert some nested subtrees
        db.insert(
            [TEST_LEAF].as_ref(),
            b"key1",
            Element::empty_tree(),
            None,
            None,
            grove_version,
        )
        .unwrap()
        .expect("successful subtree 1 insert");
        db.insert(
            [TEST_LEAF].as_ref(),
            b"key4",
            Element::empty_tree(),
            None,
            None,
            grove_version,
        )
        .unwrap()
        .expect("successful subtree 3 insert");

        let root_hash = db.root_hash(None, grove_version).unwrap().unwrap();
        db.delete([TEST_LEAF].as_ref(), b"key1", None, None, grove_version)
            .unwrap()
            .expect("unable to delete subtree");
        assert!(matches!(
            db.get(
                [TEST_LEAF, b"key1", b"key2"].as_ref(),
                b"key3",
                None,
                grove_version
            )
            .unwrap(),
            Err(Error::PathParentLayerNotFound(_))
        ));
        // assert_eq!(db.subtrees.len().unwrap(), 3); // TEST_LEAF, ANOTHER_TEST_LEAF
        // TEST_LEAF.key4 stay
        assert!(db
            .get(EMPTY_PATH, TEST_LEAF, None, grove_version)
            .unwrap()
            .is_ok());
        assert!(db
            .get(EMPTY_PATH, ANOTHER_TEST_LEAF, None, grove_version)
            .unwrap()
            .is_ok());
        assert!(db
            .get([TEST_LEAF].as_ref(), b"key4", None, grove_version)
            .unwrap()
            .is_ok());
        assert_ne!(
            root_hash,
            db.root_hash(None, grove_version).unwrap().unwrap()
        );
    }

    #[test]
    fn test_empty_subtree_deletion_with_transaction() {
        let grove_version = GroveVersion::latest();
        let _element = Element::new_item(b"ayy".to_vec());

        let db = make_test_grovedb(grove_version);
        let transaction = db.start_transaction();

        // Insert some nested subtrees
        db.insert(
            [TEST_LEAF].as_ref(),
            b"key1",
            Element::empty_tree(),
            None,
            Some(&transaction),
            grove_version,
        )
        .unwrap()
        .expect("successful subtree 1 insert");
        db.insert(
            [TEST_LEAF].as_ref(),
            b"key4",
            Element::empty_tree(),
            None,
            Some(&transaction),
            grove_version,
        )
        .unwrap()
        .expect("successful subtree 3 insert");

        db.delete(
            [TEST_LEAF].as_ref(),
            b"key1",
            None,
            Some(&transaction),
            grove_version,
        )
        .unwrap()
        .expect("unable to delete subtree");
        assert!(matches!(
            db.get(
                [TEST_LEAF, b"key1", b"key2"].as_ref(),
                b"key3",
                Some(&transaction),
                grove_version
            )
            .unwrap(),
            Err(Error::PathParentLayerNotFound(_))
        ));
        transaction.commit().expect("cannot commit transaction");
        assert!(matches!(
            db.get([TEST_LEAF].as_ref(), b"key1", None, grove_version)
                .unwrap(),
            Err(Error::PathKeyNotFound(_))
        ));
        assert!(db
            .get([TEST_LEAF].as_ref(), b"key4", None, grove_version)
            .unwrap()
            .is_ok());
    }

    #[test]
    fn test_subtree_deletion_if_empty_with_transaction() {
        let grove_version = GroveVersion::latest();
        let element = Element::new_item(b"value".to_vec());
        let db = make_test_grovedb(grove_version);

        let transaction = db.start_transaction();

        // Insert some nested subtrees
        db.insert(
            [TEST_LEAF].as_ref(),
            b"level1-A",
            Element::empty_tree(),
            None,
            Some(&transaction),
            grove_version,
        )
        .unwrap()
        .expect("successful subtree insert A on level 1");
        db.insert(
            [TEST_LEAF, b"level1-A"].as_ref(),
            b"level2-A",
            Element::empty_tree(),
            None,
            Some(&transaction),
            grove_version,
        )
        .unwrap()
        .expect("successful subtree insert A on level 2");
        db.insert(
            [TEST_LEAF, b"level1-A"].as_ref(),
            b"level2-B",
            Element::empty_tree(),
            None,
            Some(&transaction),
            grove_version,
        )
        .unwrap()
        .expect("successful subtree insert B on level 2");
        // Insert an element into subtree
        db.insert(
            [TEST_LEAF, b"level1-A", b"level2-A"].as_ref(),
            b"level3-A",
            element,
            None,
            Some(&transaction),
            grove_version,
        )
        .unwrap()
        .expect("successful value insert");
        db.insert(
            [TEST_LEAF].as_ref(),
            b"level1-B",
            Element::empty_tree(),
            None,
            Some(&transaction),
            grove_version,
        )
        .unwrap()
        .expect("successful subtree insert B on level 1");

        db.commit_transaction(transaction)
            .unwrap()
            .expect("cannot commit changes");

        // Currently we have:
        // Level 1:            A
        //                    / \
        // Level 2:          A   B
        //                   |
        // Level 3:          A: value

        let transaction = db.start_transaction();

        let deleted = db
            .delete_if_empty_tree(
                [TEST_LEAF].as_ref(),
                b"level1-A",
                Some(&transaction),
                grove_version,
            )
            .unwrap()
            .expect("unable to delete subtree");
        assert!(!deleted);

        let deleted = db
            .delete_up_tree_while_empty(
                [TEST_LEAF, b"level1-A", b"level2-A"].as_ref(),
                b"level3-A",
                &DeleteUpTreeOptions {
                    stop_path_height: Some(0),
                    ..Default::default()
                },
                Some(&transaction),
                grove_version,
            )
            .unwrap()
            .expect("unable to delete subtree");
        assert_eq!(deleted, 2);

        assert!(matches!(
            db.get(
                [TEST_LEAF, b"level1-A", b"level2-A"].as_ref(),
                b"level3-A",
                Some(&transaction),
                grove_version
            )
            .unwrap(),
            Err(Error::PathParentLayerNotFound(_))
        ));

        assert!(matches!(
            db.get(
                [TEST_LEAF, b"level1-A"].as_ref(),
                b"level2-A",
                Some(&transaction),
                grove_version
            )
            .unwrap(),
            Err(Error::PathKeyNotFound(_))
        ));

        assert!(matches!(
            db.get(
                [TEST_LEAF].as_ref(),
                b"level1-A",
                Some(&transaction),
                grove_version
            )
            .unwrap(),
            Ok(Element::Tree(..)),
        ));
    }

    #[test]
    fn test_subtree_deletion_if_empty_without_transaction() {
        let grove_version = GroveVersion::latest();
        let element = Element::new_item(b"value".to_vec());
        let db = make_test_grovedb(grove_version);

        // Insert some nested subtrees
        db.insert(
            [TEST_LEAF].as_ref(),
            b"level1-A",
            Element::empty_tree(),
            None,
            None,
            grove_version,
        )
        .unwrap()
        .expect("successful subtree insert A on level 1");
        db.insert(
            [TEST_LEAF, b"level1-A"].as_ref(),
            b"level2-A",
            Element::empty_tree(),
            None,
            None,
            grove_version,
        )
        .unwrap()
        .expect("successful subtree insert A on level 2");
        db.insert(
            [TEST_LEAF, b"level1-A"].as_ref(),
            b"level2-B",
            Element::empty_tree(),
            None,
            None,
            grove_version,
        )
        .unwrap()
        .expect("successful subtree insert B on level 2");
        // Insert an element into subtree
        db.insert(
            [TEST_LEAF, b"level1-A", b"level2-A"].as_ref(),
            b"level3-A",
            element,
            None,
            None,
            grove_version,
        )
        .unwrap()
        .expect("successful value insert");
        db.insert(
            [TEST_LEAF].as_ref(),
            b"level1-B",
            Element::empty_tree(),
            None,
            None,
            grove_version,
        )
        .unwrap()
        .expect("successful subtree insert B on level 1");

        // Currently we have:
        // Level 1:            A
        //                    / \
        // Level 2:          A   B
        //                   |
        // Level 3:          A: value

        let deleted = db
            .delete_if_empty_tree([TEST_LEAF].as_ref(), b"level1-A", None, grove_version)
            .unwrap()
            .expect("unable to delete subtree");
        assert!(!deleted);

        let deleted = db
            .delete_up_tree_while_empty(
                [TEST_LEAF, b"level1-A", b"level2-A"].as_ref(),
                b"level3-A",
                &DeleteUpTreeOptions {
                    stop_path_height: Some(0),
                    ..Default::default()
                },
                None,
                grove_version,
            )
            .unwrap()
            .expect("unable to delete subtree");
        assert_eq!(deleted, 2);

        assert!(matches!(
            db.get(
                [TEST_LEAF, b"level1-A", b"level2-A"].as_ref(),
                b"level3-A",
                None,
                grove_version
            )
            .unwrap(),
            Err(Error::PathParentLayerNotFound(_))
        ));

        assert!(matches!(
            db.get(
                [TEST_LEAF, b"level1-A"].as_ref(),
                b"level2-A",
                None,
                grove_version
            )
            .unwrap(),
            Err(Error::PathKeyNotFound(_))
        ));

        assert!(matches!(
            db.get([TEST_LEAF].as_ref(), b"level1-A", None, grove_version)
                .unwrap(),
            Ok(Element::Tree(..)),
        ));
    }

    #[test]
    fn test_recurring_deletion_through_subtrees_with_transaction() {
        let grove_version = GroveVersion::latest();
        let element = Element::new_item(b"ayy".to_vec());

        let db = make_test_grovedb(grove_version);
        let transaction = db.start_transaction();

        // Insert some nested subtrees
        db.insert(
            [TEST_LEAF].as_ref(),
            b"key1",
            Element::empty_tree(),
            None,
            Some(&transaction),
            grove_version,
        )
        .unwrap()
        .expect("successful subtree 1 insert");
        db.insert(
            [TEST_LEAF, b"key1"].as_ref(),
            b"key2",
            Element::empty_tree(),
            None,
            Some(&transaction),
            grove_version,
        )
        .unwrap()
        .expect("successful subtree 2 insert");

        // Insert an element into subtree
        db.insert(
            [TEST_LEAF, b"key1", b"key2"].as_ref(),
            b"key3",
            element,
            None,
            Some(&transaction),
            grove_version,
        )
        .unwrap()
        .expect("successful value insert");
        db.insert(
            [TEST_LEAF].as_ref(),
            b"key4",
            Element::empty_tree(),
            None,
            Some(&transaction),
            grove_version,
        )
        .unwrap()
        .expect("successful subtree 3 insert");

        db.delete(
            [TEST_LEAF].as_ref(),
            b"key1",
            Some(DeleteOptions {
                allow_deleting_non_empty_trees: true,
                deleting_non_empty_trees_returns_error: false,
                ..Default::default()
            }),
            Some(&transaction),
            grove_version,
        )
        .unwrap()
        .expect("unable to delete subtree");
        assert!(matches!(
            db.get(
                [TEST_LEAF, b"key1", b"key2"].as_ref(),
                b"key3",
                Some(&transaction),
                grove_version
            )
            .unwrap(),
            Err(Error::PathParentLayerNotFound(_))
        ));
        transaction.commit().expect("cannot commit transaction");
        assert!(matches!(
            db.get([TEST_LEAF].as_ref(), b"key1", None, grove_version)
                .unwrap(),
            Err(Error::PathKeyNotFound(_))
        ));
        db.get([TEST_LEAF].as_ref(), b"key4", None, grove_version)
            .unwrap()
            .expect("expected to get key4");
    }

    #[test]
    fn test_recurring_deletion_through_subtrees_without_transaction() {
        let grove_version = GroveVersion::latest();
        let element = Element::new_item(b"ayy".to_vec());

        let db = make_test_grovedb(grove_version);

        // Insert some nested subtrees
        db.insert(
            [TEST_LEAF].as_ref(),
            b"key1",
            Element::empty_tree(),
            None,
            None,
            grove_version,
        )
        .unwrap()
        .expect("successful subtree 1 insert");
        db.insert(
            [TEST_LEAF, b"key1"].as_ref(),
            b"key2",
            Element::empty_tree(),
            None,
            None,
            grove_version,
        )
        .unwrap()
        .expect("successful subtree 2 insert");

        // Insert an element into subtree
        db.insert(
            [TEST_LEAF, b"key1", b"key2"].as_ref(),
            b"key3",
            element,
            None,
            None,
            grove_version,
        )
        .unwrap()
        .expect("successful value insert");
        db.insert(
            [TEST_LEAF].as_ref(),
            b"key4",
            Element::empty_tree(),
            None,
            None,
            grove_version,
        )
        .unwrap()
        .expect("successful subtree 3 insert");

        db.delete(
            [TEST_LEAF].as_ref(),
            b"key1",
            Some(DeleteOptions {
                allow_deleting_non_empty_trees: true,
                deleting_non_empty_trees_returns_error: false,
                ..Default::default()
            }),
            None,
            grove_version,
        )
        .unwrap()
        .expect("unable to delete subtree");
        assert!(matches!(
            db.get(
                [TEST_LEAF, b"key1", b"key2"].as_ref(),
                b"key3",
                None,
                grove_version
            )
            .unwrap(),
            Err(Error::PathParentLayerNotFound(_))
        ));
        assert!(matches!(
            db.get([TEST_LEAF].as_ref(), b"key1", None, grove_version)
                .unwrap(),
            Err(Error::PathKeyNotFound(_))
        ));
        assert!(db
            .get([TEST_LEAF].as_ref(), b"key4", None, grove_version)
            .unwrap()
            .is_ok());
    }

    #[test]
    fn test_item_deletion() {
        let grove_version = GroveVersion::latest();
        let db = make_test_grovedb(grove_version);
        let element = Element::new_item(b"ayy".to_vec());
        db.insert(
            [TEST_LEAF].as_ref(),
            b"key",
            element,
            None,
            None,
            grove_version,
        )
        .unwrap()
        .expect("successful insert");
        let root_hash = db.root_hash(None, grove_version).unwrap().unwrap();
        assert!(db
            .delete([TEST_LEAF].as_ref(), b"key", None, None, grove_version)
            .unwrap()
            .is_ok());
        assert!(matches!(
            db.get([TEST_LEAF].as_ref(), b"key", None, grove_version)
                .unwrap(),
            Err(Error::PathKeyNotFound(_))
        ));
        assert_ne!(
            root_hash,
            db.root_hash(None, grove_version).unwrap().unwrap()
        );
    }

    #[test]
    fn test_delete_one_item_cost() {
        let grove_version = GroveVersion::latest();
        let db = make_empty_grovedb();
        let tx = db.start_transaction();

        let insertion_cost = db
            .insert(
                EMPTY_PATH,
                b"key1",
                Element::new_item(b"cat".to_vec()),
                None,
                Some(&tx),
                grove_version,
            )
            .cost_as_result()
            .expect("expected to insert");

        let cost = db
            .delete(EMPTY_PATH, b"key1", None, Some(&tx), grove_version)
            .cost_as_result()
            .expect("expected to delete");

        assert_eq!(
            insertion_cost.storage_cost.added_bytes,
            cost.storage_cost.removed_bytes.total_removed_bytes()
        );
        // Explanation for 147 storage removed bytes

        // Key -> 37 bytes
        // 32 bytes for the key prefix
        // 4 bytes for the key
        // 1 byte for key_size (required space for 36)

        // Value -> 72
        //   1 for the flag option (but no flags)
        //   1 for the enum type item
        //   3 for "cat"
        //   1 for cat length
        //   1 for Basic Merk
        // 32 for node hash
        // 32 for value hash (trees have this for free)
        // 1 byte for the value_size (required space for 70)

        // Parent Hook -> 40
        // Key Bytes 4
        // Hash Size 32
        // Key Length 1
        // Child Heights 2
        // Sum 1

        // Total 37 + 72 + 40 = 149

        // Hash node calls
        // everything is empty, so no need for hashes?
        assert_eq!(
            cost,
            OperationCost {
                seek_count: 6, // todo: verify this
                storage_cost: StorageCost {
                    added_bytes: 0,
                    replaced_bytes: 0,
                    removed_bytes: BasicStorageRemoval(149)
                },
                storage_loaded_bytes: 154, // todo: verify this
                hash_node_calls: 0,
            }
        );
    }

    #[test]
    fn test_delete_one_sum_item_cost() {
        let grove_version = GroveVersion::latest();
        let db = make_empty_grovedb();
        let tx = db.start_transaction();

        db.insert(
            EMPTY_PATH,
            b"sum_tree",
            Element::empty_sum_tree(),
            None,
            Some(&tx),
            grove_version,
        )
        .unwrap()
        .expect("expected to insert");

        let insertion_cost = db
            .insert(
                [b"sum_tree".as_slice()].as_ref(),
                b"key1",
                Element::new_sum_item(15000),
                None,
                Some(&tx),
                grove_version,
            )
            .cost_as_result()
            .expect("expected to insert");

        let cost = db
            .delete(
                [b"sum_tree".as_slice()].as_ref(),
                b"key1",
                None,
                Some(&tx),
                grove_version,
            )
            .cost_as_result()
            .expect("expected to delete");

        assert_eq!(
            insertion_cost.storage_cost.added_bytes,
            cost.storage_cost.removed_bytes.total_removed_bytes()
        );
        // Explanation for 171 storage removed bytes

        // Key -> 37 bytes
        // 32 bytes for the key prefix
        // 4 bytes for the key
        // 1 byte for key_size (required space for 36)

        // Value -> 85
        //   1 for the flag option (but no flags)
        //   1 for the enum type sum item
        //   9 for the sum item
        // 32 for node hash
        // 32 for value hash (trees have this for free)
        // 9 for the feature type
        // 1 byte for the value_size (required space for 70)

        // Parent Hook -> 48
        // Key Bytes 4
        // Hash Size 32
        // Key Length 1
        // Child Heights 2
        // Summed Merk 9

        // Total 37 + 85 + 48 = 170

        // Hash node calls
        // everything is empty, so no need for hashes?
        assert_eq!(
            cost,
            OperationCost {
                seek_count: 8, // todo: verify this
                storage_cost: StorageCost {
                    added_bytes: 0,
                    replaced_bytes: 91,
                    removed_bytes: BasicStorageRemoval(170)
                },
                storage_loaded_bytes: 418, // todo: verify this
                hash_node_calls: 5,
            }
        );
    }

    #[test]
    fn test_delete_one_item_in_sum_tree_cost() {
        let grove_version = GroveVersion::latest();
        let db = make_empty_grovedb();
        let tx = db.start_transaction();

        db.insert(
            EMPTY_PATH,
            b"sum_tree",
            Element::empty_sum_tree(),
            None,
            Some(&tx),
            grove_version,
        )
        .unwrap()
        .expect("expected to insert");

        let insertion_cost = db
            .insert(
                [b"sum_tree".as_slice()].as_ref(),
                b"key1",
                Element::new_item(b"hello".to_vec()),
                None,
                Some(&tx),
                grove_version,
            )
            .cost_as_result()
            .expect("expected to insert");

        let cost = db
            .delete(
                [b"sum_tree".as_slice()].as_ref(),
                b"key1",
                None,
                Some(&tx),
                grove_version,
            )
            .cost_as_result()
            .expect("expected to delete");

        assert_eq!(
            insertion_cost.storage_cost.added_bytes,
            cost.storage_cost.removed_bytes.total_removed_bytes()
        );
        // Explanation for 171 storage removed bytes

        // Key -> 37 bytes
        // 32 bytes for the key prefix
        // 4 bytes for the key
        // 1 byte for key_size (required space for 36)

        // Value -> 82
        //   1 for the flag option (but no flags)
        //   1 for the enum type sum item
        //   5 for the item
        //   1 for the item len
        // 32 for node hash
        // 32 for value hash (trees have this for free)
        // 9 for the feature type
        // 1 byte for the value_size (required space for 70)

        // Parent Hook -> 48
        // Key Bytes 4
        // Hash Size 32
        // Key Length 1
        // Child Heights 2
        // Summed Merk 9

        // Total 37 + 82 + 48 = 167

        // Hash node calls
        // everything is empty, so no need for hashes?
        assert_eq!(
            cost,
            OperationCost {
                seek_count: 8, // todo: verify this
                storage_cost: StorageCost {
                    added_bytes: 0,
                    replaced_bytes: 91,
                    removed_bytes: BasicStorageRemoval(167)
                },
                storage_loaded_bytes: 418, // todo: verify this
                hash_node_calls: 5,
            }
        );
    }

    #[test]
    fn test_subtree_clear() {
        let grove_version = GroveVersion::latest();
        let element = Element::new_item(b"ayy".to_vec());

        let db = make_test_grovedb(grove_version);

        // Insert some nested subtrees
        db.insert(
            [TEST_LEAF].as_ref(),
            b"key1",
            Element::empty_tree(),
            None,
            None,
            grove_version,
        )
        .unwrap()
        .expect("successful subtree 1 insert");
        db.insert(
            [TEST_LEAF, b"key1"].as_ref(),
            b"key2",
            Element::empty_tree(),
            None,
            None,
            grove_version,
        )
        .unwrap()
        .expect("successful subtree 2 insert");

        // Insert an element into subtree
        db.insert(
            [TEST_LEAF, b"key1", b"key2"].as_ref(),
            b"key3",
            element,
            None,
            None,
            grove_version,
        )
        .unwrap()
        .expect("successful value insert");
        db.insert(
            [TEST_LEAF].as_ref(),
            b"key4",
            Element::empty_tree(),
            None,
            None,
            grove_version,
        )
        .unwrap()
        .expect("successful subtree 3 insert");

        let key1_tree = db
            .get([TEST_LEAF].as_ref(), b"key1", None, grove_version)
            .unwrap()
            .unwrap();
        assert!(!matches!(key1_tree, Element::Tree(None, _)));
        let key1_merk = db
            .open_non_transactional_merk_at_path(
                [TEST_LEAF, b"key1"].as_ref().into(),
                None,
                grove_version,
            )
            .unwrap()
            .unwrap();
        assert_ne!(key1_merk.root_hash().unwrap(), [0; 32]);

        let root_hash_before_clear = db.root_hash(None, grove_version).unwrap().unwrap();
        db.clear_subtree([TEST_LEAF, b"key1"].as_ref(), None, None, grove_version)
            .expect_err("unable to delete subtree");

        let success = db
            .clear_subtree(
                [TEST_LEAF, b"key1"].as_ref(),
                Some(ClearOptions {
                    check_for_subtrees: true,
                    allow_deleting_subtrees: false,
                    trying_to_clear_with_subtrees_returns_error: false,
                }),
                None,
                grove_version,
            )
            .expect("expected no error");
        assert!(!success);

        let success = db
            .clear_subtree(
                [TEST_LEAF, b"key1"].as_ref(),
                Some(ClearOptions {
                    check_for_subtrees: true,
                    allow_deleting_subtrees: true,
                    trying_to_clear_with_subtrees_returns_error: false,
                }),
                None,
                grove_version,
            )
            .expect("unable to delete subtree");

        assert!(success);

        assert!(matches!(
            db.get([TEST_LEAF, b"key1"].as_ref(), b"key2", None, grove_version)
                .unwrap(),
            Err(Error::PathKeyNotFound(_))
        ));
        assert!(matches!(
            db.get(
                [TEST_LEAF, b"key1", b"key2"].as_ref(),
                b"key3",
                None,
                grove_version
            )
            .unwrap(),
            Err(Error::PathParentLayerNotFound(_))
        ));
        let key1_tree = db
            .get([TEST_LEAF].as_ref(), b"key1", None, grove_version)
            .unwrap()
            .unwrap();
        assert!(matches!(key1_tree, Element::Tree(None, _)));

        let key1_merk = db
            .open_non_transactional_merk_at_path(
                [TEST_LEAF, b"key1"].as_ref().into(),
                None,
                grove_version,
            )
            .unwrap()
            .unwrap();
        assert_eq!(key1_merk.root_hash().unwrap(), [0; 32]);

        let root_hash_after_clear = db.root_hash(None, grove_version).unwrap().unwrap();
        assert_ne!(root_hash_before_clear, root_hash_after_clear);
    }
}<|MERGE_RESOLUTION|>--- conflicted
+++ resolved
@@ -18,11 +18,7 @@
     storage_cost::removal::{StorageRemovedBytes, StorageRemovedBytes::BasicStorageRemoval},
     CostResult, CostsExt, OperationCost,
 };
-<<<<<<< HEAD
-
-=======
 #[cfg(feature = "minimal")]
->>>>>>> 384894fb
 use grovedb_merk::{proofs::Query, KVIterator, MaybeTree};
 #[cfg(feature = "minimal")]
 use grovedb_merk::{Error as MerkError, Merk, MerkOptions};
