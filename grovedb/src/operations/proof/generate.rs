--- conflicted
+++ resolved
@@ -144,10 +144,7 @@
             .unwrap_add_cost(&mut cost);
 
         while let Some((key, value_bytes)) = kv_iterator.next_kv().unwrap_add_cost(&mut cost) {
-<<<<<<< HEAD
-=======
             let mut encountered_absence = false;
->>>>>>> 709d3062
             let (mut subquery_path, subquery_value) =
                 Element::subquery_paths_for_sized_query(&query.query, &key);
 
@@ -185,17 +182,11 @@
 
                     if query.is_some() {
                         if let Some(subquery_path) = &subquery_path {
-<<<<<<< HEAD
-                            // prove the subquery path first
-                            for first_key in subquery_path.into_iter() {
-=======
                             for first_key in subquery_path.iter() {
->>>>>>> 709d3062
                                 let inner_subtree = cost_return_on_error!(
                                     &mut cost,
                                     self.open_subtree(new_path.iter().copied())
                                 );
-<<<<<<< HEAD
 
                                 let mut key_as_query = Query::new();
                                 key_as_query.insert_key(first_key.clone());
@@ -213,25 +204,38 @@
                                 );
 
                                 new_path.push(first_key);
+
+                                if self
+                                    .check_subtree_exists_path_not_found(new_path.clone(), None)
+                                    .unwrap_add_cost(&mut cost)
+                                    .is_err()
+                                {
+                                    encountered_absence = true;
+                                    break;
+                                }
+                            }
+
+                            if encountered_absence {
+                                continue;
                             }
                         }
-                    } else {
-                        if let Some(subquery_path) = &mut subquery_path {
-                            if subquery_path.is_empty() {
-                                return Err(Error::CorruptedPath("subquery_path can not be empty"))
-                                    .wrap_with_cost(cost);
-                            }
-
-                            let last_key = subquery_path.remove(subquery_path.len() - 1);
-                            // prove the subquery path first
-                            for first_key in subquery_path.into_iter() {
-                                let inner_subtree = cost_return_on_error!(
-                                    &mut cost,
-                                    self.open_subtree(new_path.iter().copied())
-                                );
-
-                                let mut key_as_query = Query::new();
-                                key_as_query.insert_key(first_key.clone());
+                    } else if let Some(subquery_path) = &mut subquery_path {
+                        if subquery_path.is_empty() {
+                            // nothing to do on this path, since subquery path is empty
+                            // and there is no consecutive subquery value
+                            continue;
+                        }
+
+                        let last_key = subquery_path.remove(subquery_path.len() - 1);
+
+                        for subkey in subquery_path.iter() {
+                            let inner_subtree = cost_return_on_error!(
+                                &mut cost,
+                                self.open_subtree(new_path.iter().copied())
+                            );
+
+                            let mut key_as_query = Query::new();
+                            key_as_query.insert_key(subkey.clone());
 
                                 cost_return_on_error!(
                                     &mut cost,
@@ -245,80 +249,6 @@
                                     )
                                 );
 
-                                new_path.push(first_key);
-                            }
-                            let mut key_as_query = Query::new();
-                            key_as_query.insert_key(last_key);
-                            query = Some(key_as_query);
-                        } else {
-                            return Err(Error::CorruptedCodeExecution(
-                                "subquery_path must exist to be in this function",
-                            ))
-                            .wrap_with_cost(cost);
-                        }
-=======
-
-                                let mut key_as_query = Query::new();
-                                key_as_query.insert_key(first_key.clone());
-
-                                cost_return_on_error!(
-                                    &mut cost,
-                                    self.generate_and_store_merk_proof(
-                                        new_path.iter().copied(),
-                                        &inner_subtree,
-                                        &key_as_query,
-                                        (None, None),
-                                        ProofType::Merk,
-                                        proofs,
-                                    )
-                                );
-
-                                new_path.push(first_key);
-
-                                if self
-                                    .check_subtree_exists_path_not_found(new_path.clone(), None)
-                                    .unwrap_add_cost(&mut cost)
-                                    .is_err()
-                                {
-                                    encountered_absence = true;
-                                    break;
-                                }
-                            }
-
-                            if encountered_absence {
-                                continue;
-                            }
-                        }
-                    } else if let Some(subquery_path) = &mut subquery_path {
-                        if subquery_path.is_empty() {
-                            // nothing to do on this path, since subquery path is empty
-                            // and there is no consecutive subquery value
-                            continue;
-                        }
-
-                        let last_key = subquery_path.remove(subquery_path.len() - 1);
-
-                        for subkey in subquery_path.iter() {
-                            let inner_subtree = cost_return_on_error!(
-                                &mut cost,
-                                self.open_subtree(new_path.iter().copied())
-                            );
-
-                            let mut key_as_query = Query::new();
-                            key_as_query.insert_key(subkey.clone());
-
-                            cost_return_on_error!(
-                                &mut cost,
-                                self.generate_and_store_merk_proof(
-                                    new_path.iter().copied(),
-                                    &inner_subtree,
-                                    &key_as_query,
-                                    (None, None),
-                                    ProofType::Merk,
-                                    proofs,
-                                )
-                            );
-
                             new_path.push(subkey);
 
                             // check if the new path points to a valid subtree
@@ -345,7 +275,6 @@
                             "subquery_path must exist to be in this function",
                         ))
                         .wrap_with_cost(cost);
->>>>>>> 709d3062
                     }
 
                     let new_path_owned = new_path.iter().map(|a| a.to_vec()).collect();
