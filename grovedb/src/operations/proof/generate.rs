<<<<<<< HEAD
// MIT LICENSE
//
// Copyright (c) 2021 Dash Core Group
//
// Permission is hereby granted, free of charge, to any
// person obtaining a copy of this software and associated
// documentation files (the "Software"), to deal in the
// Software without restriction, including without
// limitation the rights to use, copy, modify, merge,
// publish, distribute, sublicense, and/or sell copies of
// the Software, and to permit persons to whom the Software
// is furnished to do so, subject to the following
// conditions:
//
// The above copyright notice and this permission notice
// shall be included in all copies or substantial portions
// of the Software.
//
// THE SOFTWARE IS PROVIDED "AS IS", WITHOUT WARRANTY OF
// ANY KIND, EXPRESS OR IMPLIED, INCLUDING BUT NOT LIMITED
// TO THE WARRANTIES OF MERCHANTABILITY, FITNESS FOR A
// PARTICULAR PURPOSE AND NONINFRINGEMENT. IN NO EVENT
// SHALL THE AUTHORS OR COPYRIGHT HOLDERS BE LIABLE FOR ANY
// CLAIM, DAMAGES OR OTHER LIABILITY, WHETHER IN AN ACTION
// OF CONTRACT, TORT OR OTHERWISE, ARISING FROM, OUT OF OR
// IN CONNECTION WITH THE SOFTWARE OR THE USE OR OTHER
// DEALINGS IN THE SOFTWARE.

//! Generate proof operations

=======
use costs::cost_return_on_error_default;
>>>>>>> af53d372
#[cfg(feature = "full")]
use costs::{
    cost_return_on_error, cost_return_on_error_no_add, CostResult, CostsExt, OperationCost,
};
#[cfg(feature = "full")]
use merk::{
    proofs::{encode_into, Node, Op},
    tree::value_hash,
    KVIterator, Merk, ProofWithoutEncodingResult,
};
#[cfg(feature = "full")]
use storage::{rocksdb_storage::PrefixedRocksDbStorageContext, StorageContext};

#[cfg(feature = "full")]
use crate::element::helpers::raw_decode;
#[cfg(feature = "full")]
use crate::{
    operations::proof::util::{write_to_vec, ProofType, EMPTY_TREE_HASH},
    reference_path::path_from_reference_path_type,
    Element, Error, GroveDb, PathQuery, Query,
};

#[cfg(feature = "full")]
type LimitOffset = (Option<u16>, Option<u16>);

#[cfg(feature = "full")]
impl GroveDb {
    /// Prove query many
    pub fn prove_query_many(&self, query: Vec<&PathQuery>) -> CostResult<Vec<u8>, Error> {
        if query.len() > 1 {
            let query = cost_return_on_error_default!(PathQuery::merge(query));
            self.prove_query(&query)
        } else {
            self.prove_query(query[0])
        }
    }

    /// Prove query
    pub fn prove_query(&self, query: &PathQuery) -> CostResult<Vec<u8>, Error> {
        let mut cost = OperationCost::default();

        // TODO: should it be possible to generate proofs for tree items (currently yes)
        let mut proof_result: Vec<u8> = vec![];
        let mut limit: Option<u16> = query.query.limit;
        let mut offset: Option<u16> = query.query.offset;

        let path_slices = query.path.iter().map(|x| x.as_slice()).collect::<Vec<_>>();

        let subtree_exists = self
            .check_subtree_exists_path_not_found(path_slices.clone(), None)
            .unwrap_add_cost(&mut cost);

        match subtree_exists {
            Ok(_) => {}
            Err(_) => {
                // subtree at the given path doesn't exists, prove that this path
                // doesn't point to a valid subtree
                write_to_vec(&mut proof_result, &[ProofType::AbsentPath.into()]);
                let mut current_path: Vec<&[u8]> = vec![];

                let mut split_path = path_slices.split_first();
                while let Some((key, path_slice)) = split_path {
                    let subtree = self
                        .open_subtree(current_path.iter().copied())
                        .unwrap_add_cost(&mut cost);

                    if subtree.is_err() {
                        break;
                    }

                    let has_item = Element::get(
                        subtree.as_ref().expect("confirmed not error above"),
                        key,
                        true,
                    )
                    .unwrap_add_cost(&mut cost);

                    let mut next_key_query = Query::new();
                    next_key_query.insert_key(key.to_vec());
                    cost_return_on_error!(
                        &mut cost,
                        self.generate_and_store_merk_proof(
                            current_path.iter().copied(),
                            &subtree.expect("confirmed not error above"),
                            &next_key_query,
                            (None, None),
                            ProofType::Merk,
                            &mut proof_result,
                        )
                    );

                    current_path.push(key);

                    if has_item.is_err() || path_slice.is_empty() {
                        // reached last key
                        break;
                    }

                    split_path = path_slice.split_first();
                }

                return Ok(proof_result).wrap_with_cost(cost);
            }
        }

        cost_return_on_error!(
            &mut cost,
            self.prove_subqueries(
                &mut proof_result,
                path_slices.clone(),
                query,
                &mut limit,
                &mut offset,
            )
        );
        cost_return_on_error!(&mut cost, self.prove_path(&mut proof_result, path_slices));

        Ok(proof_result).wrap_with_cost(cost)
    }

    /// Perform a pre-order traversal of the tree based on the provided
    /// subqueries
    fn prove_subqueries(
        &self,
        proofs: &mut Vec<u8>,
        path: Vec<&[u8]>,
        query: &PathQuery,
        current_limit: &mut Option<u16>,
        current_offset: &mut Option<u16>,
    ) -> CostResult<(), Error> {
        let mut cost = OperationCost::default();

        let reached_limit = query.query.limit.is_some() && query.query.limit.unwrap() == 0;
        if reached_limit {
            return Ok(()).wrap_with_cost(cost);
        }

        let subtree = cost_return_on_error!(&mut cost, self.open_subtree(path.iter().copied()));
        if subtree.root_hash().unwrap_add_cost(&mut cost) == EMPTY_TREE_HASH {
            write_to_vec(proofs, &[ProofType::EmptyTree.into()]);
            return Ok(()).wrap_with_cost(cost);
        }

        let mut is_leaf_tree = true;

        let mut kv_iterator = KVIterator::new(subtree.storage.raw_iter(), &query.query.query)
            .unwrap_add_cost(&mut cost);

        while let Some((key, value_bytes)) = kv_iterator.next_kv().unwrap_add_cost(&mut cost) {
            let mut encountered_absence = false;
            let (mut subquery_path, subquery_value) =
                Element::subquery_paths_for_sized_query(&query.query, &key);

            if subquery_value.is_none() && subquery_path.is_none() {
                continue;
            }

            let element = cost_return_on_error_no_add!(&cost, raw_decode(&value_bytes));
            match element {
                Element::Tree(root_key, _) | Element::SumTree(root_key, ..) => {
                    if root_key.is_none() {
                        continue;
                    }

                    // if the element is a non empty tree then current tree is not a leaf tree
                    if is_leaf_tree {
                        is_leaf_tree = false;
                        cost_return_on_error!(
                            &mut cost,
                            self.generate_and_store_merk_proof(
                                path.iter().copied(),
                                &subtree,
                                &query.query.query,
                                (None, None),
                                ProofType::Merk,
                                proofs,
                            )
                        );
                    }

                    let mut new_path = path.clone();
                    new_path.push(key.as_ref());

                    let mut query = subquery_value;

                    if query.is_some() {
                        if let Some(subquery_path) = &subquery_path {
                            for first_key in subquery_path.iter() {
                                let inner_subtree = cost_return_on_error!(
                                    &mut cost,
                                    self.open_subtree(new_path.iter().copied())
                                );

                                let mut key_as_query = Query::new();
                                key_as_query.insert_key(first_key.clone());

                                cost_return_on_error!(
                                    &mut cost,
                                    self.generate_and_store_merk_proof(
                                        new_path.iter().copied(),
                                        &inner_subtree,
                                        &key_as_query,
                                        (None, None),
                                        ProofType::Merk,
                                        proofs,
                                    )
                                );

                                new_path.push(first_key);

                                if self
                                    .check_subtree_exists_path_not_found(new_path.clone(), None)
                                    .unwrap_add_cost(&mut cost)
                                    .is_err()
                                {
                                    encountered_absence = true;
                                    break;
                                }
                            }

                            if encountered_absence {
                                continue;
                            }
                        }
                    } else if let Some(subquery_path) = &mut subquery_path {
                        if subquery_path.is_empty() {
                            // nothing to do on this path, since subquery path is empty
                            // and there is no consecutive subquery value
                            continue;
                        }

                        let last_key = subquery_path.remove(subquery_path.len() - 1);

                        for subkey in subquery_path.iter() {
                            let inner_subtree = cost_return_on_error!(
                                &mut cost,
                                self.open_subtree(new_path.iter().copied())
                            );

                            let mut key_as_query = Query::new();
                            key_as_query.insert_key(subkey.clone());

                            cost_return_on_error!(
                                &mut cost,
                                self.generate_and_store_merk_proof(
                                    new_path.iter().copied(),
                                    &inner_subtree,
                                    &key_as_query,
                                    (None, None),
                                    ProofType::Merk,
                                    proofs,
                                )
                            );

                            new_path.push(subkey);

                            // check if the new path points to a valid subtree
                            // if it does not, we should stop proof generation on this path
                            if self
                                .check_subtree_exists_path_not_found(new_path.clone(), None)
                                .unwrap_add_cost(&mut cost)
                                .is_err()
                            {
                                encountered_absence = true;
                                break;
                            }
                        }

                        if encountered_absence {
                            continue;
                        }

                        let mut key_as_query = Query::new();
                        key_as_query.insert_key(last_key);
                        query = Some(key_as_query);
                    } else {
                        return Err(Error::CorruptedCodeExecution(
                            "subquery_path must exist to be in this function",
                        ))
                        .wrap_with_cost(cost);
                    }

                    let new_path_owned = new_path.iter().map(|a| a.to_vec()).collect();

                    let new_path_query = PathQuery::new_unsized(new_path_owned, query.unwrap());

                    if self
                        .check_subtree_exists_path_not_found(new_path.clone(), None)
                        .unwrap_add_cost(&mut cost)
                        .is_err()
                    {
                        continue;
                    }

                    cost_return_on_error!(
                        &mut cost,
                        self.prove_subqueries(
                            proofs,
                            new_path,
                            &new_path_query,
                            current_limit,
                            current_offset,
                        )
                    );

                    if *current_limit == Some(0) {
                        break;
                    }
                }
                _ => {
                    // currently not handling trees with mixed types
                    // if a tree has been seen, we should see nothing but tree
                    if !is_leaf_tree {
                        return Err(Error::InvalidQuery("mixed tree types")).wrap_with_cost(cost);
                    }
                }
            }
        }

        if is_leaf_tree {
            // if no useful subtree, then we care about the result set of this subtree.
            // apply the sized query
            let limit_offset = cost_return_on_error!(
                &mut cost,
                self.generate_and_store_merk_proof(
                    path.iter().copied(),
                    &subtree,
                    &query.query.query,
                    (*current_limit, *current_offset),
                    ProofType::SizedMerk,
                    proofs,
                )
            );

            // update limit and offset values
            *current_limit = limit_offset.0;
            *current_offset = limit_offset.1;
        }

        Ok(()).wrap_with_cost(cost)
    }

    /// Given a path, construct and append a set of proofs that shows there is
    /// a valid path from the root of the db to that point.
    fn prove_path(
        &self,
        proof_result: &mut Vec<u8>,
        path_slices: Vec<&[u8]>,
    ) -> CostResult<(), Error> {
        let mut cost = OperationCost::default();

        // generate proof to show that the path leads up to the root
        let mut split_path = path_slices.split_last();
        while let Some((key, path_slice)) = split_path {
            let subtree =
                cost_return_on_error!(&mut cost, self.open_subtree(path_slice.iter().copied()));
            let mut query = Query::new();
            query.insert_key(key.to_vec());

            cost_return_on_error!(
                &mut cost,
                self.generate_and_store_merk_proof(
                    path_slice.iter().copied(),
                    &subtree,
                    &query,
                    (None, None),
                    ProofType::Merk,
                    proof_result,
                )
            );
            split_path = path_slice.split_last();
        }
        Ok(()).wrap_with_cost(cost)
    }

    /// Generates query proof given a subtree and appends the result to a proof
    /// list
    fn generate_and_store_merk_proof<'a, 'p, S: 'a, P>(
        &self,
        path: P,
        subtree: &'a Merk<S>,
        query: &Query,
        limit_offset: LimitOffset,
        proof_type: ProofType,
        proofs: &mut Vec<u8>,
    ) -> CostResult<(Option<u16>, Option<u16>), Error>
    where
        S: StorageContext<'a>,
        P: IntoIterator<Item = &'p [u8]>,
        <P as IntoIterator>::IntoIter: DoubleEndedIterator + ExactSizeIterator + Clone,
    {
        let mut cost = OperationCost::default();

        // TODO: How do you handle mixed tree types?
        // TODO implement costs
        let mut proof_result = subtree
            .prove_without_encoding(query.clone(), limit_offset.0, limit_offset.1)
            .unwrap()
            .expect("should generate proof");

        cost_return_on_error!(&mut cost, self.post_process_proof(path, &mut proof_result));

        let mut proof_bytes = Vec::with_capacity(128);
        encode_into(proof_result.proof.iter(), &mut proof_bytes);

        let proof_len_bytes: [u8; 8] = proof_bytes.len().to_be_bytes();
        write_to_vec(proofs, &[proof_type.into()]);
        write_to_vec(proofs, &proof_len_bytes);
        write_to_vec(proofs, &proof_bytes);

        Ok((proof_result.limit, proof_result.offset)).wrap_with_cost(cost)
    }

    /// Converts Items to Node::KV from Node::KVValueHash
    /// Converts References to Node::KVRefValueHash and sets the value to the
    /// referenced element
    fn post_process_proof<'p, P>(
        &self,
        path: P,
        proof_result: &mut ProofWithoutEncodingResult,
    ) -> CostResult<(), Error>
    where
        P: IntoIterator<Item = &'p [u8]>,
        <P as IntoIterator>::IntoIter: DoubleEndedIterator + ExactSizeIterator + Clone,
    {
        let mut cost = OperationCost::default();

        let path_iter = path.into_iter().collect::<Vec<_>>();

        for op in proof_result.proof.iter_mut() {
            match op {
                Op::Push(node) | Op::PushInverted(node) => match node {
                    Node::KV(key, value) | Node::KVValueHash(key, value, ..) => {
                        let elem = Element::deserialize(value);
                        match elem {
                            Ok(Element::Reference(reference_path, ..)) => {
                                let current_path = path_iter.clone();
                                let absolute_path = cost_return_on_error!(
                                    &mut cost,
                                    path_from_reference_path_type(
                                        reference_path,
                                        current_path,
                                        Some(key.as_slice())
                                    )
                                    .wrap_with_cost(OperationCost::default())
                                );

                                let referenced_elem = cost_return_on_error!(
                                    &mut cost,
                                    self.follow_reference(absolute_path, true, None)
                                );

                                let serialized_referenced_elem = referenced_elem.serialize();
                                if serialized_referenced_elem.is_err() {
                                    return Err(Error::CorruptedData(String::from(
                                        "unable to serialize element",
                                    )))
                                    .wrap_with_cost(cost);
                                }

                                *node = Node::KVRefValueHash(
                                    key.to_owned(),
                                    serialized_referenced_elem.expect("confirmed ok above"),
                                    value_hash(value).unwrap_add_cost(&mut cost),
                                )
                            }
                            Ok(Element::Item(..)) => {
                                *node = Node::KV(key.to_owned(), value.to_owned())
                            }
                            _ => continue,
                        }
                    }
                    _ => continue,
                },
                _ => continue,
            }
        }
        Ok(()).wrap_with_cost(cost)
    }

    /// Opens merk at a given path without transaction
    fn open_subtree<'p, P>(&self, path: P) -> CostResult<Merk<PrefixedRocksDbStorageContext>, Error>
    where
        P: IntoIterator<Item = &'p [u8]>,
        <P as IntoIterator>::IntoIter: DoubleEndedIterator + ExactSizeIterator + Clone,
    {
        self.open_non_transactional_merk_at_path(path)
    }
}<|MERGE_RESOLUTION|>--- conflicted
+++ resolved
@@ -1,4 +1,3 @@
-<<<<<<< HEAD
 // MIT LICENSE
 //
 // Copyright (c) 2021 Dash Core Group
@@ -29,9 +28,8 @@
 
 //! Generate proof operations
 
-=======
 use costs::cost_return_on_error_default;
->>>>>>> af53d372
+
 #[cfg(feature = "full")]
 use costs::{
     cost_return_on_error, cost_return_on_error_no_add, CostResult, CostsExt, OperationCost,
