use costs::{
    cost_return_on_error, cost_return_on_error_no_add, CostResult, CostsExt, OperationCost,
};
use merk::{
    proofs::{encode_into, Node, Op},
    tree::value_hash,
    KVIterator, Merk, ProofWithoutEncodingResult,
};
use storage::{rocksdb_storage::PrefixedRocksDbStorageContext, StorageContext};

use crate::{
    operations::proof::util::{write_to_vec, ProofType, EMPTY_TREE_HASH},
    reference_path::path_from_reference_path_type,
    subtree::raw_decode,
    Element, Error, GroveDb, PathQuery, Query,
};

impl GroveDb {
    pub fn prove_query_many(&self, query: Vec<&PathQuery>) -> CostResult<Vec<u8>, Error> {
        let mut cost = OperationCost::default();
        if query.len() > 1 {
            let query = cost_return_on_error!(&mut cost, PathQuery::merge(query));
            self.prove_query(&query)
        } else {
            self.prove_query(query[0])
        }
    }

    pub fn prove_query(&self, query: &PathQuery) -> CostResult<Vec<u8>, Error> {
        let mut cost = OperationCost::default();

        // TODO: should it be possible to generate proofs for tree items (currently yes)
        let mut proof_result: Vec<u8> = vec![];
        let mut limit: Option<u16> = query.query.limit;
        let mut offset: Option<u16> = query.query.offset;

        let path_slices = query.path.iter().map(|x| x.as_slice()).collect::<Vec<_>>();
        // TODO: get rid of this error once root tree is also of type merk
        if path_slices.is_empty() {
            return Err(Error::InvalidPath(
                "can't generate proof for empty path".to_owned(),
            ))
            .wrap_with_cost(cost);
        }

        let subtree_exists = self
            .check_subtree_exists_path_not_found(path_slices.clone(), None)
            .unwrap_add_cost(&mut cost);

        match subtree_exists {
            Ok(_) => {}
            Err(_) => {
                write_to_vec(&mut proof_result, &[ProofType::AbsentPath.into()]);
                let mut current_path: Vec<&[u8]> = vec![];

                let mut split_path = path_slices.split_first();
                while let Some((key, path_slice)) = split_path {
                    let subtree = self
                        .open_subtree(current_path.iter().copied())
                        .unwrap_add_cost(&mut cost);

                    if subtree.is_err() {
                        break;
                    }

                    let has_item =
                        Element::get(subtree.as_ref().expect("confirmed not error above"), key)
                            .unwrap_add_cost(&mut cost);

                    let mut next_key_query = Query::new();
                    next_key_query.insert_key(key.to_vec());
                    cost_return_on_error!(
                        &mut cost,
                        self.generate_and_store_merk_proof(
                            current_path.iter().copied(),
                            &subtree.expect("confirmed not error above"),
                            &next_key_query,
                            None,
                            None,
                            ProofType::Merk,
                            &mut proof_result,
                        )
                    );

                    current_path.push(key);

                    if has_item.is_err() || path_slice.is_empty() {
                        // reached last key
                        break;
                    }

                    split_path = path_slice.split_first();
                }

                return Ok(proof_result).wrap_with_cost(cost);
            }
        }

        cost_return_on_error!(
            &mut cost,
            self.prove_subqueries(
                &mut proof_result,
                path_slices.clone(),
                query,
                &mut limit,
                &mut offset,
            )
        );
        cost_return_on_error!(&mut cost, self.prove_path(&mut proof_result, path_slices));

        Ok(proof_result).wrap_with_cost(cost)
    }

    /// Perform a pre-order traversal of the tree based on the provided
    /// subqueries
    fn prove_subqueries(
        &self,
        proofs: &mut Vec<u8>,
        path: Vec<&[u8]>,
        query: &PathQuery,
        current_limit: &mut Option<u16>,
        current_offset: &mut Option<u16>,
    ) -> CostResult<(), Error> {
        let mut cost = OperationCost::default();

        let reached_limit = query.query.limit.is_some() && query.query.limit.unwrap() == 0;
        if reached_limit {
            return Ok(()).wrap_with_cost(cost);
        }

        let subtree = cost_return_on_error!(&mut cost, self.open_subtree(path.iter().copied()));
        if subtree.root_hash().unwrap_add_cost(&mut cost) == EMPTY_TREE_HASH {
            write_to_vec(proofs, &[ProofType::EmptyTree.into()]);
            return Ok(()).wrap_with_cost(cost);
        }

        let mut is_leaf_tree = true;

        let mut kv_iterator = KVIterator::new(subtree.storage.raw_iter(), &query.query.query)
            .unwrap_add_cost(&mut cost);
        while let Some((key, value_bytes)) = kv_iterator.next().unwrap_add_cost(&mut cost) {
            let (subquery_key, subquery_value) =
                Element::subquery_paths_for_sized_query(&query.query, &key);

            if subquery_value.is_none() && subquery_key.is_none() {
                continue;
            }

            let element = cost_return_on_error_no_add!(&cost, raw_decode(&value_bytes));
            match element {
                Element::Tree(root_key, _) => {
                    if root_key.is_none() {
                        continue;
                    }

                    // if the element is a non empty tree then current tree is not a leaf tree
                    if is_leaf_tree {
                        is_leaf_tree = false;
                        cost_return_on_error!(
                            &mut cost,
                            self.generate_and_store_merk_proof(
                                path.iter().copied(),
                                &subtree,
                                &query.query.query,
                                None,
                                None,
                                ProofType::Merk,
                                proofs,
                            )
                        );
                    }

                    let mut new_path = path.clone();
                    new_path.push(key.as_ref());

                    let mut query = subquery_value;

                    if query.is_some() {
                        if subquery_key.is_some() {
                            // prove the subquery key first
                            let inner_subtree = cost_return_on_error!(
                                &mut cost,
                                self.open_subtree(new_path.iter().copied())
                            );

                            let mut key_as_query = Query::new();
                            key_as_query.insert_key(subquery_key.clone().unwrap());

                            cost_return_on_error!(
                                &mut cost,
                                self.generate_and_store_merk_proof(
                                    new_path.iter().copied(),
                                    &inner_subtree,
                                    &key_as_query,
                                    None,
                                    None,
                                    ProofType::Merk,
                                    proofs,
                                )
                            );

                            new_path.push(subquery_key.as_ref().unwrap());
                        }
                    } else {
                        let mut key_as_query = Query::new();
                        key_as_query.insert_key(subquery_key.unwrap());
                        query = Some(key_as_query);
                    }

                    let new_path_owned = new_path.iter().map(|x| x.to_vec()).collect();
                    let new_path_query = PathQuery::new_unsized(new_path_owned, query.unwrap());

                    if self
                        .check_subtree_exists_path_not_found(new_path.clone(), None)
                        .unwrap_add_cost(&mut cost)
                        .is_err()
                    {
                        continue;
                    }

                    cost_return_on_error!(
                        &mut cost,
                        self.prove_subqueries(
                            proofs,
                            new_path,
                            &new_path_query,
                            current_limit,
                            current_offset,
                        )
                    );

                    if *current_limit == Some(0) {
                        break;
                    }
                }
                _ => {
                    // currently not handling trees with mixed types
                    // if a tree has been seen, we should see nothing but tree
                    if !is_leaf_tree {
                        return Err(Error::InvalidQuery("mixed tree types")).wrap_with_cost(cost);
                    }
                }
            }
        }

        if is_leaf_tree {
            // if no useful subtree, then we care about the result set of this subtree.
            // apply the sized query
            let limit_offset = cost_return_on_error!(
                &mut cost,
                self.generate_and_store_merk_proof(
                    path.iter().copied(),
                    &subtree,
                    &query.query.query,
                    *current_limit,
                    *current_offset,
                    ProofType::SizedMerk,
                    proofs,
                )
            );

            // update limit and offset values
            *current_limit = limit_offset.0;
            *current_offset = limit_offset.1;
        }

        Ok(()).wrap_with_cost(cost)
    }

    /// Given a path, construct and append a set of proofs that shows there is
    /// a valid path from the root of the db to that point.
    fn prove_path(
        &self,
        proof_result: &mut Vec<u8>,
        path_slices: Vec<&[u8]>,
    ) -> CostResult<(), Error> {
        let mut cost = OperationCost::default();

        // generate proof to show that the path leads up to the root
        let mut split_path = path_slices.split_last();
        while let Some((key, path_slice)) = split_path {
            let subtree =
                cost_return_on_error!(&mut cost, self.open_subtree(path_slice.iter().copied()));
            let mut query = Query::new();
            query.insert_key(key.to_vec());

            cost_return_on_error!(
                &mut cost,
                self.generate_and_store_merk_proof(
                    path_slice.iter().copied(),
                    &subtree,
                    &query,
                    None,
                    None,
                    ProofType::Merk,
                    proof_result,
                )
            );
            split_path = path_slice.split_last();
        }
        Ok(()).wrap_with_cost(cost)
    }

    /// Generates query proof given a subtree and appends the result to a proof
    /// list
    fn generate_and_store_merk_proof<'a, 'p, S: 'a, P>(
        &self,
        path: P,
        subtree: &'a Merk<S>,
        query: &Query,
        limit: Option<u16>,
        offset: Option<u16>,
        proof_type: ProofType,
        proofs: &mut Vec<u8>,
    ) -> CostResult<(Option<u16>, Option<u16>), Error>
    where
        S: StorageContext<'a>,
        P: IntoIterator<Item = &'p [u8]>,
        <P as IntoIterator>::IntoIter: DoubleEndedIterator + ExactSizeIterator + Clone,
    {
        let mut cost = OperationCost::default();

        // TODO: How do you handle mixed tree types?
        // TODO implement costs
        let mut proof_result = subtree
            .prove_without_encoding(query.clone(), limit, offset)
            .unwrap()
            .expect("should generate proof");

        cost_return_on_error!(&mut cost, self.post_process_proof(path, &mut proof_result));

        let mut proof_bytes = Vec::with_capacity(128);
        encode_into(proof_result.proof.iter(), &mut proof_bytes);

        let proof_len_bytes: [u8; 8] = proof_bytes.len().to_be_bytes();
        write_to_vec(proofs, &[proof_type.into()]);
        write_to_vec(proofs, &proof_len_bytes);
        write_to_vec(proofs, &proof_bytes);

        Ok((proof_result.limit, proof_result.offset)).wrap_with_cost(cost)
    }

    /// Converts Items to Node::KV from Node::KVValueHash
    /// Converts References to Node::KVRefValueHash and sets the value to the
    /// referenced element
    fn post_process_proof<'p, P>(
        &self,
        path: P,
        proof_result: &mut ProofWithoutEncodingResult,
    ) -> CostResult<(), Error>
    where
        P: IntoIterator<Item = &'p [u8]>,
        <P as IntoIterator>::IntoIter: DoubleEndedIterator + ExactSizeIterator + Clone,
    {
        let mut cost = OperationCost::default();

        let path_iter = path.into_iter().collect::<Vec<_>>();

        for op in proof_result.proof.iter_mut() {
            match op {
                Op::Push(node) | Op::PushInverted(node) => match node {
                    Node::KV(key, value) | Node::KVValueHash(key, value, ..) => {
                        let elem = Element::deserialize(value);
<<<<<<< HEAD
                        if let Ok(Element::Reference(reference_path, ..)) = elem {
                            let current_path = path_iter.clone();
                            let absolute_path = cost_return_on_error!(
                                &mut cost,
                                path_from_reference_path_type(
                                    reference_path,
                                    current_path,
                                    Some(key.as_slice())
=======
                        match elem {
                            Ok(Element::Reference(reference_path, ..)) => {
                                let mut current_path = path_iter.clone();
                                let absolute_path = cost_return_on_error!(
                                    &mut cost,
                                    path_from_reference_path_type(
                                        reference_path,
                                        current_path,
                                        Some(key.as_slice())
                                    )
                                    .wrap_with_cost(OperationCost::default())
                                );

                                let referenced_elem = cost_return_on_error!(
                                    &mut cost,
                                    self.follow_reference(absolute_path, None)
                                );

                                let serialized_referenced_elem = referenced_elem.serialize();
                                if serialized_referenced_elem.is_err() {
                                    return Err(Error::CorruptedData(String::from(
                                        "unable to serialize element",
                                    )))
                                    .wrap_with_cost(cost);
                                }

                                *node = Node::KVRefValueHash(
                                    key.to_owned(),
                                    serialized_referenced_elem.expect("confirmed ok above"),
                                    value_hash(value).unwrap_add_cost(&mut cost),
>>>>>>> 8b86a3c0
                                )
                            }
                            Ok(Element::Item(..)) => {
                                *node = Node::KV(key.to_owned(), value.to_owned())
                            }
                            _ => continue,
                        }
                    }
                    _ => continue,
                },
                _ => continue,
            }
        }
        Ok(()).wrap_with_cost(cost)
    }

    /// Opens merk at a given path without transaction
    fn open_subtree<'p, P>(&self, path: P) -> CostResult<Merk<PrefixedRocksDbStorageContext>, Error>
    where
        P: IntoIterator<Item = &'p [u8]>,
        <P as IntoIterator>::IntoIter: DoubleEndedIterator + ExactSizeIterator + Clone,
    {
        self.open_non_transactional_merk_at_path(path)
    }
}<|MERGE_RESOLUTION|>--- conflicted
+++ resolved
@@ -361,16 +361,6 @@
                 Op::Push(node) | Op::PushInverted(node) => match node {
                     Node::KV(key, value) | Node::KVValueHash(key, value, ..) => {
                         let elem = Element::deserialize(value);
-<<<<<<< HEAD
-                        if let Ok(Element::Reference(reference_path, ..)) = elem {
-                            let current_path = path_iter.clone();
-                            let absolute_path = cost_return_on_error!(
-                                &mut cost,
-                                path_from_reference_path_type(
-                                    reference_path,
-                                    current_path,
-                                    Some(key.as_slice())
-=======
                         match elem {
                             Ok(Element::Reference(reference_path, ..)) => {
                                 let mut current_path = path_iter.clone();
@@ -401,7 +391,6 @@
                                     key.to_owned(),
                                     serialized_referenced_elem.expect("confirmed ok above"),
                                     value_hash(value).unwrap_add_cost(&mut cost),
->>>>>>> 8b86a3c0
                                 )
                             }
                             Ok(Element::Item(..)) => {
