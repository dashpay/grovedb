--- conflicted
+++ resolved
@@ -1,4 +1,3 @@
-<<<<<<< HEAD
 // MIT LICENSE
 //
 // Copyright (c) 2021 Dash Core Group
@@ -29,9 +28,8 @@
 
 //! Verify proof operations
 
-=======
 use merk::proofs::query::{Path, ProvedKeyValue};
->>>>>>> af53d372
+
 #[cfg(any(feature = "full", feature = "verify"))]
 use merk::{
     proofs::Query,
@@ -66,15 +64,11 @@
         }
     }
 
-<<<<<<< HEAD
     /// Verify proof for query
-    pub fn verify_query(proof: &[u8], query: &PathQuery) -> Result<([u8; 32], Proof), Error> {
-=======
     pub fn verify_query(
         proof: &[u8],
         query: &PathQuery,
     ) -> Result<([u8; 32], ProvedKeyValues), Error> {
->>>>>>> af53d372
         let mut verifier = ProofVerifier::new(query);
         let hash = verifier.execute_proof(proof, query)?;
 
