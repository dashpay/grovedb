use std::collections::HashMap;

use merk::proofs::query::Map;
use rs_merkle::{algorithms::Sha256, MerkleProof};

use crate::{Element, Error, GroveDb, PathQuery, Proof, Query};

impl GroveDb {
    pub fn proof(&mut self, proof_queries: Vec<PathQuery>) -> Result<Vec<u8>, Error> {
        // To prove a path we need to return a proof for each node on the path including
        // the root. With multiple paths, nodes can overlap i.e two or more paths can
        // share the same nodes. We should only have one proof for each node,
        // if a node forks into multiple relevant paths then we should create a
        // combined proof for that node with all the relevant keys
        let mut query_paths = Vec::new();
        let mut intermediate_proof_spec: HashMap<Vec<u8>, Query> = HashMap::new();
        let mut root_keys: Vec<Vec<u8>> = Vec::new();
        let mut proofs: HashMap<Vec<u8>, Vec<u8>> = HashMap::new();

        // For each unique node including the root
        // determine what keys would need to be included in the proof
        for proof_query in proof_queries.iter() {
            query_paths.push(
                proof_query
                    .path
                    .iter()
                    .map(|x| x.to_vec())
                    .collect::<Vec<_>>(),
            );

            let mut split_path = proof_query.path.split_last();
            while let Some((key, path_slice)) = split_path {
                if path_slice.is_empty() {
                    // We have gotten to the root node
                    let compressed_path = GroveDb::compress_subtree_key(&[], Some(key));
                    root_keys.push(compressed_path);
                } else {
                    let path_slices = path_slice.iter().map(|x| x.as_slice()).collect::<Vec<_>>();
                    let compressed_path =
                        GroveDb::compress_subtree_key(path_slices.as_slice(), None);
                    if let Some(path_query) = intermediate_proof_spec.get_mut(&compressed_path) {
                        path_query.insert_key(key.to_vec());
                    } else {
                        let mut path_query = Query::new();
                        path_query.insert_key(key.to_vec());
                        intermediate_proof_spec.insert(compressed_path, path_query);
                    }
                }
                split_path = path_slice.split_last();
            }
        }

        // Construct the path proofs
        for (path, query) in intermediate_proof_spec {
            let proof = self.prove_item(&path, query)?;
            proofs.insert(path, proof);
        }

        // Construct the leaf proofs
        for proof_query in proof_queries {
            let path_slices = proof_query
                .path
                .iter()
                .map(|x| x.as_slice())
                .collect::<Vec<_>>();
            let mut path = path_slices.as_slice();

            // If there is a subquery with a limit it's possible that we only need a reduced
            // proof for this leaf.
            // let mut reduced_proof_query = proof_query;

            // First we must get elements

<<<<<<< HEAD
            if let Some(subquery_key) = proof_query.subquery_key.clone() {
                self.get_path_queries_raw(&[&proof_query], None)?;
=======
            if let Some(subquery_key) = reduced_proof_query.query.query.subquery_key.clone() {
                self.get_path_queries_raw(&[&reduced_proof_query], None)?;
>>>>>>> f38f3bd7

                let mut path_vec = path.to_vec();
                path_vec.push(subquery_key.as_slice());
                let compressed_path = GroveDb::compress_subtree_key(path_vec.as_slice(), None);
            }

            // Now we must insert the final proof for the sub leaves
            let compressed_path = GroveDb::compress_subtree_key(path, None);
            let proof = self.prove_path_item(&compressed_path, proof_query)?;
            proofs.insert(compressed_path, proof);
        }

        // Construct the root proof
        let mut root_index: Vec<usize> = Vec::new();
        for key in root_keys {
            let index = self
                .root_leaf_keys
                .get(&key)
                .ok_or(Error::InvalidPath("root key not found"))?;
            root_index.push(*index);
        }
        let root_proof = self.root_tree.proof(&root_index).to_bytes();

        let proof = Proof {
            query_paths,
            proofs,
            root_proof,
            root_leaf_keys: self.root_leaf_keys.clone(),
        };

        let seralized_proof = bincode::serialize(&proof)
            .map_err(|_| Error::CorruptedData(String::from("unable to serialize proof")))?;

        Ok(seralized_proof)
    }

    fn prove_path_item(
        &self,
        compressed_path: &Vec<u8>,
        path_query: PathQuery,
    ) -> Result<Vec<u8>, Error> {
        let merk = self
            .subtrees
            .get(compressed_path)
            .ok_or(Error::InvalidPath("no subtree found under that path"))?;

        let sized_query = path_query.query;

        if sized_query.query.subquery.is_none() {
            // then limit should be applied directly to the proof here
            let proof_result = merk
                .prove(
                    sized_query.query,
                    sized_query.limit,
                    sized_query.offset,
                    sized_query.left_to_right,
                )
                .expect("should prove both inclusion and absence");
            Ok(proof_result)
        } else {
            let proof_result = merk
                .prove(sized_query.query, None, None, sized_query.left_to_right)
                .expect("should prove both inclusion and absence");
            Ok(proof_result)
        }
    }

    fn prove_item(&self, path: &Vec<u8>, query: Query) -> Result<Vec<u8>, Error> {
        let merk = self
            .subtrees
            .get(path)
            .ok_or(Error::InvalidPath("no subtree found under that path"))?;

        // then limit should be applied directly to the proof here
        let proof_result = merk
            .prove(query, None, None, true)
            .expect("should prove both inclusion and absence");
        Ok(proof_result)
    }

    pub fn execute_proof(proof: Vec<u8>) -> Result<([u8; 32], HashMap<Vec<u8>, Map>), Error> {
        // Deserialize the proof
        let proof: Proof = bincode::deserialize(&proof)
            .map_err(|_| Error::CorruptedData(String::from("unable to deserialize proof")))?;

        // Required to execute the root proof
        let mut root_keys_index: Vec<usize> = Vec::new();
        let mut root_hashes: Vec<[u8; 32]> = Vec::new();

        // Collects the result map for each query
        let mut result_map: HashMap<Vec<u8>, Map> = HashMap::new();

        for path in proof.query_paths {
            let path = path.iter().map(|x| x.as_slice()).collect::<Vec<_>>();
            // For each query path, get the result map after execution
            // and store hash + index for later root proof execution
            let root_key = &path[0];
            let (hash, proof_result_map) = GroveDb::execute_path(&path, &proof.proofs)?;
            let compressed_root_key_path = GroveDb::compress_subtree_key(&[], Some(root_key));
            let compressed_query_path = GroveDb::compress_subtree_key(&path, None);

            let index = proof
                .root_leaf_keys
                .get(&compressed_root_key_path)
                .ok_or(Error::InvalidPath("Bad path"))?;
            if !root_keys_index.contains(index) {
                root_keys_index.push(*index);
                root_hashes.push(hash);
            }

            result_map.insert(compressed_query_path, proof_result_map);
        }

        let root_proof = match MerkleProof::<Sha256>::try_from(proof.root_proof) {
            Ok(proof) => Ok(proof),
            Err(_) => Err(Error::InvalidProof("Invalid proof element")),
        }?;

        let root_hash =
            match root_proof.root(&root_keys_index, &root_hashes, proof.root_leaf_keys.len()) {
                Ok(hash) => Ok(hash),
                Err(_) => Err(Error::InvalidProof("Invalid proof element")),
            }?;

        Ok((root_hash, result_map))
    }

    // Given a query path and a set of proofs
    // execute_path validates that the nodes represented by the paths
    // are connected to one another i.e root hash of child node is in parent node
    // at the correct key.
    // If path is valid, it returns the root hash of topmost merk and result map of
    // leaf merk.
    fn execute_path(
        path: &[&[u8]],
        proofs: &HashMap<Vec<u8>, Vec<u8>>,
    ) -> Result<([u8; 32], Map), Error> {
        let compressed_path = GroveDb::compress_subtree_key(path, None);
        let proof = proofs
            .get(&compressed_path)
            .ok_or(Error::InvalidPath("Bad path"))?;

        // Execute the leaf merk proof
        let (mut last_root_hash, result_map) = match merk::execute_proof(&proof[..]) {
            Ok(result) => Ok(result),
            Err(_) => Err(Error::InvalidPath("Invalid proof element")),
        }?;

        // Validate the path
        let mut split_path = path.split_last();
        while let Some((key, path_slice)) = split_path {
            if !path_slice.is_empty() {
                let compressed_path = GroveDb::compress_subtree_key(path_slice, None);
                let proof = proofs
                    .get(&compressed_path)
                    .ok_or(Error::InvalidPath("Bad path"))?;

                let proof_result = match merk::execute_proof(&proof[..]) {
                    Ok(result) => Ok(result),
                    Err(_) => Err(Error::InvalidPath("Invalid proof element")),
                }?;

                let result_map = proof_result.1;
                // TODO: Handle the error better here
                let elem: Element =
                    bincode::deserialize(result_map.get(key).unwrap().unwrap()).unwrap();
                let merk_root_hash = match elem {
                    Element::Tree(hash) => Ok(hash),
                    _ => Err(Error::InvalidProof(
                        "Intermediate proofs should be for trees",
                    )),
                }?;

                if merk_root_hash != last_root_hash {
                    return Err(Error::InvalidProof("Bad path"));
                }

                last_root_hash = proof_result.0;
            } else {
                break;
            }

            split_path = path_slice.split_last();
        }

        Ok((last_root_hash, result_map))
    }
}<|MERGE_RESOLUTION|>--- conflicted
+++ resolved
@@ -71,13 +71,8 @@
 
             // First we must get elements
 
-<<<<<<< HEAD
-            if let Some(subquery_key) = proof_query.subquery_key.clone() {
+            if let Some(subquery_key) = proof_query.query.query.subquery_key.clone() {
                 self.get_path_queries_raw(&[&proof_query], None)?;
-=======
-            if let Some(subquery_key) = reduced_proof_query.query.query.subquery_key.clone() {
-                self.get_path_queries_raw(&[&reduced_proof_query], None)?;
->>>>>>> f38f3bd7
 
                 let mut path_vec = path.to_vec();
                 path_vec.push(subquery_key.as_slice());
