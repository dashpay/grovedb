use merk::Merk;
use storage::{Storage, StorageContext};

use crate::{
    util::{merk_optional_tx, meta_storage_context_optional_tx},
    Element, Error, GroveDb, TransactionArg, ROOT_LEAFS_SERIALIZED_KEY,
};

impl GroveDb {
    pub fn insert<'p, P>(
        &self,
        path: P,
        key: &'p [u8],
        element: Element,
        transaction: TransactionArg,
    ) -> Result<(), Error>
    where
        P: IntoIterator<Item = &'p [u8]>,
        <P as IntoIterator>::IntoIter: ExactSizeIterator + DoubleEndedIterator + Clone,
    {
        let path_iter = path.into_iter();

        match element {
            Element::Tree(..) => {
                if path_iter.len() == 0 {
                    self.add_root_leaf(key, transaction)?;
                } else {
                    self.add_non_root_subtree(path_iter.clone(), key, element, transaction)?;
                    self.propagate_changes(path_iter, transaction)?;
                }
            }
            Element::Reference(ref reference_path, _) => {
                if path_iter.len() == 0 {
                    return Err(Error::InvalidPath(
                        "only subtrees are allowed as root tree's leafs",
                    ));
                }

                self.check_subtree_exists_invalid_path(path_iter.clone(), transaction)?;
                let referenced_element =
                    self.follow_reference(reference_path.to_owned(), transaction)?;

                merk_optional_tx!(self.db, path_iter.clone(), transaction, mut subtree, {
                    element.insert_reference(&mut subtree, key, referenced_element.serialize()?)?;
                });
                self.propagate_changes(path_iter, transaction)?;
            }
            _ => {
                // If path is empty that means there is an attempt to insert
                // something into a root tree and this branch is for anything
                // but trees
                if path_iter.len() == 0 {
                    return Err(Error::InvalidPath(
                        "only subtrees are allowed as root tree's leaves",
                    ));
                }
                self.check_subtree_exists_invalid_path(path_iter.clone(), transaction)?;
                merk_optional_tx!(self.db, path_iter.clone(), transaction, mut subtree, {
                    element.insert(&mut subtree, key)?;
                });
                self.propagate_changes(path_iter, transaction)?;
            }
        }
        Ok(())
    }

    /// Add subtree to the root tree
    fn add_root_leaf(&self, key: &[u8], transaction: TransactionArg) -> Result<(), Error> {
        meta_storage_context_optional_tx!(self.db, transaction, meta_storage, {
            let mut root_leaf_keys = Self::get_root_leaf_keys_internal(&meta_storage)?;
            if root_leaf_keys.get(&key.to_vec()).is_none() {
                root_leaf_keys.insert(key.to_vec(), root_leaf_keys.len());
            }
            let value = bincode::serialize(&root_leaf_keys).map_err(|_| {
                Error::CorruptedData(String::from("unable to serialize root leaves data"))
            })?;
            meta_storage.put_meta(ROOT_LEAFS_SERIALIZED_KEY, &value)?;
        });

        Ok(())
    }

    /// Add subtree to another subtree.
    /// We want to add a new empty merk to another merk at a key
    /// first make sure other merk exist
    /// if it exists, then create merk to be inserted, and get root hash
    /// we only care about root hash of merk to be inserted
    fn add_non_root_subtree<'p, P>(
        &self,
        path: P,
        key: &'p [u8],
        element: Element,
        transaction: TransactionArg,
    ) -> Result<(), Error>
    where
        P: IntoIterator<Item = &'p [u8]>,
        <P as IntoIterator>::IntoIter: DoubleEndedIterator + ExactSizeIterator + Clone,
    {
        let element_flag = match element {
            Element::Tree(_, flag) => Ok(flag),
            _ => Err(Error::CorruptedData("element should be a tree".to_owned())),
        }?;
        let path_iter = path.into_iter();
        self.check_subtree_exists_invalid_path(path_iter.clone(), transaction)?;
        if let Some(tx) = transaction {
            let parent_storage = self
                .db
                .get_transactional_storage_context(path_iter.clone(), tx);
            let mut parent_subtree = Merk::open(parent_storage).unwrap() // TODO implement costs
                .map_err(|_| crate::Error::CorruptedData("cannot open a subtree".to_owned()))?;
            let child_storage = self.db.get_transactional_storage_context(
                path_iter.clone().chain(std::iter::once(key)),
                tx,
            );
            let child_subtree = Merk::open(child_storage).unwrap() // TODO implement costs
                .map_err(|_| crate::Error::CorruptedData("cannot open a subtree".to_owned()))?;
<<<<<<< HEAD
            let element = Element::new_tree_with_flag(
                child_subtree.root_hash().unwrap(), // TODO implement costs
                element_flag,
            );
=======
            let element = Element::new_tree_with_flags(child_subtree.root_hash(), element_flag);
>>>>>>> 919f43e9
            element.insert(&mut parent_subtree, key)?;
        } else {
            let parent_storage = self.db.get_storage_context(path_iter.clone());
            let mut parent_subtree = Merk::open(parent_storage).unwrap() // TODO implement costs
                .map_err(|_| crate::Error::CorruptedData("cannot open a subtree".to_owned()))?;
            let child_storage = self
                .db
                .get_storage_context(path_iter.clone().chain(std::iter::once(key)));
            let child_subtree = Merk::open(child_storage).unwrap() // TODO implement costs
                .map_err(|_| crate::Error::CorruptedData("cannot open a subtree".to_owned()))?;
<<<<<<< HEAD
            let element = Element::new_tree_with_flag(
                child_subtree.root_hash().unwrap(), // TODO implement costs
                element_flag,
            );
=======
            let element = Element::new_tree_with_flags(child_subtree.root_hash(), element_flag);
>>>>>>> 919f43e9
            element.insert(&mut parent_subtree, key)?;
        }
        Ok(())
    }

    pub fn insert_if_not_exists<'p, P>(
        &self,
        path: P,
        key: &'p [u8],
        element: Element,
        transaction: TransactionArg,
    ) -> Result<bool, Error>
    where
        P: IntoIterator<Item = &'p [u8]>,
        <P as IntoIterator>::IntoIter: DoubleEndedIterator + ExactSizeIterator + Clone,
    {
        let path_iter = path.into_iter();
        if self.get_raw(path_iter.clone(), key, transaction).is_ok() {
            Ok(false)
        } else {
            match self.insert(path_iter, key, element, transaction) {
                Ok(_) => Ok(true),
                Err(e) => Err(e),
            }
        }
    }
}<|MERGE_RESOLUTION|>--- conflicted
+++ resolved
@@ -114,14 +114,10 @@
             );
             let child_subtree = Merk::open(child_storage).unwrap() // TODO implement costs
                 .map_err(|_| crate::Error::CorruptedData("cannot open a subtree".to_owned()))?;
-<<<<<<< HEAD
-            let element = Element::new_tree_with_flag(
+            let element = Element::new_tree_with_flags(
                 child_subtree.root_hash().unwrap(), // TODO implement costs
                 element_flag,
             );
-=======
-            let element = Element::new_tree_with_flags(child_subtree.root_hash(), element_flag);
->>>>>>> 919f43e9
             element.insert(&mut parent_subtree, key)?;
         } else {
             let parent_storage = self.db.get_storage_context(path_iter.clone());
@@ -132,14 +128,10 @@
                 .get_storage_context(path_iter.clone().chain(std::iter::once(key)));
             let child_subtree = Merk::open(child_storage).unwrap() // TODO implement costs
                 .map_err(|_| crate::Error::CorruptedData("cannot open a subtree".to_owned()))?;
-<<<<<<< HEAD
-            let element = Element::new_tree_with_flag(
+            let element = Element::new_tree_with_flags(
                 child_subtree.root_hash().unwrap(), // TODO implement costs
                 element_flag,
             );
-=======
-            let element = Element::new_tree_with_flags(child_subtree.root_hash(), element_flag);
->>>>>>> 919f43e9
             element.insert(&mut parent_subtree, key)?;
         }
         Ok(())
