--- conflicted
+++ resolved
@@ -228,12 +228,6 @@
     }): Json<WithSession<NodeFetchRequest>>,
 ) -> Result<Json<Option<NodeUpdate>>, AppError> {
     let db = state.get_snapshot(session_id).await?;
-<<<<<<< HEAD
-    let tx = db.start_transaction();
-
-    let merk = db
-        .open_transactional_merk_at_path(path.as_slice().into(), &tx, None, GroveVersion::latest())
-=======
     let transaction = db.start_transaction();
 
     let merk = db
@@ -243,7 +237,6 @@
             None,
             GroveVersion::latest(),
         )
->>>>>>> 44c2244b
         .unwrap()?;
     let node = merk.get_node_dbg(&key)?;
 
@@ -263,12 +256,6 @@
     }): Json<WithSession<()>>,
 ) -> Result<Json<Option<NodeUpdate>>, AppError> {
     let db = state.get_snapshot(session_id).await?;
-<<<<<<< HEAD
-    let tx = db.start_transaction();
-
-    let merk = db
-        .open_transactional_merk_at_path(SubtreePath::empty(), &tx, None, GroveVersion::latest())
-=======
     let transaction = db.start_transaction();
 
     let merk = db
@@ -278,7 +265,6 @@
             None,
             GroveVersion::latest(),
         )
->>>>>>> 44c2244b
         .unwrap()?;
 
     let node = merk.get_root_node_dbg()?;
@@ -345,7 +331,6 @@
     query_result: QueryResultElements,
 ) -> Result<Vec<NodeUpdate>, crate::Error> {
     let mut result = Vec::new();
-    let transaction = db.start_transaction();
 
     let mut last_merk: Option<(Vec<Vec<u8>>, grovedb_merk::Merk<_>)> = None;
 
@@ -358,11 +343,7 @@
                         path.clone(),
                         db.open_transactional_merk_at_path(
                             path.as_slice().into(),
-<<<<<<< HEAD
                             &tx,
-=======
-                            &transaction,
->>>>>>> 44c2244b
                             None,
                             GroveVersion::latest(),
                         )
