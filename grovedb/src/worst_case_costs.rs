--- conflicted
+++ resolved
@@ -247,13 +247,8 @@
         // Open a merk and insert 10 elements.
         let tmp_dir = TempDir::new().expect("cannot open tempdir");
         let storage = RocksDbStorage::default_rocksdb_with_path(tmp_dir.path())
-<<<<<<< HEAD
-            .expect("cannot open rocksdb storage_cost");
+            .expect("cannot open rocksdb storage");
         let mut merk = Merk::open_base(storage.get_storage_context(empty()).unwrap(), false)
-=======
-            .expect("cannot open rocksdb storage");
-        let mut merk = Merk::open_base(storage.get_storage_context(empty()).unwrap())
->>>>>>> 1e892bd9
             .unwrap()
             .expect("cannot open merk");
         let batch = make_batch_seq(1..10);
@@ -358,13 +353,8 @@
         // Open a merk and insert setup elements
         let tmp_dir = TempDir::new().expect("cannot open tempdir");
         let storage = RocksDbStorage::default_rocksdb_with_path(tmp_dir.path())
-<<<<<<< HEAD
-            .expect("cannot open rocksdb storage_cost");
+            .expect("cannot open rocksdb storage");
         let mut merk = Merk::open_base(storage.get_storage_context(empty()).unwrap(), false)
-=======
-            .expect("cannot open rocksdb storage");
-        let mut merk = Merk::open_base(storage.get_storage_context(empty()).unwrap())
->>>>>>> 1e892bd9
             .unwrap()
             .expect("cannot open merk");
 
