--- conflicted
+++ resolved
@@ -3769,17 +3769,12 @@
     assert!(!db.has_raw([TEST_LEAF], b"badkey", None).unwrap().unwrap());
 
     // Test keys for a root tree
-<<<<<<< HEAD
     db.insert([], b"leaf", Element::empty_tree(), None)
-        .expect("canno insert item");
-
-    assert!(db.has_raw([], b"leaf", None).unwrap());
-    assert!(db.has_raw([], TEST_LEAF, None).unwrap());
-    assert!(!db.has_raw([], b"badleaf", None).unwrap());
-=======
+        .unwrap().expect("cannot insert item");
+
+    assert!(db.has_raw([], b"leaf", None).unwrap().unwrap());
     assert!(db.has_raw([], TEST_LEAF, None).unwrap().unwrap());
     assert!(!db.has_raw([], b"badleaf", None).unwrap().unwrap());
->>>>>>> 404a860a
 }
 
 #[test]
@@ -3800,10 +3795,7 @@
 
     // Test keys for a root tree
     db.insert([], b"leaf", Element::empty_tree(), Some(&tx))
-<<<<<<< HEAD
-=======
-        .unwrap()
->>>>>>> 404a860a
+        .unwrap()
         .expect("cannot insert item");
     assert!(db.has_raw([], b"leaf", Some(&tx)).unwrap().unwrap());
     assert!(!db.has_raw([], b"leaf", None).unwrap().unwrap());
