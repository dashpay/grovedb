--- conflicted
+++ resolved
@@ -802,12 +802,7 @@
     // The key was inserted inside the transaction, so it shouldn't be possible
     // to get it back without committing or using transaction
     let result = db.get(&[TEST_LEAF], &item_key, None);
-<<<<<<< HEAD
-    dbg!(&result);
-    assert!(matches!(result, Err(Error::InvalidPath(_))));
-=======
     assert!(matches!(result, Err(Error::InvalidPathKey(_))));
->>>>>>> 9324abb6
     // Check that the element can be retrieved when transaction is passed
     let result_with_transaction = db
         .get(&[TEST_LEAF], &item_key, Some(&transaction))
