--- conflicted
+++ resolved
@@ -446,31 +446,6 @@
 }
 
 #[test]
-fn test_tree_value_hash_matches_underlying_merk_root_hash() {
-    let db = make_test_grovedb();
-    db.insert([TEST_LEAF], b"key1", Element::empty_tree(), None, None)
-        .unwrap()
-        .expect("successful subtree insert");
-
-    let test_leaf_merk = db
-        .open_non_transactional_merk_at_path([TEST_LEAF])
-        .unwrap()
-        .expect("should open merk");
-    let elem_value_hash = test_leaf_merk
-        .get_hash(b"key1")
-        .unwrap()
-        .expect("should get value hash")
-        .expect("value hash should be some");
-
-    let underlying_merk = db
-        .open_non_transactional_merk_at_path([TEST_LEAF, b"key1"])
-        .unwrap()
-        .expect("should open merk");
-
-    assert_eq!(elem_value_hash, underlying_merk.root_hash().unwrap(),);
-}
-
-#[test]
 fn test_element_with_flags() {
     let db = make_test_grovedb();
 
@@ -4397,46 +4372,17 @@
 }
 
 #[test]
-<<<<<<< HEAD
-fn test_simple_proof() {
-    let db = make_test_grovedb();
-    db.insert(
-        [TEST_LEAF],
-        b"key",
-        Element::new_item(b"ayy".to_vec()),
-        None,
-        None,
-    )
-    .unwrap()
-    .expect("cannot insert item");
-=======
 fn test_tree_value_hash_matches_underlying_merk_root_hash() {
     let db = make_test_grovedb();
 
     db.insert([TEST_LEAF], b"key1", Element::empty_tree(), None, None)
         .unwrap()
         .expect("successful subtree insert");
->>>>>>> fc887504
 
     let test_leaf_merk = db
         .open_non_transactional_merk_at_path([TEST_LEAF])
         .unwrap()
         .expect("should open merk");
-<<<<<<< HEAD
-    dbg!(test_leaf_merk.root_hash().unwrap());
-
-    let mut query = Query::new();
-    query.insert_key(b"key".to_vec());
-    let path_query = PathQuery::new_unsized(vec![TEST_LEAF.to_vec()], query);
-
-    let proof = db
-        .prove_query(&path_query)
-        .unwrap()
-        .expect("should successfully create proof");
-
-    let (root_hash, result_set) =
-        GroveDb::verify_query(&proof, &path_query).expect("should verify proof");
-=======
 
     let elem_value_hash = test_leaf_merk
         .get_value_hash(b"key1")
@@ -4450,5 +4396,4 @@
         .expect("should open merk");
 
     assert_eq!(elem_value_hash, underlying_merk.root_hash().unwrap(),);
->>>>>>> fc887504
 }