use std::{
    ops::{Deref, DerefMut},
    option::Option::None,
};

use rand::Rng;
use tempdir::TempDir;

// use test::RunIgnored::No;
use super::*;

const TEST_LEAF: &[u8] = b"test_leaf";
const ANOTHER_TEST_LEAF: &[u8] = b"test_leaf2";

/// GroveDB wrapper to keep temp directory alive
struct TempGroveDb {
    _tmp_dir: TempDir,
    db: GroveDb,
}

impl DerefMut for TempGroveDb {
    fn deref_mut(&mut self) -> &mut Self::Target {
        &mut self.db
    }
}

impl Deref for TempGroveDb {
    type Target = GroveDb;

    fn deref(&self) -> &Self::Target {
        &self.db
    }
}

/// A helper method to create GroveDB with one leaf for a root tree
fn make_grovedb() -> TempGroveDb {
    let tmp_dir = TempDir::new("db").unwrap();
    let mut db = GroveDb::open(tmp_dir.path()).unwrap();
    add_test_leafs(&mut db);
    TempGroveDb {
        _tmp_dir: tmp_dir,
        db,
    }
}

fn add_test_leafs(db: &mut GroveDb) {
    db.insert(&[], TEST_LEAF.to_vec(), Element::empty_tree(), None)
        .expect("successful root tree leaf insert");
    db.insert(&[], ANOTHER_TEST_LEAF.to_vec(), Element::empty_tree(), None)
        .expect("successful root tree leaf 2 insert");
}

#[test]
fn test_init() {
    let tmp_dir = TempDir::new("db").unwrap();
    GroveDb::open(tmp_dir).expect("empty tree is ok");
}

#[test]
fn test_insert_value_to_merk() {
    let mut db = make_grovedb();
    let element = Element::Item(b"ayy".to_vec());
    db.insert(&[TEST_LEAF], b"key".to_vec(), element.clone(), None)
        .expect("successful insert");
    assert_eq!(
        db.get(&[TEST_LEAF], b"key", None).expect("succesful get"),
        element
    );
}

#[test]
fn test_insert_value_to_subtree() {
    let mut db = make_grovedb();
    let element = Element::Item(b"ayy".to_vec());

    // Insert a subtree first
    db.insert(&[TEST_LEAF], b"key1".to_vec(), Element::empty_tree(), None)
        .expect("successful subtree insert");
    // Insert an element into subtree
    db.insert(
        &[TEST_LEAF, b"key1"],
        b"key2".to_vec(),
        element.clone(),
        None,
    )
    .expect("successful value insert");
    assert_eq!(
        db.get(&[TEST_LEAF, b"key1"], b"key2", None)
            .expect("succesful get"),
        element
    );
}

#[test]
fn test_changes_propagated() {
    let mut db = make_grovedb();
    let old_hash = db.root_tree.root();
    let element = Element::Item(b"ayy".to_vec());

    // Insert some nested subtrees
    db.insert(&[TEST_LEAF], b"key1".to_vec(), Element::empty_tree(), None)
        .expect("successful subtree 1 insert");
    db.insert(
        &[TEST_LEAF, b"key1"],
        b"key2".to_vec(),
        Element::empty_tree(),
        None,
    )
    .expect("successful subtree 2 insert");
    // Insert an element into subtree
    db.insert(
        &[TEST_LEAF, b"key1", b"key2"],
        b"key3".to_vec(),
        element.clone(),
        None,
    )
    .expect("successful value insert");
    assert_eq!(
        db.get(&[TEST_LEAF, b"key1", b"key2"], b"key3", None)
            .expect("succesful get"),
        element
    );
    assert_ne!(old_hash, db.root_tree.root());
}

#[test]
fn test_follow_references() {
    let mut db = make_grovedb();
    let element = Element::Item(b"ayy".to_vec());

    // Insert a reference
    db.insert(
        &[TEST_LEAF],
        b"reference_key".to_vec(),
        Element::Reference(vec![TEST_LEAF.to_vec(), b"key2".to_vec(), b"key3".to_vec()]),
        None,
    )
    .expect("successful reference insert");

    // Insert an item to refer to
    db.insert(&[TEST_LEAF], b"key2".to_vec(), Element::empty_tree(), None)
        .expect("successful subtree 1 insert");
    db.insert(
        &[TEST_LEAF, b"key2"],
        b"key3".to_vec(),
        element.clone(),
        None,
    )
    .expect("successful value insert");
    assert_eq!(
        db.get(&[TEST_LEAF], b"reference_key", None)
            .expect("succesful get"),
        element
    );
}

#[test]
fn test_cyclic_references() {
    let mut db = make_grovedb();

    db.insert(
        &[TEST_LEAF],
        b"reference_key_1".to_vec(),
        Element::Reference(vec![TEST_LEAF.to_vec(), b"reference_key_2".to_vec()]),
        None,
    )
    .expect("successful reference 1 insert");

    db.insert(
        &[TEST_LEAF],
        b"reference_key_2".to_vec(),
        Element::Reference(vec![TEST_LEAF.to_vec(), b"reference_key_1".to_vec()]),
        None,
    )
    .expect("successful reference 2 insert");

    assert!(matches!(
        db.get(&[TEST_LEAF], b"reference_key_1", None).unwrap_err(),
        Error::CyclicReference
    ));
}

#[test]
fn test_too_many_indirections() {
    use crate::operations::get::MAX_REFERENCE_HOPS;
    let mut db = make_grovedb();

    let keygen = |idx| format!("key{}", idx).bytes().collect::<Vec<u8>>();

    db.insert(
        &[TEST_LEAF],
        b"key0".to_vec(),
        Element::Item(b"oops".to_vec()),
        None,
    )
    .expect("successful item insert");

    for i in 1..=(MAX_REFERENCE_HOPS + 1) {
        db.insert(
            &[TEST_LEAF],
            keygen(i),
            Element::Reference(vec![TEST_LEAF.to_vec(), keygen(i - 1)]),
            None,
        )
        .expect("successful reference insert");
    }

    assert!(matches!(
        db.get(&[TEST_LEAF], &keygen(MAX_REFERENCE_HOPS + 1), None)
            .unwrap_err(),
        Error::ReferenceLimit
    ));
}

#[test]
fn test_tree_structure_is_presistent() {
    let tmp_dir = TempDir::new("db").unwrap();
    let element = Element::Item(b"ayy".to_vec());
    // Create a scoped GroveDB
    {
        let mut db = GroveDb::open(tmp_dir.path()).unwrap();
        add_test_leafs(&mut db);

        // Insert some nested subtrees
        db.insert(&[TEST_LEAF], b"key1".to_vec(), Element::empty_tree(), None)
            .expect("successful subtree 1 insert");
        db.insert(
            &[TEST_LEAF, b"key1"],
            b"key2".to_vec(),
            Element::empty_tree(),
            None,
        )
        .expect("successful subtree 2 insert");
        // Insert an element into subtree
        db.insert(
            &[TEST_LEAF, b"key1", b"key2"],
            b"key3".to_vec(),
            element.clone(),
            None,
        )
        .expect("successful value insert");
        assert_eq!(
            db.get(&[TEST_LEAF, b"key1", b"key2"], b"key3", None)
                .expect("succesful get 1"),
            element
        );
    }
    // Open a persisted GroveDB
    let db = GroveDb::open(tmp_dir).unwrap();
    assert_eq!(
        db.get(&[TEST_LEAF, b"key1", b"key2"], b"key3", None)
            .expect("succesful get 2"),
        element
    );
    assert!(db
        .get(&[TEST_LEAF, b"key1", b"key2"], b"key4", None)
        .is_err());
}

#[test]
fn test_root_tree_leafs_are_noted() {
    let db = make_grovedb();
    let mut hm = HashMap::new();
    hm.insert(TEST_LEAF.to_vec(), 0);
    hm.insert(ANOTHER_TEST_LEAF.to_vec(), 1);
    assert_eq!(db.root_leaf_keys, hm);
    assert_eq!(db.root_tree.leaves_len(), 2);
}

<<<<<<< HEAD
#[test]
fn test_proof_construction() {
    // Tree Structure
    // root
    //     test_leaf
    //         innertree
    //             k1,v1
    //             k2,v2
    //     another_test_leaf
    //         innertree2
    //             k3,v3
    //         innertree3
    //             k4,v4

    // Insert elements into grovedb instance
    let mut temp_db = make_grovedb();
    // Insert level 1 nodes
    temp_db
        .insert(
            &[TEST_LEAF],
            b"innertree".to_vec(),
            Element::empty_tree(),
            None,
        )
        .expect("successful subtree insert");
    temp_db
        .insert(
            &[ANOTHER_TEST_LEAF],
            b"innertree2".to_vec(),
            Element::empty_tree(),
            None,
        )
        .expect("successful subtree insert");
    temp_db
        .insert(
            &[ANOTHER_TEST_LEAF],
            b"innertree3".to_vec(),
            Element::empty_tree(),
            None,
        )
        .expect("successful subtree insert");
    // Insert level 2 nodes
    temp_db
        .insert(
            &[TEST_LEAF, b"innertree"],
            b"key1".to_vec(),
            Element::Item(b"value1".to_vec()),
            None,
        )
        .expect("successful subtree insert");
    temp_db
        .insert(
            &[TEST_LEAF, b"innertree"],
            b"key2".to_vec(),
            Element::Item(b"value2".to_vec()),
            None,
        )
        .expect("successful subtree insert");
    temp_db
        .insert(
            &[ANOTHER_TEST_LEAF, b"innertree2"],
            b"key3".to_vec(),
            Element::Item(b"value3".to_vec()),
            None,
        )
        .expect("successful subtree insert");
    temp_db
        .insert(
            &[ANOTHER_TEST_LEAF, b"innertree3"],
            b"key4".to_vec(),
            Element::Item(b"value4".to_vec()),
            None,
        )
        .expect("successful subtree insert");

    // Manually construct HADS bottom up
    // Insert level 2 nodes
    let mut inner_tree = TempMerk::new();
    let value_one = Element::Item(b"value1".to_vec());
    value_one
        .insert(&mut inner_tree, b"key1".to_vec(), None)
        .unwrap();
    let value_two = Element::Item(b"value2".to_vec());
    value_two
        .insert(&mut inner_tree, b"key2".to_vec(), None)
        .unwrap();

    let mut inner_tree_2 = TempMerk::new();
    let value_three = Element::Item(b"value3".to_vec());
    value_three
        .insert(&mut inner_tree_2, b"key3".to_vec(), None)
        .unwrap();

    let mut inner_tree_3 = TempMerk::new();
    let value_four = Element::Item(b"value4".to_vec());
    value_four
        .insert(&mut inner_tree_3, b"key4".to_vec(), None)
        .unwrap();
    // Insert level 1 nodes
    let mut test_leaf = TempMerk::new();
    let inner_tree_root = Element::Tree(inner_tree.root_hash());
    inner_tree_root
        .insert(&mut test_leaf, b"innertree".to_vec(), None)
        .unwrap();
    let mut another_test_leaf = TempMerk::new();
    let inner_tree_2_root = Element::Tree(inner_tree_2.root_hash());
    inner_tree_2_root
        .insert(&mut another_test_leaf, b"innertree2".to_vec(), None)
        .unwrap();
    let inner_tree_3_root = Element::Tree(inner_tree_3.root_hash());
    inner_tree_3_root
        .insert(&mut another_test_leaf, b"innertree3".to_vec(), None)
        .unwrap();
    // Insert root nodes
    let leaves = [test_leaf.root_hash(), another_test_leaf.root_hash()];
    let root_tree = MerkleTree::<Sha256>::from_leaves(&leaves);

    // Proof construction
    // Generating a proof for two paths
    // root -> test_leaf -> innertree (prove both k1 and k2)
    // root -> another_test_leaf -> innertree3 (prove k4)
    // root -> another_test_leaf -> innertree2 (prove k3)

    // Build reusable query objects
    let mut path_one_query = Query::new();
    path_one_query.insert_key(b"key1".to_vec());
    path_one_query.insert_key(b"key2".to_vec());

    let mut path_two_query = Query::new();
    path_two_query.insert_key(b"key4".to_vec());

    let mut path_three_query = Query::new();
    path_three_query.insert_key(b"key3".to_vec());

    // Get grovedb proof
    let proof = temp_db
        .proof(vec![
            PathQuery::new_unsized(
                vec![TEST_LEAF.to_vec(), b"innertree".to_vec()],
                path_one_query,
            ),
            PathQuery::new_unsized(
                vec![ANOTHER_TEST_LEAF.to_vec(), b"innertree3".to_vec()],
                path_two_query,
            ),
            PathQuery::new_unsized(
                vec![ANOTHER_TEST_LEAF.to_vec(), b"innertree2".to_vec()],
                path_three_query,
            ),
        ])
        .unwrap();

    // Deserialize the proof
    let proof: Proof = bincode::deserialize(&proof).unwrap();

    // Perform assertions
    assert_eq!(proof.query_paths.len(), 3);
    assert_eq!(proof.query_paths[0], &[TEST_LEAF, b"innertree"]);
    assert_eq!(proof.query_paths[1], &[ANOTHER_TEST_LEAF, b"innertree3"]);
    assert_eq!(proof.query_paths[2], &[ANOTHER_TEST_LEAF, b"innertree2"]);

    // For path 1 to path 3, there are 9 nodes
    // root is repeated three times and another_test_leaf is repeated twice
    // Accounting for duplication, there are 6 unique nodes
    // root, test_leaf, another_test_leaf, innertree, innertree2, innertree3
    // proof.proofs contains all nodes except the root so we expect 5 sub proofs
    assert_eq!(proof.proofs.len(), 5);

    // Check that all the subproofs were constructed correctly for each path and
    // subpath
    let path_one_as_vec = GroveDb::compress_subtree_key(&[TEST_LEAF, b"innertree"], None);
    let path_two_as_vec = GroveDb::compress_subtree_key(&[ANOTHER_TEST_LEAF, b"innertree3"], None);
    let path_three_as_vec =
        GroveDb::compress_subtree_key(&[ANOTHER_TEST_LEAF, b"innertree2"], None);
    let test_leaf_path_as_vec = GroveDb::compress_subtree_key(&[TEST_LEAF], None);
    let another_test_leaf_path_as_vec = GroveDb::compress_subtree_key(&[ANOTHER_TEST_LEAF], None);

    let proof_for_path_one = proof.proofs.get(&path_one_as_vec).unwrap();
    let proof_for_path_two = proof.proofs.get(&path_two_as_vec).unwrap();
    let proof_for_path_three = proof.proofs.get(&path_three_as_vec).unwrap();
    let proof_for_test_leaf = proof.proofs.get(&test_leaf_path_as_vec).unwrap();
    let proof_for_another_test_leaf = proof.proofs.get(&another_test_leaf_path_as_vec).unwrap();

    // Assert path 1 proof
    let mut proof_query = Query::new();
    proof_query.insert_key(b"key1".to_vec());
    proof_query.insert_key(b"key2".to_vec());
    assert_eq!(
        *proof_for_path_one,
        inner_tree.prove(proof_query, None, None).unwrap()
    );

    // Assert path 2 proof
    let mut proof_query = Query::new();
    proof_query.insert_key(b"key4".to_vec());
    assert_eq!(
        *proof_for_path_two,
        inner_tree_3.prove(proof_query, None, None).unwrap()
    );

    // Assert path 3 proof
    let mut proof_query = Query::new();
    proof_query.insert_key(b"key3".to_vec());
    assert_eq!(
        *proof_for_path_three,
        inner_tree_2.prove(proof_query, None, None).unwrap()
    );

    // Assert test leaf proof
    let mut proof_query = Query::new();
    proof_query.insert_key(b"innertree".to_vec());
    assert_eq!(
        *proof_for_test_leaf,
        test_leaf.prove(proof_query, None, None).unwrap()
    );

    // Assert another test leaf proof
    // another test leaf appeared in two path,
    // hence it should contain proofs for both keys
    let mut proof_query = Query::new();
    proof_query.insert_key(b"innertree2".to_vec());
    proof_query.insert_key(b"innertree3".to_vec());
    assert_eq!(
        *proof_for_another_test_leaf,
        another_test_leaf.prove(proof_query, None, None).unwrap()
    );

    // Check that the root proof is valid
    // Root proof should contain proof for both test_leaf and another_test_leaf
    let test_leaf_root_key = GroveDb::compress_subtree_key(&[], Some(TEST_LEAF));
    let another_test_leaf_root_key = GroveDb::compress_subtree_key(&[], Some(ANOTHER_TEST_LEAF));
    assert_eq!(
        proof.root_proof,
        root_tree
            .proof(&[
                temp_db.root_leaf_keys[&test_leaf_root_key],
                temp_db.root_leaf_keys[&another_test_leaf_root_key],
            ])
            .to_bytes()
    );

    // Assert that we got the correct root leaf keys
    assert_eq!(proof.root_leaf_keys.len(), 2);
    assert_eq!(proof.root_leaf_keys[&test_leaf_root_key], 0);
    assert_eq!(proof.root_leaf_keys[&another_test_leaf_root_key], 1);
}

#[test]
fn test_successful_proof_verification() {
    // Build a grovedb database
    // Tree Structure
    // root
    //     test_leaf
    //         innertree
    //             k1,v1
    //             k2,v2
    //     another_test_leaf
    //         innertree2
    //             k3,v3
    //         innertree3
    //             k4,v4

    // Insert elements into grovedb instance
    let mut temp_db = make_grovedb();
    // Insert level 1 nodes
    temp_db
        .insert(
            &[TEST_LEAF],
            b"innertree".to_vec(),
            Element::empty_tree(),
            None,
        )
        .expect("successful subtree insert");
    temp_db
        .insert(
            &[ANOTHER_TEST_LEAF],
            b"innertree2".to_vec(),
            Element::empty_tree(),
            None,
        )
        .expect("successful subtree insert");
    temp_db
        .insert(
            &[ANOTHER_TEST_LEAF],
            b"innertree3".to_vec(),
            Element::empty_tree(),
            None,
        )
        .expect("successful subtree insert");
    // Insert level 2 nodes
    temp_db
        .insert(
            &[TEST_LEAF, b"innertree"],
            b"key1".to_vec(),
            Element::Item(b"value1".to_vec()),
            None,
        )
        .expect("successful subtree insert");
    temp_db
        .insert(
            &[TEST_LEAF, b"innertree"],
            b"key2".to_vec(),
            Element::Item(b"value2".to_vec()),
            None,
        )
        .expect("successful subtree insert");
    temp_db
        .insert(
            &[ANOTHER_TEST_LEAF, b"innertree2"],
            b"key3".to_vec(),
            Element::Item(b"value3".to_vec()),
            None,
        )
        .expect("successful subtree insert");
    temp_db
        .insert(
            &[ANOTHER_TEST_LEAF, b"innertree3"],
            b"key4".to_vec(),
            Element::Item(b"value4".to_vec()),
            None,
        )
        .expect("successful subtree insert");

    // Single query proof verification
    let mut path_one_query = Query::new();
    path_one_query.insert_key(b"key1".to_vec());
    path_one_query.insert_key(b"key2".to_vec());

    let proof = temp_db
        .proof(vec![PathQuery::new_unsized(
            vec![TEST_LEAF.to_vec(), b"innertree".to_vec()],
            path_one_query,
        )])
        .unwrap();

    // Assert correct root hash
    let (root_hash, result_maps) = GroveDb::execute_proof(proof).unwrap();
    assert_eq!(temp_db.root_tree.root().unwrap(), root_hash);

    // Assert correct result object
    // Proof query was for two keys key1 and key2
    let path_as_vec = GroveDb::compress_subtree_key(&[TEST_LEAF, b"innertree"], None);
    let result_map = result_maps.get(&path_as_vec).unwrap();
    let elem_1: Element = bincode::deserialize(result_map.get(b"key1").unwrap().unwrap()).unwrap();
    let elem_2: Element = bincode::deserialize(result_map.get(b"key2").unwrap().unwrap()).unwrap();
    assert_eq!(elem_1, Element::Item(b"value1".to_vec()));
    assert_eq!(elem_2, Element::Item(b"value2".to_vec()));

    // Multi query proof verification
    let mut path_two_query = Query::new();
    path_two_query.insert_key(b"key4".to_vec());

    let mut path_three_query = Query::new();
    path_three_query.insert_key(b"key3".to_vec());

    // Get grovedb proof
    let proof = temp_db
        .proof(vec![
            PathQuery::new_unsized(
                vec![ANOTHER_TEST_LEAF.to_vec(), b"innertree3".to_vec()],
                path_two_query,
            ),
            PathQuery::new_unsized(
                vec![ANOTHER_TEST_LEAF.to_vec(), b"innertree2".to_vec()],
                path_three_query,
            ),
        ])
        .unwrap();

    // Assert correct root hash
    let (root_hash, result_maps) = GroveDb::execute_proof(proof).unwrap();
    assert_eq!(temp_db.root_tree.root().unwrap(), root_hash);

    // Assert correct result object
    let path_one_as_vec = GroveDb::compress_subtree_key(&[ANOTHER_TEST_LEAF, b"innertree3"], None);
    let result_map = result_maps.get(&path_one_as_vec).unwrap();
    let elem: Element = bincode::deserialize(result_map.get(b"key4").unwrap().unwrap()).unwrap();
    assert_eq!(elem, Element::Item(b"value4".to_vec()));
=======
// #[test]
// fn test_proof_construction() {
//     // Tree Structure
//     // root
//     //     test_leaf
//     //         innertree
//     //             k1,v1
//     //             k2,v2
//     //     another_test_leaf
//     //         innertree2
//     //             k3,v3
//     //         innertree3
//     //             k4,v4
//
//     // Insert elements into grovedb instance
//     let mut temp_db = make_grovedb();
//     // Insert level 1 nodes
//     temp_db
//         .insert(
//             &[TEST_LEAF],
//             b"innertree".to_vec(),
//             Element::empty_tree(),
//             None,
//         )
//         .expect("successful subtree insert");
//     temp_db
//         .insert(
//             &[ANOTHER_TEST_LEAF],
//             b"innertree2".to_vec(),
//             Element::empty_tree(),
//             None,
//         )
//         .expect("successful subtree insert");
//     temp_db
//         .insert(
//             &[ANOTHER_TEST_LEAF],
//             b"innertree3".to_vec(),
//             Element::empty_tree(),
//             None,
//         )
//         .expect("successful subtree insert");
//     // Insert level 2 nodes
//     temp_db
//         .insert(
//             &[TEST_LEAF, b"innertree"],
//             b"key1".to_vec(),
//             Element::Item(b"value1".to_vec()),
//             None,
//         )
//         .expect("successful subtree insert");
//     temp_db
//         .insert(
//             &[TEST_LEAF, b"innertree"],
//             b"key2".to_vec(),
//             Element::Item(b"value2".to_vec()),
//             None,
//         )
//         .expect("successful subtree insert");
//     temp_db
//         .insert(
//             &[ANOTHER_TEST_LEAF, b"innertree2"],
//             b"key3".to_vec(),
//             Element::Item(b"value3".to_vec()),
//             None,
//         )
//         .expect("successful subtree insert");
//     temp_db
//         .insert(
//             &[ANOTHER_TEST_LEAF, b"innertree3"],
//             b"key4".to_vec(),
//             Element::Item(b"value4".to_vec()),
//             None,
//         )
//         .expect("successful subtree insert");
//
//     // Manually construct HADS bottom up
//     // Insert level 2 nodes
//     let mut inner_tree = TempMerk::new();
//     let value_one = Element::Item(b"value1".to_vec());
//     value_one
//         .insert(&mut inner_tree, b"key1".to_vec(), None)
//         .unwrap();
//     let value_two = Element::Item(b"value2".to_vec());
//     value_two
//         .insert(&mut inner_tree, b"key2".to_vec(), None)
//         .unwrap();
//
//     let mut inner_tree_2 = TempMerk::new();
//     let value_three = Element::Item(b"value3".to_vec());
//     value_three
//         .insert(&mut inner_tree_2, b"key3".to_vec(), None)
//         .unwrap();
//
//     let mut inner_tree_3 = TempMerk::new();
//     let value_four = Element::Item(b"value4".to_vec());
//     value_four
//         .insert(&mut inner_tree_3, b"key4".to_vec(), None)
//         .unwrap();
//     // Insert level 1 nodes
//     let mut test_leaf = TempMerk::new();
//     let inner_tree_root = Element::Tree(inner_tree.root_hash());
//     inner_tree_root
//         .insert(&mut test_leaf, b"innertree".to_vec(), None)
//         .unwrap();
//     let mut another_test_leaf = TempMerk::new();
//     let inner_tree_2_root = Element::Tree(inner_tree_2.root_hash());
//     inner_tree_2_root
//         .insert(&mut another_test_leaf, b"innertree2".to_vec(), None)
//         .unwrap();
//     let inner_tree_3_root = Element::Tree(inner_tree_3.root_hash());
//     inner_tree_3_root
//         .insert(&mut another_test_leaf, b"innertree3".to_vec(), None)
//         .unwrap();
//     // Insert root nodes
//     let leaves = [test_leaf.root_hash(), another_test_leaf.root_hash()];
//     let root_tree = MerkleTree::<Sha256>::from_leaves(&leaves);
//
//     // Proof construction
//     // Generating a proof for two paths
//     // root -> test_leaf -> innertree (prove both k1 and k2)
//     // root -> another_test_leaf -> innertree3 (prove k4)
//     // root -> another_test_leaf -> innertree2 (prove k3)
//
//     // Build reusable query objects
//     let mut path_one_query = Query::new();
//     path_one_query.insert_key(b"key1".to_vec());
//     path_one_query.insert_key(b"key2".to_vec());
//
//     let mut path_two_query = Query::new();
//     path_two_query.insert_key(b"key4".to_vec());
//
//     let mut path_three_query = Query::new();
//     path_three_query.insert_key(b"key3".to_vec());
//
//     // Get grovedb proof
//     let proof = temp_db
//         .proof(vec![
//             PathQuery::new_unsized(&[TEST_LEAF, b"innertree"], path_one_query),
//             PathQuery::new_unsized(&[ANOTHER_TEST_LEAF, b"innertree3"], path_two_query),
//             PathQuery::new_unsized(&[ANOTHER_TEST_LEAF, b"innertree2"], path_three_query),
//         ])
//         .unwrap();
//
//     // Deserialize the proof
//     let proof: Proof = bincode::deserialize(&proof).unwrap();
//
//     // Perform assertions
//     assert_eq!(proof.query_paths.len(), 3);
//     assert_eq!(proof.query_paths[0], &[TEST_LEAF, b"innertree"]);
//     assert_eq!(proof.query_paths[1], &[ANOTHER_TEST_LEAF, b"innertree3"]);
//     assert_eq!(proof.query_paths[2], &[ANOTHER_TEST_LEAF, b"innertree2"]);
//
//     // For path 1 to path 3, there are 9 nodes
//     // root is repeated three times and another_test_leaf is repeated twice
//     // Accounting for duplication, there are 6 unique nodes
//     // root, test_leaf, another_test_leaf, innertree, innertree2, innertree3
//     // proof.proofs contains all nodes except the root so we expect 5 sub proofs
//     assert_eq!(proof.proofs.len(), 5);
//
//     // Check that all the subproofs were constructed correctly for each path and
//     // subpath
//     let path_one_as_vec = GroveDb::compress_subtree_key(&[TEST_LEAF, b"innertree"], None);
//     let path_two_as_vec = GroveDb::compress_subtree_key(&[ANOTHER_TEST_LEAF, b"innertree3"], None);
//     let path_three_as_vec =
//         GroveDb::compress_subtree_key(&[ANOTHER_TEST_LEAF, b"innertree2"], None);
//     let test_leaf_path_as_vec = GroveDb::compress_subtree_key(&[TEST_LEAF], None);
//     let another_test_leaf_path_as_vec = GroveDb::compress_subtree_key(&[ANOTHER_TEST_LEAF], None);
//
//     let proof_for_path_one = proof.proofs.get(&path_one_as_vec).unwrap();
//     let proof_for_path_two = proof.proofs.get(&path_two_as_vec).unwrap();
//     let proof_for_path_three = proof.proofs.get(&path_three_as_vec).unwrap();
//     let proof_for_test_leaf = proof.proofs.get(&test_leaf_path_as_vec).unwrap();
//     let proof_for_another_test_leaf = proof.proofs.get(&another_test_leaf_path_as_vec).unwrap();
//
//     // Assert path 1 proof
//     let mut proof_query = Query::new();
//     proof_query.insert_key(b"key1".to_vec());
//     proof_query.insert_key(b"key2".to_vec());
//     assert_eq!(
//         *proof_for_path_one,
//         inner_tree.prove(proof_query, None, None).unwrap()
//     );
//
//     // Assert path 2 proof
//     let mut proof_query = Query::new();
//     proof_query.insert_key(b"key4".to_vec());
//     assert_eq!(
//         *proof_for_path_two,
//         inner_tree_3.prove(proof_query, None, None).unwrap()
//     );
//
//     // Assert path 3 proof
//     let mut proof_query = Query::new();
//     proof_query.insert_key(b"key3".to_vec());
//     assert_eq!(
//         *proof_for_path_three,
//         inner_tree_2.prove(proof_query, None, None).unwrap()
//     );
//
//     // Assert test leaf proof
//     let mut proof_query = Query::new();
//     proof_query.insert_key(b"innertree".to_vec());
//     assert_eq!(
//         *proof_for_test_leaf,
//         test_leaf.prove(proof_query, None, None).unwrap()
//     );
//
//     // Assert another test leaf proof
//     // another test leaf appeared in two path,
//     // hence it should contain proofs for both keys
//     let mut proof_query = Query::new();
//     proof_query.insert_key(b"innertree2".to_vec());
//     proof_query.insert_key(b"innertree3".to_vec());
//     assert_eq!(
//         *proof_for_another_test_leaf,
//         another_test_leaf
//             .prove(proof_query, None, None)
//             .unwrap()
//     );
//
//     // Check that the root proof is valid
//     // Root proof should contain proof for both test_leaf and another_test_leaf
//     let test_leaf_root_key = GroveDb::compress_subtree_key(&[], Some(TEST_LEAF));
//     let another_test_leaf_root_key = GroveDb::compress_subtree_key(&[], Some(ANOTHER_TEST_LEAF));
//     assert_eq!(
//         proof.root_proof,
//         root_tree
//             .proof(&[
//                 temp_db.root_leaf_keys[&test_leaf_root_key],
//                 temp_db.root_leaf_keys[&another_test_leaf_root_key],
//             ])
//             .to_bytes()
//     );
//
//     // Assert that we got the correct root leaf keys
//     assert_eq!(proof.root_leaf_keys.len(), 2);
//     assert_eq!(proof.root_leaf_keys[&test_leaf_root_key], 0);
//     assert_eq!(proof.root_leaf_keys[&another_test_leaf_root_key], 1);
// }
>>>>>>> 24e6050d

// #[test]
// fn test_successful_proof_verification() {
//     // Build a grovedb database
//     // Tree Structure
//     // root
//     //     test_leaf
//     //         innertree
//     //             k1,v1
//     //             k2,v2
//     //     another_test_leaf
//     //         innertree2
//     //             k3,v3
//     //         innertree3
//     //             k4,v4
//
//     // Insert elements into grovedb instance
//     let mut temp_db = make_grovedb();
//     // Insert level 1 nodes
//     temp_db
//         .insert(
//             &[TEST_LEAF],
//             b"innertree".to_vec(),
//             Element::empty_tree(),
//             None,
//         )
//         .expect("successful subtree insert");
//     temp_db
//         .insert(
//             &[ANOTHER_TEST_LEAF],
//             b"innertree2".to_vec(),
//             Element::empty_tree(),
//             None,
//         )
//         .expect("successful subtree insert");
//     temp_db
//         .insert(
//             &[ANOTHER_TEST_LEAF],
//             b"innertree3".to_vec(),
//             Element::empty_tree(),
//             None,
//         )
//         .expect("successful subtree insert");
//     // Insert level 2 nodes
//     temp_db
//         .insert(
//             &[TEST_LEAF, b"innertree"],
//             b"key1".to_vec(),
//             Element::Item(b"value1".to_vec()),
//             None,
//         )
//         .expect("successful subtree insert");
//     temp_db
//         .insert(
//             &[TEST_LEAF, b"innertree"],
//             b"key2".to_vec(),
//             Element::Item(b"value2".to_vec()),
//             None,
//         )
//         .expect("successful subtree insert");
//     temp_db
//         .insert(
//             &[ANOTHER_TEST_LEAF, b"innertree2"],
//             b"key3".to_vec(),
//             Element::Item(b"value3".to_vec()),
//             None,
//         )
//         .expect("successful subtree insert");
//     temp_db
//         .insert(
//             &[ANOTHER_TEST_LEAF, b"innertree3"],
//             b"key4".to_vec(),
//             Element::Item(b"value4".to_vec()),
//             None,
//         )
//         .expect("successful subtree insert");
//
//     // Single query proof verification
//     let mut path_one_query = Query::new();
//     path_one_query.insert_key(b"key1".to_vec());
//     path_one_query.insert_key(b"key2".to_vec());
//
//     let proof = temp_db
//         .proof(vec![PathQuery::new_unsized(
//             &[TEST_LEAF, b"innertree"],
//             path_one_query,
//         )])
//         .unwrap();
//
//     // Assert correct root hash
//     let (root_hash, result_maps) = GroveDb::execute_proof(proof).unwrap();
//     assert_eq!(temp_db.root_tree.root().unwrap(), root_hash);
//
//     // Assert correct result object
//     // Proof query was for two keys key1 and key2
//     let path_as_vec = GroveDb::compress_subtree_key(&[TEST_LEAF, b"innertree"], None);
//     let result_map = result_maps.get(&path_as_vec).unwrap();
//     let elem_1: Element = bincode::deserialize(result_map.get(b"key1").unwrap().unwrap()).unwrap();
//     let elem_2: Element = bincode::deserialize(result_map.get(b"key2").unwrap().unwrap()).unwrap();
//     assert_eq!(elem_1, Element::Item(b"value1".to_vec()));
//     assert_eq!(elem_2, Element::Item(b"value2".to_vec()));
//
//     // Multi query proof verification
//     let mut path_two_query = Query::new();
//     path_two_query.insert_key(b"key4".to_vec());
//
//     let mut path_three_query = Query::new();
//     path_three_query.insert_key(b"key3".to_vec());
//
//     // Get grovedb proof
//     let proof = temp_db
//         .proof(vec![
//             PathQuery::new_unsized(&[ANOTHER_TEST_LEAF, b"innertree3"], path_two_query),
//             PathQuery::new_unsized(&[ANOTHER_TEST_LEAF, b"innertree2"], path_three_query),
//         ])
//         .unwrap();
//
//     // Assert correct root hash
//     let (root_hash, result_maps) = GroveDb::execute_proof(proof).unwrap();
//     assert_eq!(temp_db.root_tree.root().unwrap(), root_hash);
//
//     // Assert correct result object
//     let path_one_as_vec = GroveDb::compress_subtree_key(&[ANOTHER_TEST_LEAF, b"innertree3"], None);
//     let result_map = result_maps.get(&path_one_as_vec).unwrap();
//     let elem: Element = bincode::deserialize(result_map.get(b"key4").unwrap().unwrap()).unwrap();
//     assert_eq!(elem, Element::Item(b"value4".to_vec()));
//
//     let path_two_as_vec = GroveDb::compress_subtree_key(&[ANOTHER_TEST_LEAF, b"innertree2"], None);
//     let result_map = result_maps.get(&path_two_as_vec).unwrap();
//     let elem: Element = bincode::deserialize(result_map.get(b"key3").unwrap().unwrap()).unwrap();
//     assert_eq!(elem, Element::Item(b"value3".to_vec()));
// }

// #[test]
// fn test_checkpoint() {
//     let mut db = make_grovedb();
//     let element1 = Element::Item(b"ayy".to_vec());
//
//     db.insert(&[], b"key1".to_vec(), Element::empty_tree())
//         .expect("cannot insert a subtree 1 into GroveDB");
//     db.insert(&[b"key1"], b"key2".to_vec(), Element::empty_tree())
//         .expect("cannot insert a subtree 2 into GroveDB");
//     db.insert(&[b"key1", b"key2"], b"key3".to_vec(), element1.clone())
//         .expect("cannot insert an item into GroveDB");
//
//     assert_eq!(
//         db.get(&[b"key1", b"key2"], b"key3")
//             .expect("cannot get from grovedb"),
//         element1
//     );
//
//     let checkpoint_tempdir = TempDir::new("checkpoint").expect("cannot open
// tempdir");     let mut checkpoint = db
//         .checkpoint(checkpoint_tempdir.path().join("checkpoint"))
//         .expect("cannot create a checkpoint");
//
//     assert_eq!(
//         db.get(&[b"key1", b"key2"], b"key3")
//             .expect("cannot get from grovedb"),
//         element1
//     );
//     assert_eq!(
//         checkpoint
//             .get(&[b"key1", b"key2"], b"key3")
//             .expect("cannot get from checkpoint"),
//         element1
//     );
//
//     let element2 = Element::Item(b"ayy2".to_vec());
//     let element3 = Element::Item(b"ayy3".to_vec());
//
//     checkpoint
//         .insert(&[b"key1"], b"key4".to_vec(), element2.clone())
//         .expect("cannot insert into checkpoint");
//
//     db.insert(&[b"key1"], b"key4".to_vec(), element3.clone())
//         .expect("cannot insert into GroveDB");
//
//     assert_eq!(
//         checkpoint
//             .get(&[b"key1"], b"key4")
//             .expect("cannot get from checkpoint"),
//         element2,
//     );
//
//     assert_eq!(
//         db.get(&[b"key1"], b"key4")
//             .expect("cannot get from GroveDB"),
//         element3
//     );
//
//     checkpoint
//         .insert(&[b"key1"], b"key5".to_vec(), element3.clone())
//         .expect("cannot insert into checkpoint");
//
//     db.insert(&[b"key1"], b"key6".to_vec(), element3.clone())
//         .expect("cannot insert into GroveDB");
//
//     assert!(matches!(
//         checkpoint.get(&[b"key1"], b"key6"),
//         Err(Error::InvalidPath(_))
//     ));
//
//     assert!(matches!(
//         db.get(&[b"key1"], b"key5"),
//         Err(Error::InvalidPath(_))
//     ));
// }

#[test]
fn test_insert_if_not_exists() {
    let mut db = make_grovedb();

    // Insert twice at the same path
    assert_eq!(
        db.insert_if_not_exists(&[TEST_LEAF], b"key1".to_vec(), Element::empty_tree(), None)
            .expect("Provided valid path"),
        true
    );
    assert_eq!(
        db.insert_if_not_exists(&[TEST_LEAF], b"key1".to_vec(), Element::empty_tree(), None)
            .expect("Provided valid path"),
        false
    );

    // Should propagate errors from insertion
    let result = db.insert_if_not_exists(
        &[TEST_LEAF, b"unknown"],
        b"key1".to_vec(),
        Element::empty_tree(),
        None,
    );
    assert!(matches!(result, Err(Error::InvalidPath(_))));
}

#[test]
fn test_is_empty_tree() {
    let mut db = make_grovedb();

    // Create an empty tree with no elements
    db.insert(
        &[TEST_LEAF],
        b"innertree".to_vec(),
        Element::empty_tree(),
        None,
    )
    .unwrap();

    assert_eq!(
        db.is_empty_tree(&[TEST_LEAF, b"innertree"], None)
            .expect("path is valid tree"),
        true
    );

    // add an element to the tree to make it non empty
    db.insert(
        &[TEST_LEAF, b"innertree"],
        b"key1".to_vec(),
        Element::Item(b"hello".to_vec()),
        None,
    )
    .unwrap();
    assert_eq!(
        db.is_empty_tree(&[TEST_LEAF, b"innertree"], None)
            .expect("path is valid tree"),
        false
    );
}

#[test]
fn transaction_insert_item_with_transaction_should_use_transaction() {
    let item_key = b"key3".to_vec();

    let mut db = make_grovedb();
    db.start_transaction().unwrap();
    let storage = db.storage();
    let transaction = storage.transaction();

    // Check that there's no such key in the DB
    let result = db.get(&[TEST_LEAF], &item_key, None);
    assert!(matches!(result, Err(Error::InvalidPathKey(_))));

    let element1 = Element::Item(b"ayy".to_vec());

    db.insert(
        &[TEST_LEAF],
        item_key.clone(),
        element1.clone(),
        Some(&transaction),
    )
    .expect("cannot insert an item into GroveDB");

    // The key was inserted inside the transaction, so it shouldn't be possible
    // to get it back without committing or using transaction
    let result = db.get(&[TEST_LEAF], &item_key, None);
    assert!(matches!(result, Err(Error::InvalidPathKey(_))));
    // Check that the element can be retrieved when transaction is passed
    let result_with_transaction = db
        .get(&[TEST_LEAF], &item_key, Some(&transaction))
        .expect("Expected to work");
    assert_eq!(result_with_transaction, Element::Item(b"ayy".to_vec()));

    // Test that commit works
    // transaction.commit();
    db.commit_transaction(transaction).unwrap();

    // Check that the change was committed
    let result = db
        .get(&[TEST_LEAF], &item_key, None)
        .expect("Expected transaction to work");
    assert_eq!(result, Element::Item(b"ayy".to_vec()));
}

#[test]
fn transaction_insert_tree_with_transaction_should_use_transaction() {
    let subtree_key = b"subtree_key".to_vec();

    let mut db = make_grovedb();
    let storage = db.storage();
    let db_transaction = storage.transaction();
    db.start_transaction().unwrap();

    // Check that there's no such key in the DB
    let result = db.get(&[TEST_LEAF], &subtree_key, None);
    assert!(matches!(result, Err(Error::InvalidPathKey(_))));

    db.insert(
        &[TEST_LEAF],
        subtree_key.clone(),
        Element::empty_tree(),
        Some(&db_transaction),
    )
    .expect("cannot insert an item into GroveDB");

    let result = db.get(&[TEST_LEAF], &subtree_key, None);
    assert!(matches!(result, Err(Error::InvalidPathKey(_))));

    let result_with_transaction = db
        .get(&[TEST_LEAF], &subtree_key, Some(&db_transaction))
        .expect("Expected to work");
    assert_eq!(result_with_transaction, Element::empty_tree());

    db.commit_transaction(db_transaction).unwrap();

    let result = db
        .get(&[TEST_LEAF], &subtree_key, None)
        .expect("Expected transaction to work");
    assert_eq!(result, Element::empty_tree());
}

#[test]
fn transaction_insert_should_return_error_when_trying_to_insert_while_transaction_is_in_process() {
    let item_key = b"key3".to_vec();

    let mut db = make_grovedb();
    db.start_transaction().unwrap();
    let storage = db.storage();
    let transaction = storage.transaction();

    let element1 = Element::Item(b"ayy".to_vec());

    let result = db.insert(&[TEST_LEAF], item_key.clone(), element1.clone(), None);
    assert!(matches!(result, Err(Error::DbIsInReadonlyMode)));

    db.commit_transaction(transaction).unwrap();

    // Check that writes are unlocked after the transaction is committed
    let result = db.insert(&[TEST_LEAF], item_key.clone(), element1.clone(), None);
    assert!(matches!(result, Ok(())));
}

#[test]
fn transaction_should_be_aborted_when_rollback_is_called() {
    let item_key = b"key3".to_vec();

    let mut db = make_grovedb();

    db.start_transaction().unwrap();
    let storage = db.storage();
    let transaction = storage.transaction();

    let element1 = Element::Item(b"ayy".to_vec());

    let result = db.insert(
        &[TEST_LEAF],
        item_key.clone(),
        element1.clone(),
        Some(&transaction),
    );

    assert!(matches!(result, Ok(())));

    db.rollback_transaction(&transaction).unwrap();

    let result = db.get(&[TEST_LEAF], &item_key.clone(), Some(&transaction));
    assert!(matches!(result, Err(Error::InvalidPathKey(_))));
}

#[test]
fn transaction_is_started_should_return_true_if_transaction_was_started() {
    let mut db = make_grovedb();

    db.start_transaction().unwrap();

    let result = db.is_transaction_started();
    assert!(result, "transaction is not started");
}

#[test]
fn transaction_is_started_should_return_false_if_transaction_was_not_started() {
    let db = make_grovedb();

    let result = db.is_transaction_started();

    assert!(!result, "transaction is started");
}

#[test]
fn transaction_should_be_aborted() {
    let mut db = make_grovedb();

    db.start_transaction().unwrap();
    let storage = db.storage();
    let transaction = storage.transaction();

    let item_key = b"key3".to_vec();
    let element = Element::Item(b"ayy".to_vec());

    db.insert(
        &[TEST_LEAF],
        item_key.clone(),
        element.clone(),
        Some(&transaction),
    )
    .unwrap();

    assert!(db.is_readonly);
    assert!(db.temp_root_tree.leaves_len() > 0);
    assert!(!db.temp_root_leaf_keys.is_empty());
    assert!(!db.temp_subtrees.borrow().is_empty());
    db.abort_transaction(transaction).unwrap();
    assert!(!db.is_readonly);
    assert_eq!(db.temp_root_tree.leaves_len(), 0);
    assert!(db.temp_root_leaf_keys.is_empty());
    assert!(db.temp_subtrees.borrow().is_empty());

    // Transaction should be closed
    assert!(!db.is_transaction_started());

    // Transactional data shouldn't be commited to the main database
    let result = db.get(&[TEST_LEAF], &item_key.clone(), None);
    assert!(matches!(result, Err(Error::InvalidPathKey(_))));
}

#[test]
fn test_subtree_pairs_iterator() {
    let mut db = make_grovedb();
    let element = Element::Item(b"ayy".to_vec());
    let element2 = Element::Item(b"lmao".to_vec());

    // Insert some nested subtrees
    db.insert(
        &[TEST_LEAF],
        b"subtree1".to_vec(),
        Element::empty_tree(),
        None,
    )
    .expect("successful subtree 1 insert");
    db.insert(
        &[TEST_LEAF, b"subtree1"],
        b"subtree11".to_vec(),
        Element::empty_tree(),
        None,
    )
    .expect("successful subtree 2 insert");
    // Insert an element into subtree
    db.insert(
        &[TEST_LEAF, b"subtree1", b"subtree11"],
        b"key1".to_vec(),
        element.clone(),
        None,
    )
    .expect("successful value insert");
    assert_eq!(
        db.get(&[TEST_LEAF, b"subtree1", b"subtree11"], b"key1", None)
            .expect("succesful get 1"),
        element
    );
    db.insert(
        &[TEST_LEAF, b"subtree1", b"subtree11"],
        b"key0".to_vec(),
        element.clone(),
        None,
    )
    .expect("successful value insert");
    db.insert(
        &[TEST_LEAF, b"subtree1"],
        b"subtree12".to_vec(),
        Element::empty_tree(),
        None,
    )
    .expect("successful subtree 3 insert");
    db.insert(
        &[TEST_LEAF, b"subtree1"],
        b"key1".to_vec(),
        element.clone(),
        None,
    )
    .expect("succesful value insert");
    db.insert(
        &[TEST_LEAF, b"subtree1"],
        b"key2".to_vec(),
        element2.clone(),
        None,
    )
    .expect("succesful value insert");

    // Iterate over subtree1 to see if keys of other subtrees messed up
    // let mut iter = db
    //     .elements_iterator(&[TEST_LEAF, b"subtree1"], None)
    //     .expect("cannot create iterator");
    let (merk, _) = db
        .get_subtrees()
        .get(&[TEST_LEAF, b"subtree1"], None)
        .unwrap();
    let mut iter = Element::iterator(merk.raw_iter());
    assert_eq!(iter.next().unwrap(), Some((b"key1".to_vec(), element)));
    assert_eq!(iter.next().unwrap(), Some((b"key2".to_vec(), element2)));
    let subtree_element = iter.next().unwrap().unwrap();
    assert_eq!(subtree_element.0, b"subtree11".to_vec());
    assert!(matches!(subtree_element.1, Element::Tree(_)));
    let subtree_element = iter.next().unwrap().unwrap();
    assert_eq!(subtree_element.0, b"subtree12".to_vec());
    assert!(matches!(subtree_element.1, Element::Tree(_)));
    assert!(matches!(iter.next(), Ok(None)));
}

#[test]
fn test_compress_path_not_possible_collision() {
    let path_a = [b"aa".as_ref(), b"b"];
    let path_b = [b"a".as_ref(), b"ab"];
    assert_ne!(
        GroveDb::compress_subtree_key(&path_a, None),
        GroveDb::compress_subtree_key(&path_b, None)
    );
    assert_eq!(
        GroveDb::compress_subtree_key(&path_a, None),
        GroveDb::compress_subtree_key(&path_a, None),
    );
}

#[test]
fn test_element_deletion() {
    let mut db = make_grovedb();
    let element = Element::Item(b"ayy".to_vec());
    db.insert(&[TEST_LEAF], b"key".to_vec(), element.clone(), None)
        .expect("successful insert");
    let root_hash = db.root_tree.root().unwrap();
    assert!(db.delete(&[TEST_LEAF], b"key".to_vec(), None).is_ok());
    assert!(matches!(
        db.get(&[TEST_LEAF], b"key", None),
        Err(Error::InvalidPathKey(_))
    ));
    assert_ne!(root_hash, db.root_tree.root().unwrap());
}

#[test]
fn test_find_subtrees() {
    let element = Element::Item(b"ayy".to_vec());
    let mut db = make_grovedb();
    // Insert some nested subtrees
    db.insert(&[TEST_LEAF], b"key1".to_vec(), Element::empty_tree(), None)
        .expect("successful subtree 1 insert");
    db.insert(
        &[TEST_LEAF, b"key1"],
        b"key2".to_vec(),
        Element::empty_tree(),
        None,
    )
    .expect("successful subtree 2 insert");
    // Insert an element into subtree
    db.insert(
        &[TEST_LEAF, b"key1", b"key2"],
        b"key3".to_vec(),
        element.clone(),
        None,
    )
    .expect("successful value insert");
    db.insert(&[TEST_LEAF], b"key4".to_vec(), Element::empty_tree(), None)
        .expect("successful subtree 3 insert");
    let subtrees = db
        .find_subtrees(vec![TEST_LEAF.to_vec()], None)
        .expect("cannot get subtrees");
    assert_eq!(
        vec![
            vec![TEST_LEAF.to_vec()],
            vec![TEST_LEAF.to_vec(), b"key1".to_vec()],
            vec![TEST_LEAF.to_vec(), b"key4".to_vec()],
            vec![TEST_LEAF.to_vec(), b"key1".to_vec(), b"key2".to_vec()],
        ],
        subtrees
    );
}

#[test]
fn test_get_subtree() {
    let mut db = make_grovedb();
    let element = Element::Item(b"ayy".to_vec());

    // Returns error is subtree is not valid
    let subtree = db.get_subtrees().get(&[TEST_LEAF, b"invalid_tree"], None);
    assert_eq!(subtree.is_err(), true);

    // Doesn't return an error for subtree that exists but empty
    let subtree = db.get_subtrees().get(&[TEST_LEAF], None);
    assert_eq!(subtree.is_err(), false);

    // Insert some nested subtrees
    db.insert(&[TEST_LEAF], b"key1".to_vec(), Element::empty_tree(), None)
        .expect("successful subtree 1 insert");

    db.insert(
        &[TEST_LEAF, b"key1"],
        b"key2".to_vec(),
        Element::empty_tree(),
        None,
    )
    .expect("successful subtree 2 insert");

    // Insert an element into subtree
    db.insert(
        &[TEST_LEAF, b"key1", b"key2"],
        b"key3".to_vec(),
        element.clone(),
        None,
    )
    .expect("successful value insert");
    db.insert(&[TEST_LEAF], b"key4".to_vec(), Element::empty_tree(), None)
        .expect("successful subtree 3 insert");

    // Retrieve subtree instance
    // Check if it returns the same instance that was inserted
    let (subtree, _) = db
        .get_subtrees()
        .get(&[TEST_LEAF, b"key1", b"key2"], None)
        .unwrap();
    let result_element = Element::get(&subtree, b"key3").unwrap();
    assert_eq!(result_element, Element::Item(b"ayy".to_vec()));

    // Insert a new tree with transaction
    db.start_transaction().unwrap();
    let storage = db.storage();
    let transaction = storage.transaction();

    db.insert(
        &[TEST_LEAF, b"key1"],
        b"innertree".to_vec(),
        Element::empty_tree(),
        Some(&transaction),
    )
    .expect("successful subtree insert");

    db.insert(
        &[TEST_LEAF, b"key1", b"innertree"],
        b"key4".to_vec(),
        element.clone(),
        Some(&transaction),
    )
    .expect("successful value insert");

    // Retrieve subtree instance with transaction
    let (subtree, _) = db
        .get_subtrees()
        .get(&[TEST_LEAF, b"key1", b"innertree"], Some(&transaction))
        .unwrap();
    let result_element = Element::get(&subtree, b"key4").unwrap();
    assert_eq!(result_element, Element::Item(b"ayy".to_vec()));

    // Should be able to retrieve instances created before transaction
    let (subtree, _) = db
        .get_subtrees()
        .get(&[TEST_LEAF, b"key1", b"key2"], None)
        .unwrap();
    let result_element = Element::get(&subtree, b"key3").unwrap();
    assert_eq!(result_element, Element::Item(b"ayy".to_vec()));
}

#[test]
fn test_subtree_deletion() {
    let element = Element::Item(b"ayy".to_vec());
    let mut db = make_grovedb();
    // Insert some nested subtrees
    db.insert(&[TEST_LEAF], b"key1".to_vec(), Element::empty_tree(), None)
        .expect("successful subtree 1 insert");
    db.insert(
        &[TEST_LEAF, b"key1"],
        b"key2".to_vec(),
        Element::empty_tree(),
        None,
    )
    .expect("successful subtree 2 insert");
    // Insert an element into subtree
    db.insert(
        &[TEST_LEAF, b"key1", b"key2"],
        b"key3".to_vec(),
        element.clone(),
        None,
    )
    .expect("successful value insert");
    db.insert(&[TEST_LEAF], b"key4".to_vec(), Element::empty_tree(), None)
        .expect("successful subtree 3 insert");

    let root_hash = db.root_tree.root().unwrap();
    db.delete(&[TEST_LEAF], b"key1".to_vec(), None)
        .expect("unable to delete subtree");
    assert!(matches!(
        db.get(&[TEST_LEAF, b"key1", b"key2"], b"key3", None),
        Err(Error::InvalidPath(_))
    ));
    // assert_eq!(db.subtrees.len(), 3); // TEST_LEAF, ANOTHER_TEST_LEAF
    // TEST_LEAF.key4 stay
    assert!(db.get(&[], TEST_LEAF, None).is_ok());
    assert!(db.get(&[], ANOTHER_TEST_LEAF, None).is_ok());
    assert!(db.get(&[TEST_LEAF], b"key4", None).is_ok());
    assert_ne!(root_hash, db.root_tree.root().unwrap());
}

#[test]
fn test_get_full_query() {
    let mut db = make_grovedb();

    // Insert a couple of subtrees first
    db.insert(&[TEST_LEAF], b"key1".to_vec(), Element::empty_tree(), None)
        .expect("successful subtree insert");
    db.insert(&[TEST_LEAF], b"key2".to_vec(), Element::empty_tree(), None)
        .expect("successful subtree insert");
    // Insert some elements into subtree
    db.insert(
        &[TEST_LEAF, b"key1"],
        b"key3".to_vec(),
        Element::Item(b"ayya".to_vec()),
        None,
    )
    .expect("successful value insert");
    db.insert(
        &[TEST_LEAF, b"key1"],
        b"key4".to_vec(),
        Element::Item(b"ayyb".to_vec()),
        None,
    )
    .expect("successful value insert");
    db.insert(
        &[TEST_LEAF, b"key1"],
        b"key5".to_vec(),
        Element::Item(b"ayyc".to_vec()),
        None,
    )
    .expect("successful value insert");
    db.insert(
        &[TEST_LEAF, b"key2"],
        b"key6".to_vec(),
        Element::Item(b"ayyd".to_vec()),
        None,
    )
    .expect("successful value insert");

    let path1 = vec![TEST_LEAF.to_vec(), b"key1".to_vec()];
    let path2 = vec![TEST_LEAF.to_vec(), b"key2".to_vec()];
    let mut query1 = Query::new();
    let mut query2 = Query::new();
    query1.insert_range_inclusive(b"key3".to_vec()..=b"key4".to_vec());
    query2.insert_key(b"key6".to_vec());

    let path_query1 = PathQuery::new_unsized(path1, query1);
    let path_query2 = PathQuery::new_unsized(path2, query2);

    assert_eq!(
        db.get_path_queries_raw(&[&path_query1, &path_query2], None)
            .expect("expected successful get_query"),
        vec![
            subtree::Element::Item(b"ayya".to_vec()),
            subtree::Element::Item(b"ayyb".to_vec()),
            subtree::Element::Item(b"ayyd".to_vec()),
        ]
    );
}

#[test]
fn test_aux_uses_separate_cf() {
    let element = Element::Item(b"ayy".to_vec());
    let mut db = make_grovedb();
    // Insert some nested subtrees
    db.insert(&[TEST_LEAF], b"key1".to_vec(), Element::empty_tree(), None)
        .expect("successful subtree 1 insert");
    db.insert(
        &[TEST_LEAF, b"key1"],
        b"key2".to_vec(),
        Element::empty_tree(),
        None,
    )
    .expect("successful subtree 2 insert");
    // Insert an element into subtree
    db.insert(
        &[TEST_LEAF, b"key1", b"key2"],
        b"key3".to_vec(),
        element.clone(),
        None,
    )
    .expect("successful value insert");

    db.put_aux(b"key1", b"a", None).expect("cannot put aux");
    db.put_aux(b"key2", b"b", None).expect("cannot put aux");
    db.put_aux(b"key3", b"c", None).expect("cannot put aux");
    db.delete_aux(b"key3", None)
        .expect("cannot delete from aux");

    assert_eq!(
        db.get(&[TEST_LEAF, b"key1", b"key2"], b"key3", None)
            .expect("cannot get element"),
        element
    );
    assert_eq!(
        db.get_aux(b"key1", None).expect("cannot get from aux"),
        Some(b"a".to_vec())
    );
    assert_eq!(
        db.get_aux(b"key2", None).expect("cannot get from aux"),
        Some(b"b".to_vec())
    );
    assert_eq!(
        db.get_aux(b"key3", None).expect("cannot get from aux"),
        None
    );
    assert_eq!(
        db.get_aux(b"key4", None).expect("cannot get from aux"),
        None
    );
}

#[test]
fn test_aux_with_transaction() {
    let element = Element::Item(b"ayy".to_vec());
    let aux_value = b"ayylmao".to_vec();
    let key = b"key".to_vec();
    let mut db = make_grovedb();
    let storage = db.storage();
    let db_transaction = storage.transaction();
    db.start_transaction().unwrap();

    // Insert a regular data with aux data in the same transaction
    db.insert(
        &[TEST_LEAF],
        key.clone(),
        element.clone(),
        Some(&db_transaction),
    )
    .expect("unable to insert");
    db.put_aux(&key, &aux_value, Some(&db_transaction))
        .expect("unable to insert aux value");
    assert_eq!(
        db.get_aux(&key, Some(&db_transaction))
            .expect("unable to get aux value"),
        Some(aux_value.clone())
    );
    // Cannot reach the data outside of transaction
    assert_eq!(
        db.get_aux(&key, None).expect("unable to get aux value"),
        None
    );
    // And should be able to get data when commited
    db.commit_transaction(db_transaction)
        .expect("unable to commit transaction");
    assert_eq!(
        db.get_aux(&key, None)
            .expect("unable to get commited aux value"),
        Some(aux_value)
    );
}

fn populate_tree_for_non_unique_range_subquery(db: &mut TempGroveDb) {
    // Insert a couple of subtrees first
    for i in 1985u32..2000 {
        let i_vec = (i as u32).to_be_bytes().to_vec();
        db.insert(&[TEST_LEAF], i_vec.clone(), Element::empty_tree(), None)
            .expect("successful subtree insert");
        // Insert element 0
        // Insert some elements into subtree
        db.insert(
            &[TEST_LEAF, i_vec.as_slice()],
            b"\0".to_vec(),
            Element::empty_tree(),
            None,
        )
        .expect("successful subtree insert");

        for j in 100u32..150 {
            // let random_key = rand::thread_rng().gen::<[u8; 32]>();
            let mut j_vec = i_vec.clone();
            j_vec.append(&mut (j as u32).to_be_bytes().to_vec());
            db.insert(
                &[TEST_LEAF, i_vec.clone().as_slice(), b"\0"],
                // random_key.to_vec(),
                j_vec.clone(),
                Element::Item(j_vec),
                None,
            )
            .expect("successful value insert");
        }
    }
}

fn populate_tree_for_non_unique_double_range_subquery(db: &mut TempGroveDb) {
    // Insert a couple of subtrees first
    for i in 0u32..10 {
        let i_vec = (i as u32).to_be_bytes().to_vec();
        db.insert(&[TEST_LEAF], i_vec.clone(), Element::empty_tree(), None)
            .expect("successful subtree insert");
        // Insert element 0
        // Insert some elements into subtree
        db.insert(
            &[TEST_LEAF, i_vec.as_slice()],
            b"a".to_vec(),
            Element::empty_tree(),
            None,
        )
        .expect("successful subtree insert");

        for j in 25u32..50 {
            let j_vec = (j as u32).to_be_bytes().to_vec();
            db.insert(
                &[TEST_LEAF, i_vec.clone().as_slice(), b"a"],
                j_vec.clone(),
                Element::empty_tree(),
                None,
            )
            .expect("successful value insert");

            // Insert element 0
            // Insert some elements into subtree
            db.insert(
                &[TEST_LEAF, i_vec.as_slice(), b"a", j_vec.clone().as_slice()],
                b"\0".to_vec(),
                Element::empty_tree(),
                None,
            )
            .expect("successful subtree insert");

            for k in 100u32..110 {
                let k_vec = (k as u32).to_be_bytes().to_vec();
                db.insert(
                    &[
                        TEST_LEAF,
                        i_vec.as_slice(),
                        b"a",
                        j_vec.clone().as_slice(),
                        b"\0",
                    ],
                    k_vec.clone(),
                    Element::Item(k_vec),
                    None,
                )
                .expect("successful value insert");
            }
        }
    }
}

fn populate_tree_by_reference_for_non_unique_range_subquery(db: &mut TempGroveDb) {
    // This subtree will be holding values
    db.insert(&[TEST_LEAF], b"\0".to_vec(), Element::empty_tree(), None)
        .expect("successful subtree insert");

    // This subtree will be holding references
    db.insert(&[TEST_LEAF], b"1".to_vec(), Element::empty_tree(), None)
        .expect("successful subtree insert");
    // Insert a couple of subtrees first
    for i in 1985u32..2000 {
        let i_vec = (i as u32).to_be_bytes().to_vec();
        db.insert(
            &[TEST_LEAF, b"1"],
            i_vec.clone(),
            Element::empty_tree(),
            None,
        )
        .expect("successful subtree insert");
        // Insert element 0
        // Insert some elements into subtree
        db.insert(
            &[TEST_LEAF, b"1", i_vec.as_slice()],
            b"\0".to_vec(),
            Element::empty_tree(),
            None,
        )
        .expect("successful subtree insert");

        for j in 100u32..150 {
            let random_key = rand::thread_rng().gen::<[u8; 32]>();
            let mut j_vec = i_vec.clone();
            j_vec.append(&mut (j as u32).to_be_bytes().to_vec());

            // We should insert every item to the tree holding items
            db.insert(
                &[TEST_LEAF, b"\0"],
                random_key.to_vec(),
                Element::Item(j_vec.clone()),
                None,
            )
            .expect("successful value insert");

            db.insert(
                &[TEST_LEAF, b"1", i_vec.clone().as_slice(), b"\0"],
                random_key.to_vec(),
                Element::Reference(vec![TEST_LEAF.to_vec(), b"\0".to_vec(), random_key.to_vec()]),
                None,
            )
            .expect("successful value insert");
        }
    }
}

fn populate_tree_for_unique_range_subquery(db: &mut TempGroveDb) {
    // Insert a couple of subtrees first
    for i in 1985u32..2000 {
        let i_vec = (i as u32).to_be_bytes().to_vec();
        db.insert(&[TEST_LEAF], i_vec.clone(), Element::empty_tree(), None)
            .expect("successful subtree insert");

        db.insert(
            &[TEST_LEAF, i_vec.clone().as_slice()],
            b"\0".to_vec(),
            Element::Item(i_vec),
            None,
        )
        .expect("successful value insert");
    }
}

fn populate_tree_by_reference_for_unique_range_subquery(db: &mut TempGroveDb) {
    // This subtree will be holding values
    db.insert(&[TEST_LEAF], b"\0".to_vec(), Element::empty_tree(), None)
        .expect("successful subtree insert");

    // This subtree will be holding references
    db.insert(&[TEST_LEAF], b"1".to_vec(), Element::empty_tree(), None)
        .expect("successful subtree insert");

    for i in 1985u32..2000 {
        let i_vec = (i as u32).to_be_bytes().to_vec();
        db.insert(
            &[TEST_LEAF, b"1"],
            i_vec.clone(),
            Element::empty_tree(),
            None,
        )
        .expect("successful subtree insert");

        // We should insert every item to the tree holding items
        db.insert(
            &[TEST_LEAF, b"\0"],
            i_vec.clone(),
            Element::Item(i_vec.clone()),
            None,
        )
        .expect("successful value insert");

        // We should insert a reference to the item
        db.insert(
            &[TEST_LEAF, b"1", i_vec.clone().as_slice()],
            b"\0".to_vec(),
            Element::Reference(vec![TEST_LEAF.to_vec(), b"\0".to_vec(), i_vec.clone()]),
            None,
        )
        .expect("successful value insert");
    }
}

#[test]
fn test_get_range_query_with_non_unique_subquery() {
    let mut db = make_grovedb();
    populate_tree_for_non_unique_range_subquery(&mut db);

    let path = vec![TEST_LEAF.to_vec()];
    let mut query = Query::new();
    query.insert_range((1988 as u32).to_be_bytes().to_vec()..(1992 as u32).to_be_bytes().to_vec());

    let subquery_key: Vec<u8> = b"\0".to_vec();
    let mut subquery = Query::new();
    subquery.insert_all();

    query.set_subquery_key(subquery_key);
    query.set_subquery(subquery);

    let path_query = PathQuery::new_unsized(path, query.clone());

    let (elements, _) = db
        .get_path_query(&path_query, None)
        .expect("expected successful get_path_query");

    assert_eq!(elements.len(), 200);

    let mut first_value = (1988 as u32).to_be_bytes().to_vec();
    first_value.append(&mut (100 as u32).to_be_bytes().to_vec());
    assert_eq!(elements[0], first_value);

    let mut last_value = (1991 as u32).to_be_bytes().to_vec();
    last_value.append(&mut (149 as u32).to_be_bytes().to_vec());
    assert_eq!(elements[elements.len() - 1], last_value);
}

#[test]
fn test_get_range_query_with_unique_subquery() {
    let mut db = make_grovedb();
    populate_tree_for_unique_range_subquery(&mut db);

    let path = vec![TEST_LEAF.to_vec()];
    let mut query = Query::new();
    query.insert_range((1988 as u32).to_be_bytes().to_vec()..(1992 as u32).to_be_bytes().to_vec());

    let subquery_key: Vec<u8> = b"\0".to_vec();

    query.set_subquery_key(subquery_key);

    let path_query = PathQuery::new_unsized(path, query.clone());

    let (elements, _) = db
        .get_path_query(&path_query, None)
        .expect("expected successful get_path_query");

    assert_eq!(elements.len(), 4);

    let first_value = (1988 as u32).to_be_bytes().to_vec();
    assert_eq!(elements[0], first_value);

    let last_value = (1991 as u32).to_be_bytes().to_vec();
    assert_eq!(elements[elements.len() - 1], last_value);
}

#[test]
fn test_get_range_query_with_unique_subquery_on_references() {
    let mut db = make_grovedb();
    populate_tree_by_reference_for_unique_range_subquery(&mut db);

    let path = vec![TEST_LEAF.to_vec(), b"1".to_vec()];
    let mut query = Query::new();
    query.insert_range((1988 as u32).to_be_bytes().to_vec()..(1992 as u32).to_be_bytes().to_vec());

    let subquery_key: Vec<u8> = b"\0".to_vec();

    query.set_subquery_key(subquery_key);

    let path_query = PathQuery::new_unsized(path, query.clone());

    let (elements, _) = db
        .get_path_query(&path_query, None)
        .expect("expected successful get_path_query");

    assert_eq!(elements.len(), 4);

    let first_value = (1988 as u32).to_be_bytes().to_vec();
    assert_eq!(elements[0], first_value);

    let last_value = (1991 as u32).to_be_bytes().to_vec();
    assert_eq!(elements[elements.len() - 1], last_value);
}

#[test]
fn test_get_range_inclusive_query_with_non_unique_subquery() {
    let mut db = make_grovedb();
    populate_tree_for_non_unique_range_subquery(&mut db);

    let path = vec![TEST_LEAF.to_vec()];
    let mut query = Query::new();
    query.insert_range_inclusive(
        (1988 as u32).to_be_bytes().to_vec()..=(1995 as u32).to_be_bytes().to_vec(),
    );

    let subquery_key: Vec<u8> = b"\0".to_vec();
    let mut subquery = Query::new();
    subquery.insert_all();

    query.set_subquery_key(subquery_key);
    query.set_subquery(subquery);

    let path_query = PathQuery::new_unsized(path, query.clone());

    let (elements, _) = db
        .get_path_query(&path_query, None)
        .expect("expected successful get_path_query");

    assert_eq!(elements.len(), 400);

    let mut first_value = (1988 as u32).to_be_bytes().to_vec();
    first_value.append(&mut (100 as u32).to_be_bytes().to_vec());
    assert_eq!(elements[0], first_value);

    let mut last_value = (1995 as u32).to_be_bytes().to_vec();
    last_value.append(&mut (149 as u32).to_be_bytes().to_vec());
    assert_eq!(elements[elements.len() - 1], last_value);
}

#[test]
fn test_get_range_inclusive_query_with_non_unique_subquery_on_references() {
    let mut db = make_grovedb();
    populate_tree_by_reference_for_non_unique_range_subquery(&mut db);

    let path = vec![TEST_LEAF.to_vec(), b"1".to_vec()];
    let mut query = Query::new();
    query.insert_range_inclusive(
        (1988 as u32).to_be_bytes().to_vec()..=(1995 as u32).to_be_bytes().to_vec(),
    );

    let subquery_key: Vec<u8> = b"\0".to_vec();
    let mut subquery = Query::new();
    subquery.insert_all();

    query.set_subquery_key(subquery_key);
    query.set_subquery(subquery);

    let path_query = PathQuery::new_unsized(path, query.clone());

    let (elements, _) = db
        .get_path_query(&path_query, None)
        .expect("expected successful get_path_query");

    assert_eq!(elements.len(), 400);

    let mut first_value = (1988 as u32).to_be_bytes().to_vec();
    first_value.append(&mut (100 as u32).to_be_bytes().to_vec());
    assert!(elements.contains(&first_value));

    let mut last_value = (1995 as u32).to_be_bytes().to_vec();
    last_value.append(&mut (149 as u32).to_be_bytes().to_vec());
    assert!(elements.contains(&last_value));
}

#[test]
fn test_get_range_inclusive_query_with_unique_subquery() {
    let mut db = make_grovedb();
    populate_tree_for_unique_range_subquery(&mut db);

    let path = vec![TEST_LEAF.to_vec()];
    let mut query = Query::new();
    query.insert_range_inclusive(
        (1988 as u32).to_be_bytes().to_vec()..=(1995 as u32).to_be_bytes().to_vec(),
    );

    let subquery_key: Vec<u8> = b"\0".to_vec();

    query.set_subquery_key(subquery_key);

    let path_query = PathQuery::new_unsized(path, query.clone());

    let (elements, _) = db
        .get_path_query(&path_query, None)
        .expect("expected successful get_path_query");

    assert_eq!(elements.len(), 8);

    let first_value = (1988 as u32).to_be_bytes().to_vec();
    assert_eq!(elements[0], first_value);

    let last_value = (1995 as u32).to_be_bytes().to_vec();
    assert_eq!(elements[elements.len() - 1], last_value);
}

#[test]
fn test_get_range_from_query_with_non_unique_subquery() {
    let mut db = make_grovedb();
    populate_tree_for_non_unique_range_subquery(&mut db);

    let path = vec![TEST_LEAF.to_vec()];
    let mut query = Query::new();
    query.insert_range_from((1995 as u32).to_be_bytes().to_vec()..);

    let subquery_key: Vec<u8> = b"\0".to_vec();
    let mut subquery = Query::new();
    subquery.insert_all();

    query.set_subquery_key(subquery_key);
    query.set_subquery(subquery);

    let path_query = PathQuery::new_unsized(path, query.clone());

    let (elements, _) = db
        .get_path_query(&path_query, None)
        .expect("expected successful get_path_query");

    assert_eq!(elements.len(), 250);

    let mut first_value = (1995 as u32).to_be_bytes().to_vec();
    first_value.append(&mut (100 as u32).to_be_bytes().to_vec());
    assert_eq!(elements[0], first_value);

    let mut last_value = (1999 as u32).to_be_bytes().to_vec();
    last_value.append(&mut (149 as u32).to_be_bytes().to_vec());
    assert_eq!(elements[elements.len() - 1], last_value);
}

#[test]
fn test_get_range_from_query_with_unique_subquery() {
    let mut db = make_grovedb();
    populate_tree_for_unique_range_subquery(&mut db);

    let path = vec![TEST_LEAF.to_vec()];
    let mut query = Query::new();
    query.insert_range_from((1995 as u32).to_be_bytes().to_vec()..);

    let subquery_key: Vec<u8> = b"\0".to_vec();

    query.set_subquery_key(subquery_key);

    let path_query = PathQuery::new_unsized(path, query.clone());

    let (elements, _) = db
        .get_path_query(&path_query, None)
        .expect("expected successful get_path_query");

    assert_eq!(elements.len(), 5);

    let first_value = (1995 as u32).to_be_bytes().to_vec();
    assert_eq!(elements[0], first_value);

    let last_value = (1999 as u32).to_be_bytes().to_vec();
    assert_eq!(elements[elements.len() - 1], last_value);
}

#[test]
fn test_get_range_to_query_with_non_unique_subquery() {
    let mut db = make_grovedb();
    populate_tree_for_non_unique_range_subquery(&mut db);

    let path = vec![TEST_LEAF.to_vec()];
    let mut query = Query::new();
    query.insert_range_to(..(1995 as u32).to_be_bytes().to_vec());

    let subquery_key: Vec<u8> = b"\0".to_vec();
    let mut subquery = Query::new();
    subquery.insert_all();

    query.set_subquery_key(subquery_key);
    query.set_subquery(subquery);

    let path_query = PathQuery::new_unsized(path, query.clone());

    let (elements, _) = db
        .get_path_query(&path_query, None)
        .expect("expected successful get_path_query");

    assert_eq!(elements.len(), 500);

    let mut first_value = (1985 as u32).to_be_bytes().to_vec();
    first_value.append(&mut (100 as u32).to_be_bytes().to_vec());
    assert_eq!(elements[0], first_value);

    let mut last_value = (1994 as u32).to_be_bytes().to_vec();
    last_value.append(&mut (149 as u32).to_be_bytes().to_vec());
    assert_eq!(elements[elements.len() - 1], last_value);
}

#[test]
fn test_get_range_to_query_with_unique_subquery() {
    let mut db = make_grovedb();
    populate_tree_for_unique_range_subquery(&mut db);

    let path = vec![TEST_LEAF.to_vec()];
    let mut query = Query::new();
    query.insert_range_to(..(1995 as u32).to_be_bytes().to_vec());

    let subquery_key: Vec<u8> = b"\0".to_vec();

    query.set_subquery_key(subquery_key);

    let path_query = PathQuery::new_unsized(path, query.clone());

    let (elements, _) = db
        .get_path_query(&path_query, None)
        .expect("expected successful get_path_query");

    assert_eq!(elements.len(), 10);

    let first_value = (1985 as u32).to_be_bytes().to_vec();
    assert_eq!(elements[0], first_value);

    let last_value = (1994 as u32).to_be_bytes().to_vec();
    assert_eq!(elements[elements.len() - 1], last_value);
}

#[test]
fn test_get_range_to_inclusive_query_with_non_unique_subquery() {
    let mut db = make_grovedb();
    populate_tree_for_non_unique_range_subquery(&mut db);

    let path = vec![TEST_LEAF.to_vec()];
    let mut query = Query::new();
    query.insert_range_to_inclusive(..=(1995 as u32).to_be_bytes().to_vec());

    let subquery_key: Vec<u8> = b"\0".to_vec();
    let mut subquery = Query::new();
    subquery.insert_all();

    query.set_subquery_key(subquery_key);
    query.set_subquery(subquery);

    let path_query = PathQuery::new_unsized(path, query.clone());

    let (elements, _) = db
        .get_path_query(&path_query, None)
        .expect("expected successful get_path_query");

    assert_eq!(elements.len(), 550);

    let mut first_value = (1985 as u32).to_be_bytes().to_vec();
    first_value.append(&mut (100 as u32).to_be_bytes().to_vec());
    assert_eq!(elements[0], first_value);

    let mut last_value = (1995 as u32).to_be_bytes().to_vec();
    last_value.append(&mut (149 as u32).to_be_bytes().to_vec());
    assert_eq!(elements[elements.len() - 1], last_value);
}

#[test]
fn test_get_range_to_inclusive_query_with_unique_subquery() {
    let mut db = make_grovedb();
    populate_tree_for_unique_range_subquery(&mut db);

    let path = vec![TEST_LEAF.to_vec()];
    let mut query = Query::new();
    query.insert_range_to_inclusive(..=(1995 as u32).to_be_bytes().to_vec());

    let subquery_key: Vec<u8> = b"\0".to_vec();

    query.set_subquery_key(subquery_key);

    let path_query = PathQuery::new_unsized(path, query.clone());

    let (elements, _) = db
        .get_path_query(&path_query, None)
        .expect("expected successful get_path_query");

    assert_eq!(elements.len(), 11);

    let first_value = (1985 as u32).to_be_bytes().to_vec();
    assert_eq!(elements[0], first_value);

    let last_value = (1995 as u32).to_be_bytes().to_vec();
    assert_eq!(elements[elements.len() - 1], last_value);
}

#[test]
fn test_get_range_after_query_with_non_unique_subquery() {
    let mut db = make_grovedb();
    populate_tree_for_non_unique_range_subquery(&mut db);

    let path = vec![TEST_LEAF.to_vec()];
    let mut query = Query::new();
    query.insert_range_after((1995 as u32).to_be_bytes().to_vec()..);

    let subquery_key: Vec<u8> = b"\0".to_vec();
    let mut subquery = Query::new();
    subquery.insert_all();

    query.set_subquery_key(subquery_key);
    query.set_subquery(subquery);

    let path_query = PathQuery::new_unsized(path, query.clone());

    let (elements, _) = db
        .get_path_query(&path_query, None)
        .expect("expected successful get_path_query");

    assert_eq!(elements.len(), 200);

    let mut first_value = (1996 as u32).to_be_bytes().to_vec();
    first_value.append(&mut (100 as u32).to_be_bytes().to_vec());
    assert_eq!(elements[0], first_value);

    let mut last_value = (1999 as u32).to_be_bytes().to_vec();
    last_value.append(&mut (149 as u32).to_be_bytes().to_vec());
    assert_eq!(elements[elements.len() - 1], last_value);
}

#[test]
fn test_get_range_after_to_query_with_non_unique_subquery() {
    let mut db = make_grovedb();
    populate_tree_for_non_unique_range_subquery(&mut db);

    let path = vec![TEST_LEAF.to_vec()];
    let mut query = Query::new();
    query.insert_range_after_to(
        (1995 as u32).to_be_bytes().to_vec()..(1997 as u32).to_be_bytes().to_vec(),
    );

    let subquery_key: Vec<u8> = b"\0".to_vec();
    let mut subquery = Query::new();
    subquery.insert_all();

    query.set_subquery_key(subquery_key);
    query.set_subquery(subquery);

    let path_query = PathQuery::new_unsized(path, query.clone());

    let (elements, _) = db
        .get_path_query(&path_query, None)
        .expect("expected successful get_path_query");

    assert_eq!(elements.len(), 50);

    let mut first_value = (1996 as u32).to_be_bytes().to_vec();
    first_value.append(&mut (100 as u32).to_be_bytes().to_vec());
    assert_eq!(elements[0], first_value);

    let mut last_value = (1996 as u32).to_be_bytes().to_vec();
    last_value.append(&mut (149 as u32).to_be_bytes().to_vec());
    assert_eq!(elements[elements.len() - 1], last_value);
}

#[test]
fn test_get_range_after_to_inclusive_query_with_non_unique_subquery() {
    let mut db = make_grovedb();
    populate_tree_for_non_unique_range_subquery(&mut db);

    let path = vec![TEST_LEAF.to_vec()];
    let mut query = Query::new();
    query.insert_range_after_to_inclusive(
        (1995 as u32).to_be_bytes().to_vec()..=(1997 as u32).to_be_bytes().to_vec(),
    );

    let subquery_key: Vec<u8> = b"\0".to_vec();
    let mut subquery = Query::new();
    subquery.insert_all();

    query.set_subquery_key(subquery_key);
    query.set_subquery(subquery);

    let path_query = PathQuery::new_unsized(path, query.clone());

    let (elements, _) = db
        .get_path_query(&path_query, None)
        .expect("expected successful get_path_query");

    assert_eq!(elements.len(), 100);

    let mut first_value = (1996 as u32).to_be_bytes().to_vec();
    first_value.append(&mut (100 as u32).to_be_bytes().to_vec());
    assert_eq!(elements[0], first_value);

    let mut last_value = (1997 as u32).to_be_bytes().to_vec();
    last_value.append(&mut (149 as u32).to_be_bytes().to_vec());
    assert_eq!(elements[elements.len() - 1], last_value);
}

#[test]
fn test_get_range_inclusive_query_with_double_non_unique_subquery() {
    let mut db = make_grovedb();
    populate_tree_for_non_unique_double_range_subquery(&mut db);

    let path = vec![TEST_LEAF.to_vec()];
    let mut query = Query::new();
    query.insert_range_inclusive(
        (3 as u32).to_be_bytes().to_vec()..=(4 as u32).to_be_bytes().to_vec(),
    );

    query.set_subquery_key(b"a".to_vec());

    let mut subquery = Query::new();
    subquery.insert_range_inclusive(
        (29 as u32).to_be_bytes().to_vec()..=(31 as u32).to_be_bytes().to_vec(),
    );

    subquery.set_subquery_key(b"\0".to_vec());

    let mut subsubquery = Query::new();
    subsubquery.insert_all();

    subquery.set_subquery(subsubquery);

    query.set_subquery(subquery);

    let path_query = PathQuery::new_unsized(path, query.clone());

    let (elements, skipped) = db
        .get_path_query(&path_query, None)
        .expect("expected successful get_path_query");

    assert_eq!(elements.len(), 60);

    let mut first_value = (100 as u32).to_be_bytes().to_vec();
    assert_eq!(elements[0], first_value);

    let mut last_value = (109 as u32).to_be_bytes().to_vec();
    assert_eq!(elements[elements.len() - 1], last_value);
}

#[test]
fn test_get_range_query_with_limit_and_offset() {
    let mut db = make_grovedb();
    populate_tree_for_non_unique_range_subquery(&mut db);

    let path = vec![TEST_LEAF.to_vec()];
    let mut query = Query::new_with_direction(true);

    query.insert_range((1990 as u32).to_be_bytes().to_vec()..(1995 as u32).to_be_bytes().to_vec());

    let subquery_key: Vec<u8> = b"\0".to_vec();
    let mut subquery = Query::new();
    subquery.insert_all();

    query.set_subquery_key(subquery_key.clone());
    query.set_subquery(subquery.clone());

    // Baseline query: no offset or limit + left to right
    let path_query = PathQuery::new(path.clone(), SizedQuery::new(query.clone(), None, None));

    let (elements, _) = db
        .get_path_query(&path_query, None)
        .expect("expected successful get_path_query");

    assert_eq!(elements.len(), 250);

    let mut first_value = (1990 as u32).to_be_bytes().to_vec();
    first_value.append(&mut (100 as u32).to_be_bytes().to_vec());
    assert_eq!(elements[0], first_value);

    let mut last_value = (1994 as u32).to_be_bytes().to_vec();
    last_value.append(&mut (149 as u32).to_be_bytes().to_vec());
    assert_eq!(elements[elements.len() - 1], last_value);

    subquery.left_to_right = false;

    query.set_subquery_key(subquery_key.clone());
    query.set_subquery(subquery.clone());

    query.left_to_right = false;

    // Baseline query: no offset or limit + right to left

    let path_query = PathQuery::new(path.clone(), SizedQuery::new(query.clone(), None, None));

    let (elements, _) = db
        .get_path_query(&path_query, None)
        .expect("expected successful get_path_query");

    assert_eq!(elements.len(), 250);

    let mut first_value = (1994 as u32).to_be_bytes().to_vec();
    first_value.append(&mut (149 as u32).to_be_bytes().to_vec());
    assert_eq!(elements[0], first_value);

    let mut last_value = (1990 as u32).to_be_bytes().to_vec();
    last_value.append(&mut (100 as u32).to_be_bytes().to_vec());
    assert_eq!(elements[elements.len() - 1], last_value);

    subquery.left_to_right = true;

    query.set_subquery_key(subquery_key.clone());
    query.set_subquery(subquery.clone());

    query.left_to_right = true;

    // Limit the result to just 55 elements

    let path_query = PathQuery::new(path.clone(), SizedQuery::new(query.clone(), Some(55), None));

    let (elements, _) = db
        .get_path_query(&path_query, None)
        .expect("expected successful get_path_query");

    assert_eq!(elements.len(), 55);

    let mut first_value = (1990 as u32).to_be_bytes().to_vec();
    first_value.append(&mut (100 as u32).to_be_bytes().to_vec());
    assert_eq!(elements[0], first_value);

    // Second tree 5 element [100, 101, 102, 103, 104]
    let mut last_value = (1991 as u32).to_be_bytes().to_vec();
    last_value.append(&mut (104 as u32).to_be_bytes().to_vec());
    assert_eq!(elements[elements.len() - 1], last_value);

    query.set_subquery_key(subquery_key.clone());
    query.set_subquery(subquery.clone());

    // Limit the result set to 60 elements but skip the first 14 elements
    let path_query = PathQuery::new(
        path.clone(),
        SizedQuery::new(query.clone(), Some(60), Some(14)),
    );

    let (elements, _) = db
        .get_path_query(&path_query, None)
        .expect("expected successful get_path_query");

    assert_eq!(elements.len(), 60);

    // Skips the first 14 elements, starts from the 15th
    // i.e skips [100 - 113] starts from 114
    let mut first_value = (1990 as u32).to_be_bytes().to_vec();
    first_value.append(&mut (114 as u32).to_be_bytes().to_vec());
    assert_eq!(elements[0], first_value);

    // Continues for 60 iterations
    // Takes 36 elements from the first tree (50 - 14)
    // takes the remaining 24 from the second three (60 - 36)
    let mut last_value = (1991 as u32).to_be_bytes().to_vec();
    last_value.append(&mut (123 as u32).to_be_bytes().to_vec());
    assert_eq!(elements[elements.len() - 1], last_value);

    query.set_subquery_key(subquery_key.clone());
    query.set_subquery(subquery.clone());

    query.left_to_right = false;

    // Limit the result set to 60 element but skip first 10 elements (this time
    // right to left)
    let path_query = PathQuery::new(
        path.clone(),
        SizedQuery::new(query.clone(), Some(60), Some(10)),
    );

    let (elements, _) = db
        .get_path_query(&path_query, None)
        .expect("expected successful get_path_query");

    assert_eq!(elements.len(), 60);

    // Skips the first 10 elements from the back
    // last tree and starts from the 11th before the end
    // Underlying subquery is ascending
    let mut first_value = (1994 as u32).to_be_bytes().to_vec();
    first_value.append(&mut (110 as u32).to_be_bytes().to_vec());
    assert_eq!(elements[0], first_value);

    let mut last_value = (1993 as u32).to_be_bytes().to_vec();
    last_value.append(&mut (119 as u32).to_be_bytes().to_vec());
    assert_eq!(elements[elements.len() - 1], last_value);

    query.set_subquery_key(subquery_key.clone());
    query.set_subquery(subquery.clone());

    query.left_to_right = true;

    // Offset bigger than elements in range
    let path_query = PathQuery::new(
        path.clone(),
        SizedQuery::new(query.clone(), None, Some(5000)),
    );

    let (elements, _) = db
        .get_path_query(&path_query, None)
        .expect("expected successful get_path_query");

    assert_eq!(elements.len(), 0);

    query.set_subquery_key(subquery_key.clone());
    query.set_subquery(subquery);

    // Limit bigger than elements in range
    let path_query = PathQuery::new(
        path.clone(),
        SizedQuery::new(query.clone(), Some(5000), None),
    );

    let (elements, _) = db
        .get_path_query(&path_query, None)
        .expect("expected successful get_path_query");

    assert_eq!(elements.len(), 250);

    // Test on unique subtree build
    let mut db = make_grovedb();
    populate_tree_for_unique_range_subquery(&mut db);

    let mut query = Query::new_with_direction(true);
    query.insert_range((1990 as u32).to_be_bytes().to_vec()..(2000 as u32).to_be_bytes().to_vec());

    query.set_subquery_key(subquery_key.clone());

    let path_query = PathQuery::new(
        path.clone(),
        SizedQuery::new(query.clone(), Some(5), Some(2)),
    );

    let (elements, _) = db
        .get_path_query(&path_query, None)
        .expect("expected successful get_path_query");

    assert_eq!(elements.len(), 5);

    let first_value = (1992 as u32).to_be_bytes().to_vec();
    assert_eq!(elements[0], first_value);

    let last_value = (1996 as u32).to_be_bytes().to_vec();
    assert_eq!(elements[elements.len() - 1], last_value);
}

#[test]
fn test_root_hash() {
    let mut db = make_grovedb();
    // Check hashes are different if tree is edited
    let old_root_hash = db.root_hash(None);
    db.insert(
        &[TEST_LEAF],
        b"key1".to_vec(),
        Element::Item(b"ayy".to_vec()),
        None,
    )
    .expect("unable to insert an item");
    assert_ne!(old_root_hash.unwrap(), db.root_hash(None).unwrap());

    // Check isolation
    let storage = db.storage();
    let transaction = storage.transaction();
    db.start_transaction().unwrap();

    db.insert(
        &[TEST_LEAF],
        b"key2".to_vec(),
        Element::Item(b"ayy".to_vec()),
        Some(&transaction),
    )
    .expect("unable to insert an item");
    let root_hash_outside = db.root_hash(None);
    assert_ne!(
        db.root_hash(Some(&transaction)).unwrap(),
        root_hash_outside.unwrap()
    );

    assert_eq!(db.root_hash(None).unwrap(), root_hash_outside.unwrap());
    db.commit_transaction(transaction).unwrap();
    assert_ne!(db.root_hash(None).unwrap(), root_hash_outside.unwrap());
}<|MERGE_RESOLUTION|>--- conflicted
+++ resolved
@@ -267,386 +267,6 @@
     assert_eq!(db.root_tree.leaves_len(), 2);
 }
 
-<<<<<<< HEAD
-#[test]
-fn test_proof_construction() {
-    // Tree Structure
-    // root
-    //     test_leaf
-    //         innertree
-    //             k1,v1
-    //             k2,v2
-    //     another_test_leaf
-    //         innertree2
-    //             k3,v3
-    //         innertree3
-    //             k4,v4
-
-    // Insert elements into grovedb instance
-    let mut temp_db = make_grovedb();
-    // Insert level 1 nodes
-    temp_db
-        .insert(
-            &[TEST_LEAF],
-            b"innertree".to_vec(),
-            Element::empty_tree(),
-            None,
-        )
-        .expect("successful subtree insert");
-    temp_db
-        .insert(
-            &[ANOTHER_TEST_LEAF],
-            b"innertree2".to_vec(),
-            Element::empty_tree(),
-            None,
-        )
-        .expect("successful subtree insert");
-    temp_db
-        .insert(
-            &[ANOTHER_TEST_LEAF],
-            b"innertree3".to_vec(),
-            Element::empty_tree(),
-            None,
-        )
-        .expect("successful subtree insert");
-    // Insert level 2 nodes
-    temp_db
-        .insert(
-            &[TEST_LEAF, b"innertree"],
-            b"key1".to_vec(),
-            Element::Item(b"value1".to_vec()),
-            None,
-        )
-        .expect("successful subtree insert");
-    temp_db
-        .insert(
-            &[TEST_LEAF, b"innertree"],
-            b"key2".to_vec(),
-            Element::Item(b"value2".to_vec()),
-            None,
-        )
-        .expect("successful subtree insert");
-    temp_db
-        .insert(
-            &[ANOTHER_TEST_LEAF, b"innertree2"],
-            b"key3".to_vec(),
-            Element::Item(b"value3".to_vec()),
-            None,
-        )
-        .expect("successful subtree insert");
-    temp_db
-        .insert(
-            &[ANOTHER_TEST_LEAF, b"innertree3"],
-            b"key4".to_vec(),
-            Element::Item(b"value4".to_vec()),
-            None,
-        )
-        .expect("successful subtree insert");
-
-    // Manually construct HADS bottom up
-    // Insert level 2 nodes
-    let mut inner_tree = TempMerk::new();
-    let value_one = Element::Item(b"value1".to_vec());
-    value_one
-        .insert(&mut inner_tree, b"key1".to_vec(), None)
-        .unwrap();
-    let value_two = Element::Item(b"value2".to_vec());
-    value_two
-        .insert(&mut inner_tree, b"key2".to_vec(), None)
-        .unwrap();
-
-    let mut inner_tree_2 = TempMerk::new();
-    let value_three = Element::Item(b"value3".to_vec());
-    value_three
-        .insert(&mut inner_tree_2, b"key3".to_vec(), None)
-        .unwrap();
-
-    let mut inner_tree_3 = TempMerk::new();
-    let value_four = Element::Item(b"value4".to_vec());
-    value_four
-        .insert(&mut inner_tree_3, b"key4".to_vec(), None)
-        .unwrap();
-    // Insert level 1 nodes
-    let mut test_leaf = TempMerk::new();
-    let inner_tree_root = Element::Tree(inner_tree.root_hash());
-    inner_tree_root
-        .insert(&mut test_leaf, b"innertree".to_vec(), None)
-        .unwrap();
-    let mut another_test_leaf = TempMerk::new();
-    let inner_tree_2_root = Element::Tree(inner_tree_2.root_hash());
-    inner_tree_2_root
-        .insert(&mut another_test_leaf, b"innertree2".to_vec(), None)
-        .unwrap();
-    let inner_tree_3_root = Element::Tree(inner_tree_3.root_hash());
-    inner_tree_3_root
-        .insert(&mut another_test_leaf, b"innertree3".to_vec(), None)
-        .unwrap();
-    // Insert root nodes
-    let leaves = [test_leaf.root_hash(), another_test_leaf.root_hash()];
-    let root_tree = MerkleTree::<Sha256>::from_leaves(&leaves);
-
-    // Proof construction
-    // Generating a proof for two paths
-    // root -> test_leaf -> innertree (prove both k1 and k2)
-    // root -> another_test_leaf -> innertree3 (prove k4)
-    // root -> another_test_leaf -> innertree2 (prove k3)
-
-    // Build reusable query objects
-    let mut path_one_query = Query::new();
-    path_one_query.insert_key(b"key1".to_vec());
-    path_one_query.insert_key(b"key2".to_vec());
-
-    let mut path_two_query = Query::new();
-    path_two_query.insert_key(b"key4".to_vec());
-
-    let mut path_three_query = Query::new();
-    path_three_query.insert_key(b"key3".to_vec());
-
-    // Get grovedb proof
-    let proof = temp_db
-        .proof(vec![
-            PathQuery::new_unsized(
-                vec![TEST_LEAF.to_vec(), b"innertree".to_vec()],
-                path_one_query,
-            ),
-            PathQuery::new_unsized(
-                vec![ANOTHER_TEST_LEAF.to_vec(), b"innertree3".to_vec()],
-                path_two_query,
-            ),
-            PathQuery::new_unsized(
-                vec![ANOTHER_TEST_LEAF.to_vec(), b"innertree2".to_vec()],
-                path_three_query,
-            ),
-        ])
-        .unwrap();
-
-    // Deserialize the proof
-    let proof: Proof = bincode::deserialize(&proof).unwrap();
-
-    // Perform assertions
-    assert_eq!(proof.query_paths.len(), 3);
-    assert_eq!(proof.query_paths[0], &[TEST_LEAF, b"innertree"]);
-    assert_eq!(proof.query_paths[1], &[ANOTHER_TEST_LEAF, b"innertree3"]);
-    assert_eq!(proof.query_paths[2], &[ANOTHER_TEST_LEAF, b"innertree2"]);
-
-    // For path 1 to path 3, there are 9 nodes
-    // root is repeated three times and another_test_leaf is repeated twice
-    // Accounting for duplication, there are 6 unique nodes
-    // root, test_leaf, another_test_leaf, innertree, innertree2, innertree3
-    // proof.proofs contains all nodes except the root so we expect 5 sub proofs
-    assert_eq!(proof.proofs.len(), 5);
-
-    // Check that all the subproofs were constructed correctly for each path and
-    // subpath
-    let path_one_as_vec = GroveDb::compress_subtree_key(&[TEST_LEAF, b"innertree"], None);
-    let path_two_as_vec = GroveDb::compress_subtree_key(&[ANOTHER_TEST_LEAF, b"innertree3"], None);
-    let path_three_as_vec =
-        GroveDb::compress_subtree_key(&[ANOTHER_TEST_LEAF, b"innertree2"], None);
-    let test_leaf_path_as_vec = GroveDb::compress_subtree_key(&[TEST_LEAF], None);
-    let another_test_leaf_path_as_vec = GroveDb::compress_subtree_key(&[ANOTHER_TEST_LEAF], None);
-
-    let proof_for_path_one = proof.proofs.get(&path_one_as_vec).unwrap();
-    let proof_for_path_two = proof.proofs.get(&path_two_as_vec).unwrap();
-    let proof_for_path_three = proof.proofs.get(&path_three_as_vec).unwrap();
-    let proof_for_test_leaf = proof.proofs.get(&test_leaf_path_as_vec).unwrap();
-    let proof_for_another_test_leaf = proof.proofs.get(&another_test_leaf_path_as_vec).unwrap();
-
-    // Assert path 1 proof
-    let mut proof_query = Query::new();
-    proof_query.insert_key(b"key1".to_vec());
-    proof_query.insert_key(b"key2".to_vec());
-    assert_eq!(
-        *proof_for_path_one,
-        inner_tree.prove(proof_query, None, None).unwrap()
-    );
-
-    // Assert path 2 proof
-    let mut proof_query = Query::new();
-    proof_query.insert_key(b"key4".to_vec());
-    assert_eq!(
-        *proof_for_path_two,
-        inner_tree_3.prove(proof_query, None, None).unwrap()
-    );
-
-    // Assert path 3 proof
-    let mut proof_query = Query::new();
-    proof_query.insert_key(b"key3".to_vec());
-    assert_eq!(
-        *proof_for_path_three,
-        inner_tree_2.prove(proof_query, None, None).unwrap()
-    );
-
-    // Assert test leaf proof
-    let mut proof_query = Query::new();
-    proof_query.insert_key(b"innertree".to_vec());
-    assert_eq!(
-        *proof_for_test_leaf,
-        test_leaf.prove(proof_query, None, None).unwrap()
-    );
-
-    // Assert another test leaf proof
-    // another test leaf appeared in two path,
-    // hence it should contain proofs for both keys
-    let mut proof_query = Query::new();
-    proof_query.insert_key(b"innertree2".to_vec());
-    proof_query.insert_key(b"innertree3".to_vec());
-    assert_eq!(
-        *proof_for_another_test_leaf,
-        another_test_leaf.prove(proof_query, None, None).unwrap()
-    );
-
-    // Check that the root proof is valid
-    // Root proof should contain proof for both test_leaf and another_test_leaf
-    let test_leaf_root_key = GroveDb::compress_subtree_key(&[], Some(TEST_LEAF));
-    let another_test_leaf_root_key = GroveDb::compress_subtree_key(&[], Some(ANOTHER_TEST_LEAF));
-    assert_eq!(
-        proof.root_proof,
-        root_tree
-            .proof(&[
-                temp_db.root_leaf_keys[&test_leaf_root_key],
-                temp_db.root_leaf_keys[&another_test_leaf_root_key],
-            ])
-            .to_bytes()
-    );
-
-    // Assert that we got the correct root leaf keys
-    assert_eq!(proof.root_leaf_keys.len(), 2);
-    assert_eq!(proof.root_leaf_keys[&test_leaf_root_key], 0);
-    assert_eq!(proof.root_leaf_keys[&another_test_leaf_root_key], 1);
-}
-
-#[test]
-fn test_successful_proof_verification() {
-    // Build a grovedb database
-    // Tree Structure
-    // root
-    //     test_leaf
-    //         innertree
-    //             k1,v1
-    //             k2,v2
-    //     another_test_leaf
-    //         innertree2
-    //             k3,v3
-    //         innertree3
-    //             k4,v4
-
-    // Insert elements into grovedb instance
-    let mut temp_db = make_grovedb();
-    // Insert level 1 nodes
-    temp_db
-        .insert(
-            &[TEST_LEAF],
-            b"innertree".to_vec(),
-            Element::empty_tree(),
-            None,
-        )
-        .expect("successful subtree insert");
-    temp_db
-        .insert(
-            &[ANOTHER_TEST_LEAF],
-            b"innertree2".to_vec(),
-            Element::empty_tree(),
-            None,
-        )
-        .expect("successful subtree insert");
-    temp_db
-        .insert(
-            &[ANOTHER_TEST_LEAF],
-            b"innertree3".to_vec(),
-            Element::empty_tree(),
-            None,
-        )
-        .expect("successful subtree insert");
-    // Insert level 2 nodes
-    temp_db
-        .insert(
-            &[TEST_LEAF, b"innertree"],
-            b"key1".to_vec(),
-            Element::Item(b"value1".to_vec()),
-            None,
-        )
-        .expect("successful subtree insert");
-    temp_db
-        .insert(
-            &[TEST_LEAF, b"innertree"],
-            b"key2".to_vec(),
-            Element::Item(b"value2".to_vec()),
-            None,
-        )
-        .expect("successful subtree insert");
-    temp_db
-        .insert(
-            &[ANOTHER_TEST_LEAF, b"innertree2"],
-            b"key3".to_vec(),
-            Element::Item(b"value3".to_vec()),
-            None,
-        )
-        .expect("successful subtree insert");
-    temp_db
-        .insert(
-            &[ANOTHER_TEST_LEAF, b"innertree3"],
-            b"key4".to_vec(),
-            Element::Item(b"value4".to_vec()),
-            None,
-        )
-        .expect("successful subtree insert");
-
-    // Single query proof verification
-    let mut path_one_query = Query::new();
-    path_one_query.insert_key(b"key1".to_vec());
-    path_one_query.insert_key(b"key2".to_vec());
-
-    let proof = temp_db
-        .proof(vec![PathQuery::new_unsized(
-            vec![TEST_LEAF.to_vec(), b"innertree".to_vec()],
-            path_one_query,
-        )])
-        .unwrap();
-
-    // Assert correct root hash
-    let (root_hash, result_maps) = GroveDb::execute_proof(proof).unwrap();
-    assert_eq!(temp_db.root_tree.root().unwrap(), root_hash);
-
-    // Assert correct result object
-    // Proof query was for two keys key1 and key2
-    let path_as_vec = GroveDb::compress_subtree_key(&[TEST_LEAF, b"innertree"], None);
-    let result_map = result_maps.get(&path_as_vec).unwrap();
-    let elem_1: Element = bincode::deserialize(result_map.get(b"key1").unwrap().unwrap()).unwrap();
-    let elem_2: Element = bincode::deserialize(result_map.get(b"key2").unwrap().unwrap()).unwrap();
-    assert_eq!(elem_1, Element::Item(b"value1".to_vec()));
-    assert_eq!(elem_2, Element::Item(b"value2".to_vec()));
-
-    // Multi query proof verification
-    let mut path_two_query = Query::new();
-    path_two_query.insert_key(b"key4".to_vec());
-
-    let mut path_three_query = Query::new();
-    path_three_query.insert_key(b"key3".to_vec());
-
-    // Get grovedb proof
-    let proof = temp_db
-        .proof(vec![
-            PathQuery::new_unsized(
-                vec![ANOTHER_TEST_LEAF.to_vec(), b"innertree3".to_vec()],
-                path_two_query,
-            ),
-            PathQuery::new_unsized(
-                vec![ANOTHER_TEST_LEAF.to_vec(), b"innertree2".to_vec()],
-                path_three_query,
-            ),
-        ])
-        .unwrap();
-
-    // Assert correct root hash
-    let (root_hash, result_maps) = GroveDb::execute_proof(proof).unwrap();
-    assert_eq!(temp_db.root_tree.root().unwrap(), root_hash);
-
-    // Assert correct result object
-    let path_one_as_vec = GroveDb::compress_subtree_key(&[ANOTHER_TEST_LEAF, b"innertree3"], None);
-    let result_map = result_maps.get(&path_one_as_vec).unwrap();
-    let elem: Element = bincode::deserialize(result_map.get(b"key4").unwrap().unwrap()).unwrap();
-    assert_eq!(elem, Element::Item(b"value4".to_vec()));
-=======
 // #[test]
 // fn test_proof_construction() {
 //     // Tree Structure
@@ -784,10 +404,11 @@
 //     // Get grovedb proof
 //     let proof = temp_db
 //         .proof(vec![
-//             PathQuery::new_unsized(&[TEST_LEAF, b"innertree"], path_one_query),
-//             PathQuery::new_unsized(&[ANOTHER_TEST_LEAF, b"innertree3"], path_two_query),
-//             PathQuery::new_unsized(&[ANOTHER_TEST_LEAF, b"innertree2"], path_three_query),
-//         ])
+//             PathQuery::new_unsized(&[TEST_LEAF, b"innertree"],
+// path_one_query),             PathQuery::new_unsized(&[ANOTHER_TEST_LEAF,
+// b"innertree3"], path_two_query),             
+// PathQuery::new_unsized(&[ANOTHER_TEST_LEAF, b"innertree2"],
+// path_three_query),         ])
 //         .unwrap();
 //
 //     // Deserialize the proof
@@ -803,23 +424,28 @@
 //     // root is repeated three times and another_test_leaf is repeated twice
 //     // Accounting for duplication, there are 6 unique nodes
 //     // root, test_leaf, another_test_leaf, innertree, innertree2, innertree3
-//     // proof.proofs contains all nodes except the root so we expect 5 sub proofs
-//     assert_eq!(proof.proofs.len(), 5);
-//
-//     // Check that all the subproofs were constructed correctly for each path and
-//     // subpath
-//     let path_one_as_vec = GroveDb::compress_subtree_key(&[TEST_LEAF, b"innertree"], None);
-//     let path_two_as_vec = GroveDb::compress_subtree_key(&[ANOTHER_TEST_LEAF, b"innertree3"], None);
+//     // proof.proofs contains all nodes except the root so we expect 5 sub
+// proofs     assert_eq!(proof.proofs.len(), 5);
+//
+//     // Check that all the subproofs were constructed correctly for each path
+// and     // subpath
+//     let path_one_as_vec = GroveDb::compress_subtree_key(&[TEST_LEAF,
+// b"innertree"], None);     let path_two_as_vec =
+// GroveDb::compress_subtree_key(&[ANOTHER_TEST_LEAF, b"innertree3"], None);
 //     let path_three_as_vec =
-//         GroveDb::compress_subtree_key(&[ANOTHER_TEST_LEAF, b"innertree2"], None);
-//     let test_leaf_path_as_vec = GroveDb::compress_subtree_key(&[TEST_LEAF], None);
-//     let another_test_leaf_path_as_vec = GroveDb::compress_subtree_key(&[ANOTHER_TEST_LEAF], None);
+//         GroveDb::compress_subtree_key(&[ANOTHER_TEST_LEAF, b"innertree2"],
+// None);     let test_leaf_path_as_vec =
+// GroveDb::compress_subtree_key(&[TEST_LEAF], None);
+//     let another_test_leaf_path_as_vec =
+// GroveDb::compress_subtree_key(&[ANOTHER_TEST_LEAF], None);
 //
 //     let proof_for_path_one = proof.proofs.get(&path_one_as_vec).unwrap();
 //     let proof_for_path_two = proof.proofs.get(&path_two_as_vec).unwrap();
 //     let proof_for_path_three = proof.proofs.get(&path_three_as_vec).unwrap();
-//     let proof_for_test_leaf = proof.proofs.get(&test_leaf_path_as_vec).unwrap();
-//     let proof_for_another_test_leaf = proof.proofs.get(&another_test_leaf_path_as_vec).unwrap();
+//     let proof_for_test_leaf =
+// proof.proofs.get(&test_leaf_path_as_vec).unwrap();
+//     let proof_for_another_test_leaf =
+// proof.proofs.get(&another_test_leaf_path_as_vec).unwrap();
 //
 //     // Assert path 1 proof
 //     let mut proof_query = Query::new();
@@ -868,10 +494,11 @@
 //     );
 //
 //     // Check that the root proof is valid
-//     // Root proof should contain proof for both test_leaf and another_test_leaf
-//     let test_leaf_root_key = GroveDb::compress_subtree_key(&[], Some(TEST_LEAF));
-//     let another_test_leaf_root_key = GroveDb::compress_subtree_key(&[], Some(ANOTHER_TEST_LEAF));
-//     assert_eq!(
+//     // Root proof should contain proof for both test_leaf and
+// another_test_leaf     let test_leaf_root_key =
+// GroveDb::compress_subtree_key(&[], Some(TEST_LEAF));
+//     let another_test_leaf_root_key = GroveDb::compress_subtree_key(&[],
+// Some(ANOTHER_TEST_LEAF));     assert_eq!(
 //         proof.root_proof,
 //         root_tree
 //             .proof(&[
@@ -886,7 +513,6 @@
 //     assert_eq!(proof.root_leaf_keys[&test_leaf_root_key], 0);
 //     assert_eq!(proof.root_leaf_keys[&another_test_leaf_root_key], 1);
 // }
->>>>>>> 24e6050d
 
 // #[test]
 // fn test_successful_proof_verification() {
@@ -982,10 +608,12 @@
 //
 //     // Assert correct result object
 //     // Proof query was for two keys key1 and key2
-//     let path_as_vec = GroveDb::compress_subtree_key(&[TEST_LEAF, b"innertree"], None);
-//     let result_map = result_maps.get(&path_as_vec).unwrap();
-//     let elem_1: Element = bincode::deserialize(result_map.get(b"key1").unwrap().unwrap()).unwrap();
-//     let elem_2: Element = bincode::deserialize(result_map.get(b"key2").unwrap().unwrap()).unwrap();
+//     let path_as_vec = GroveDb::compress_subtree_key(&[TEST_LEAF,
+// b"innertree"], None);     let result_map =
+// result_maps.get(&path_as_vec).unwrap();     let elem_1: Element =
+// bincode::deserialize(result_map.get(b"key1").unwrap().unwrap()).unwrap();
+//     let elem_2: Element =
+// bincode::deserialize(result_map.get(b"key2").unwrap().unwrap()).unwrap();
 //     assert_eq!(elem_1, Element::Item(b"value1".to_vec()));
 //     assert_eq!(elem_2, Element::Item(b"value2".to_vec()));
 //
@@ -999,9 +627,9 @@
 //     // Get grovedb proof
 //     let proof = temp_db
 //         .proof(vec![
-//             PathQuery::new_unsized(&[ANOTHER_TEST_LEAF, b"innertree3"], path_two_query),
-//             PathQuery::new_unsized(&[ANOTHER_TEST_LEAF, b"innertree2"], path_three_query),
-//         ])
+//             PathQuery::new_unsized(&[ANOTHER_TEST_LEAF, b"innertree3"],
+// path_two_query),             PathQuery::new_unsized(&[ANOTHER_TEST_LEAF,
+// b"innertree2"], path_three_query),         ])
 //         .unwrap();
 //
 //     // Assert correct root hash
@@ -1009,14 +637,16 @@
 //     assert_eq!(temp_db.root_tree.root().unwrap(), root_hash);
 //
 //     // Assert correct result object
-//     let path_one_as_vec = GroveDb::compress_subtree_key(&[ANOTHER_TEST_LEAF, b"innertree3"], None);
-//     let result_map = result_maps.get(&path_one_as_vec).unwrap();
-//     let elem: Element = bincode::deserialize(result_map.get(b"key4").unwrap().unwrap()).unwrap();
+//     let path_one_as_vec = GroveDb::compress_subtree_key(&[ANOTHER_TEST_LEAF,
+// b"innertree3"], None);     let result_map =
+// result_maps.get(&path_one_as_vec).unwrap();     let elem: Element =
+// bincode::deserialize(result_map.get(b"key4").unwrap().unwrap()).unwrap();
 //     assert_eq!(elem, Element::Item(b"value4".to_vec()));
 //
-//     let path_two_as_vec = GroveDb::compress_subtree_key(&[ANOTHER_TEST_LEAF, b"innertree2"], None);
-//     let result_map = result_maps.get(&path_two_as_vec).unwrap();
-//     let elem: Element = bincode::deserialize(result_map.get(b"key3").unwrap().unwrap()).unwrap();
+//     let path_two_as_vec = GroveDb::compress_subtree_key(&[ANOTHER_TEST_LEAF,
+// b"innertree2"], None);     let result_map =
+// result_maps.get(&path_two_as_vec).unwrap();     let elem: Element =
+// bincode::deserialize(result_map.get(b"key3").unwrap().unwrap()).unwrap();
 //     assert_eq!(elem, Element::Item(b"value3".to_vec()));
 // }
 
@@ -1899,7 +1529,11 @@
             db.insert(
                 &[TEST_LEAF, b"1", i_vec.clone().as_slice(), b"\0"],
                 random_key.to_vec(),
-                Element::Reference(vec![TEST_LEAF.to_vec(), b"\0".to_vec(), random_key.to_vec()]),
+                Element::Reference(vec![
+                    TEST_LEAF.to_vec(),
+                    b"\0".to_vec(),
+                    random_key.to_vec(),
+                ]),
                 None,
             )
             .expect("successful value insert");
@@ -2487,7 +2121,6 @@
 
     let path = vec![TEST_LEAF.to_vec()];
     let mut query = Query::new_with_direction(true);
-
     query.insert_range((1990 as u32).to_be_bytes().to_vec()..(1995 as u32).to_be_bytes().to_vec());
 
     let subquery_key: Vec<u8> = b"\0".to_vec();
@@ -2522,7 +2155,6 @@
     query.left_to_right = false;
 
     // Baseline query: no offset or limit + right to left
-
     let path_query = PathQuery::new(path.clone(), SizedQuery::new(query.clone(), None, None));
 
     let (elements, _) = db
@@ -2547,7 +2179,6 @@
     query.left_to_right = true;
 
     // Limit the result to just 55 elements
-
     let path_query = PathQuery::new(path.clone(), SizedQuery::new(query.clone(), Some(55), None));
 
     let (elements, _) = db
@@ -2663,10 +2294,7 @@
 
     query.set_subquery_key(subquery_key.clone());
 
-    let path_query = PathQuery::new(
-        path.clone(),
-        SizedQuery::new(query.clone(), Some(5), Some(2)),
-    );
+    let path_query = PathQuery::new(path, SizedQuery::new(query.clone(), Some(5), Some(2)));
 
     let (elements, _) = db
         .get_path_query(&path_query, None)
