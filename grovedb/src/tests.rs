use std::{
    ops::{Deref, DerefMut},
    option::Option::None,
};

use ::visualize::{visualize_stdout, Drawer, Visualize};
use merk::CryptoHash;
use rand::Rng;
use tempfile::TempDir;

use super::*;
use crate::{
    query_result_type::QueryResultType::QueryKeyElementPairResultType,
    reference_path::ReferencePathType, visualize::visualize_merk_stdout,
};

pub const TEST_LEAF: &[u8] = b"test_leaf";
pub const ANOTHER_TEST_LEAF: &[u8] = b"test_leaf2";
const DEEP_LEAF: &[u8] = b"deep_leaf";

/// GroveDB wrapper to keep temp directory alive
pub struct TempGroveDb {
    _tmp_dir: TempDir,
    grove_db: GroveDb,
}

impl DerefMut for TempGroveDb {
    fn deref_mut(&mut self) -> &mut Self::Target {
        &mut self.grove_db
    }
}

impl Deref for TempGroveDb {
    type Target = GroveDb;

    fn deref(&self) -> &Self::Target {
        &self.grove_db
    }
}

impl Visualize for TempGroveDb {
    fn visualize<W: std::io::Write>(&self, drawer: Drawer<W>) -> std::io::Result<Drawer<W>> {
        self.grove_db.visualize(drawer)
    }
}

/// A helper method to create an empty GroveDB
pub fn make_empty_grovedb() -> TempGroveDb {
    let tmp_dir = TempDir::new().unwrap();
    let db = GroveDb::open(tmp_dir.path()).unwrap();
    TempGroveDb {
        _tmp_dir: tmp_dir,
        grove_db: db,
    }
}

/// A helper method to create GroveDB with one leaf for a root tree
pub fn make_test_grovedb() -> TempGroveDb {
    // Tree Structure
    // root
    //  test_leaf
    //  another_test_leaf
    let tmp_dir = TempDir::new().unwrap();
    let mut db = GroveDb::open(tmp_dir.path()).unwrap();
    add_test_leaves(&mut db);
    TempGroveDb {
        _tmp_dir: tmp_dir,
        grove_db: db,
    }
}

fn add_test_leaves(db: &mut GroveDb) {
    db.insert([], TEST_LEAF, Element::empty_tree(), None, None)
        .unwrap()
        .expect("successful root tree leaf insert");
    db.insert([], ANOTHER_TEST_LEAF, Element::empty_tree(), None, None)
        .unwrap()
        .expect("successful root tree leaf 2 insert");
}

pub fn make_deep_tree() -> TempGroveDb {
    // Tree Structure
    // root
    //     test_leaf
    //         innertree
    //             k1,v1
    //             k2,v2
    //             k3,v3
    //         innertree4
    //             k4,v4
    //             k5,v5
    //     another_test_leaf
    //         innertree2
    //             k3,v3
    //         innertree3
    //             k4,v4
    //     deep_leaf
    //          deep_node_1
    //              deeper_node_1
    //                  k1,v1
    //                  k2,v2
    //                  k3,v3
    //              deeper_node_2
    //                  k4,v4
    //                  k5,v5
    //                  k6,v6
    //          deep_node_2
    //              deeper_node_3
    //                  k7,v7
    //                  k8,v8
    //                  k9,v9
    //              deeper_node_4
    //                  k10,v10
    //                  k11,v11

    // Insert elements into grovedb instance
    let temp_db = make_test_grovedb();

    // add an extra root leaf
    temp_db
        .insert([], DEEP_LEAF, Element::empty_tree(), None, None)
        .unwrap()
        .expect("successful root tree leaf insert");

    // Insert level 1 nodes
    temp_db
        .insert([TEST_LEAF], b"innertree", Element::empty_tree(), None, None)
        .unwrap()
        .expect("successful subtree insert");
    temp_db
        .insert(
            [TEST_LEAF],
            b"innertree4",
            Element::empty_tree(),
            None,
            None,
        )
        .unwrap()
        .expect("successful subtree insert");
    temp_db
        .insert(
            [ANOTHER_TEST_LEAF],
            b"innertree2",
            Element::empty_tree(),
            None,
            None,
        )
        .unwrap()
        .expect("successful subtree insert");
    temp_db
        .insert(
            [ANOTHER_TEST_LEAF],
            b"innertree3",
            Element::empty_tree(),
            None,
            None,
        )
        .unwrap()
        .expect("successful subtree insert");
    temp_db
        .insert(
            [DEEP_LEAF],
            b"deep_node_1",
            Element::empty_tree(),
            None,
            None,
        )
        .unwrap()
        .expect("successful subtree insert");
    temp_db
        .insert(
            [DEEP_LEAF],
            b"deep_node_2",
            Element::empty_tree(),
            None,
            None,
        )
        .unwrap()
        .expect("successful subtree insert");
    // Insert level 2 nodes
    temp_db
        .insert(
            [TEST_LEAF, b"innertree"],
            b"key1",
            Element::new_item(b"value1".to_vec()),
            None,
            None,
        )
        .unwrap()
        .expect("successful subtree insert");
    temp_db
        .insert(
            [TEST_LEAF, b"innertree"],
            b"key2",
            Element::new_item(b"value2".to_vec()),
            None,
            None,
        )
        .unwrap()
        .expect("successful subtree insert");
    temp_db
        .insert(
            [TEST_LEAF, b"innertree"],
            b"key3",
            Element::new_item(b"value3".to_vec()),
            None,
            None,
        )
        .unwrap()
        .expect("successful subtree insert");
    temp_db
        .insert(
            [TEST_LEAF, b"innertree4"],
            b"key4",
            Element::new_item(b"value4".to_vec()),
            None,
            None,
        )
        .unwrap()
        .expect("successful subtree insert");
    temp_db
        .insert(
            [TEST_LEAF, b"innertree4"],
            b"key5",
            Element::new_item(b"value5".to_vec()),
            None,
            None,
        )
        .unwrap()
        .expect("successful subtree insert");
    temp_db
        .insert(
            [ANOTHER_TEST_LEAF, b"innertree2"],
            b"key3",
            Element::new_item(b"value3".to_vec()),
            None,
            None,
        )
        .unwrap()
        .expect("successful subtree insert");
    temp_db
        .insert(
            [ANOTHER_TEST_LEAF, b"innertree3"],
            b"key4",
            Element::new_item(b"value4".to_vec()),
            None,
            None,
        )
        .unwrap()
        .expect("successful subtree insert");
    temp_db
        .insert(
            [DEEP_LEAF, b"deep_node_1"],
            b"deeper_node_1",
            Element::empty_tree(),
            None,
            None,
        )
        .unwrap()
        .expect("successful subtree insert");
    temp_db
        .insert(
            [DEEP_LEAF, b"deep_node_1"],
            b"deeper_node_2",
            Element::empty_tree(),
            None,
            None,
        )
        .unwrap()
        .expect("successful subtree insert");
    temp_db
        .insert(
            [DEEP_LEAF, b"deep_node_2"],
            b"deeper_node_3",
            Element::empty_tree(),
            None,
            None,
        )
        .unwrap()
        .expect("successful subtree insert");
    temp_db
        .insert(
            [DEEP_LEAF, b"deep_node_2"],
            b"deeper_node_4",
            Element::empty_tree(),
            None,
            None,
        )
        .unwrap()
        .expect("successful subtree insert");
    // Insert level 3 nodes
    temp_db
        .insert(
            [DEEP_LEAF, b"deep_node_1", b"deeper_node_1"],
            b"key1",
            Element::new_item(b"value1".to_vec()),
            None,
            None,
        )
        .unwrap()
        .expect("successful subtree insert");
    temp_db
        .insert(
            [DEEP_LEAF, b"deep_node_1", b"deeper_node_1"],
            b"key2",
            Element::new_item(b"value2".to_vec()),
            None,
            None,
        )
        .unwrap()
        .expect("successful subtree insert");
    temp_db
        .insert(
            [DEEP_LEAF, b"deep_node_1", b"deeper_node_1"],
            b"key3",
            Element::new_item(b"value3".to_vec()),
            None,
            None,
        )
        .unwrap()
        .expect("successful subtree insert");
    temp_db
        .insert(
            [DEEP_LEAF, b"deep_node_1", b"deeper_node_2"],
            b"key4",
            Element::new_item(b"value4".to_vec()),
            None,
            None,
        )
        .unwrap()
        .expect("successful subtree insert");
    temp_db
        .insert(
            [DEEP_LEAF, b"deep_node_1", b"deeper_node_2"],
            b"key5",
            Element::new_item(b"value5".to_vec()),
            None,
            None,
        )
        .unwrap()
        .expect("successful subtree insert");
    temp_db
        .insert(
            [DEEP_LEAF, b"deep_node_1", b"deeper_node_2"],
            b"key6",
            Element::new_item(b"value6".to_vec()),
            None,
            None,
        )
        .unwrap()
        .expect("successful subtree insert");

    temp_db
        .insert(
            [DEEP_LEAF, b"deep_node_2", b"deeper_node_3"],
            b"key7",
            Element::new_item(b"value7".to_vec()),
            None,
            None,
        )
        .unwrap()
        .expect("successful subtree insert");
    temp_db
        .insert(
            [DEEP_LEAF, b"deep_node_2", b"deeper_node_3"],
            b"key8",
            Element::new_item(b"value8".to_vec()),
            None,
            None,
        )
        .unwrap()
        .expect("successful subtree insert");
    temp_db
        .insert(
            [DEEP_LEAF, b"deep_node_2", b"deeper_node_3"],
            b"key9",
            Element::new_item(b"value9".to_vec()),
            None,
            None,
        )
        .unwrap()
        .expect("successful subtree insert");
    temp_db
        .insert(
            [DEEP_LEAF, b"deep_node_2", b"deeper_node_4"],
            b"key10",
            Element::new_item(b"value10".to_vec()),
            None,
            None,
        )
        .unwrap()
        .expect("successful subtree insert");
    temp_db
        .insert(
            [DEEP_LEAF, b"deep_node_2", b"deeper_node_4"],
            b"key11",
            Element::new_item(b"value11".to_vec()),
            None,
            None,
        )
        .unwrap()
        .expect("successful subtree insert");
    temp_db
}

#[test]
fn test_init() {
    let tmp_dir = TempDir::new().unwrap();
    GroveDb::open(tmp_dir).expect("empty tree is ok");
}

#[test]
fn test_insert_value_to_merk() {
    let db = make_test_grovedb();
    let element = Element::new_item(b"ayy".to_vec());
    db.insert([TEST_LEAF], b"key", element.clone(), None, None)
        .unwrap()
        .expect("successful insert");
    assert_eq!(
        db.get([TEST_LEAF], b"key", None)
            .unwrap()
            .expect("successful get"),
        element
    );
}

#[test]
fn test_insert_value_to_subtree() {
    let db = make_test_grovedb();
    let element = Element::new_item(b"ayy".to_vec());

    // Insert a subtree first
    db.insert([TEST_LEAF], b"key1", Element::empty_tree(), None, None)
        .unwrap()
        .expect("successful subtree insert");
    // Insert an element into subtree
    db.insert([TEST_LEAF, b"key1"], b"key2", element.clone(), None, None)
        .unwrap()
        .expect("successful value insert");
    assert_eq!(
        db.get([TEST_LEAF, b"key1"], b"key2", None)
            .unwrap()
            .expect("successful get"),
        element
    );
}

#[test]
fn test_tree_value_hash_matches_underlying_merk_root_hash() {
    let db = make_test_grovedb();
    db.insert([TEST_LEAF], b"key1", Element::empty_tree(), None, None)
        .unwrap()
        .expect("successful subtree insert");

    let test_leaf_merk = db
        .open_non_transactional_merk_at_path([TEST_LEAF])
        .unwrap()
        .expect("should open merk");
    let elem_value_hash = test_leaf_merk
        .get_hash(b"key1")
        .unwrap()
        .expect("should get value hash")
        .expect("value hash should be some");

    let underlying_merk = db
        .open_non_transactional_merk_at_path([TEST_LEAF, b"key1"])
        .unwrap()
        .expect("should open merk");

    assert_eq!(elem_value_hash, underlying_merk.root_hash().unwrap(),);
}

#[test]
fn test_element_with_flags() {
    let db = make_test_grovedb();

    db.insert([TEST_LEAF], b"key1", Element::empty_tree(), None, None)
        .unwrap()
        .expect("should insert subtree successfully");
    db.insert(
        [TEST_LEAF, b"key1"],
        b"elem1",
        Element::new_item(b"flagless".to_vec()),
        None,
        None,
    )
    .unwrap()
    .expect("should insert subtree successfully");
    db.insert(
        [TEST_LEAF, b"key1"],
        b"elem2",
        Element::new_item_with_flags(b"flagged".to_vec(), Some([4, 5, 6, 7, 8].to_vec())),
        None,
        None,
    )
    .unwrap()
    .expect("should insert subtree successfully");
    db.insert(
        [TEST_LEAF, b"key1"],
        b"elem3",
        Element::new_tree_with_flags(None, Some([1].to_vec())),
        None,
        None,
    )
    .unwrap()
    .expect("should insert subtree successfully");
    db.insert(
        [TEST_LEAF, b"key1", b"elem3"],
        b"elem4",
        Element::new_reference_with_flags(
            ReferencePathType::AbsolutePathReference(vec![
                TEST_LEAF.to_vec(),
                b"key1".to_vec(),
                b"elem2".to_vec(),
            ]),
            Some([9].to_vec()),
        ),
        None,
        None,
    )
    .unwrap()
    .expect("should insert subtree successfully");

    let element_without_flag = db
        .get([TEST_LEAF, b"key1"], b"elem1", None)
        .unwrap()
        .expect("should get successfully");
    let element_with_flag = db
        .get([TEST_LEAF, b"key1"], b"elem2", None)
        .unwrap()
        .expect("should get successfully");
    let tree_element_with_flag = db
        .get([TEST_LEAF, b"key1"], b"elem3", None)
        .unwrap()
        .expect("should get successfully");
    let flagged_ref_follow = db
        .get([TEST_LEAF, b"key1", b"elem3"], b"elem4", None)
        .unwrap()
        .expect("should get successfully");

    let mut query = Query::new();
    query.insert_key(b"elem4".to_vec());
    let path_query = PathQuery::new(
        vec![TEST_LEAF.to_vec(), b"key1".to_vec(), b"elem3".to_vec()],
        SizedQuery::new(query, None, None),
    );
    let (flagged_ref_no_follow, _) = db
        .query_raw(&path_query, QueryKeyElementPairResultType, None)
        .unwrap()
        .expect("should get successfully");

    assert_eq!(
        element_without_flag,
        Element::Item(b"flagless".to_vec(), None)
    );
    assert_eq!(
        element_with_flag,
        Element::Item(b"flagged".to_vec(), Some([4, 5, 6, 7, 8].to_vec()))
    );
    assert_eq!(tree_element_with_flag.get_flags(), &Some([1].to_vec()));
    assert_eq!(
        flagged_ref_follow,
        Element::Item(b"flagged".to_vec(), Some([4, 5, 6, 7, 8].to_vec()))
    );
    assert_eq!(
        flagged_ref_no_follow.to_key_elements()[0],
        (
            b"elem4".to_vec(),
            Element::Reference(
                ReferencePathType::AbsolutePathReference(vec![
                    TEST_LEAF.to_vec(),
                    b"key1".to_vec(),
                    b"elem2".to_vec()
                ]),
                None,
                Some([9].to_vec())
            )
        )
    );

    // Test proofs with flags
    let mut query = Query::new();
    query.insert_all();

    let path_query = PathQuery::new(
        vec![TEST_LEAF.to_vec(), b"key1".to_vec()],
        SizedQuery::new(query, None, None),
    );
    let proof = db
        .prove_query(&path_query)
        .unwrap()
        .expect("should successfully create proof");
    let (root_hash, result_set) =
        GroveDb::verify_query(&proof, &path_query).expect("should verify proof");
    assert_eq!(root_hash, db.grove_db.root_hash(None).unwrap().unwrap());
    assert_eq!(result_set.len(), 3);
    assert_eq!(
        Element::deserialize(&result_set[0].1).expect("should deserialize element"),
        Element::Item(b"flagless".to_vec(), None)
    );
    assert_eq!(
        Element::deserialize(&result_set[1].1).expect("should deserialize element"),
        Element::Item(b"flagged".to_vec(), Some([4, 5, 6, 7, 8].to_vec()))
    );
    assert_eq!(
        Element::deserialize(&result_set[2].1)
            .expect("should deserialize element")
            .get_flags(),
        &Some([1].to_vec())
    );
}

#[test]
fn test_cannot_update_populated_tree_item() {
    // This test shows that you cannot update a tree item
    // in a way that disconnects it's root hash from that of
    // the merk it points to.
    let db = make_deep_tree();

    let old_element = db
        .get([TEST_LEAF], b"innertree", None)
        .unwrap()
        .expect("should fetch item");

    let new_element = Element::empty_tree();
    db.insert([TEST_LEAF], b"innertree", new_element.clone(), None, None)
        .unwrap()
        .expect_err("should not override tree");

    let current_element = db
        .get([TEST_LEAF], b"innertree", None)
        .unwrap()
        .expect("should fetch item");

    assert_eq!(current_element, old_element);
    assert_ne!(current_element, new_element);
}

#[test]
fn test_changes_propagated() {
    let db = make_test_grovedb();
    let old_hash = db.root_hash(None).unwrap().unwrap();
    let element = Element::new_item(b"ayy".to_vec());

    dbg!("START");
    visualize_stdout(&db);
    // Insert some nested subtrees
    db.insert([TEST_LEAF], b"key1", Element::empty_tree(), None, None)
        .unwrap()
        .expect("successful subtree 1 insert");
    dbg!("1");
    visualize_stdout(&db);

    println!("\n\n");

    let merk = db
        .open_non_transactional_merk_at_path([TEST_LEAF])
        .unwrap()
        .unwrap();

    visualize_merk_stdout(&merk);

    println!("\n\n");

    db.insert(
        [TEST_LEAF, b"key1"],
        b"key2",
        Element::empty_tree(),
        None,
        None,
    )
    .unwrap()
    .expect("successful subtree 2 insert");
    dbg!("2");
    visualize_stdout(&db);
    // Insert an element into subtree
    println!("\n\n");

    let merk = db
        .open_non_transactional_merk_at_path([TEST_LEAF])
        .unwrap()
        .unwrap();

    visualize_merk_stdout(&merk);

    let merk = db
        .open_non_transactional_merk_at_path([TEST_LEAF, b"key1"])
        .unwrap()
        .unwrap();

    visualize_merk_stdout(&merk);

    println!("\n\n");

    db.insert(
        [TEST_LEAF, b"key1", b"key2"],
        b"key3",
        element.clone(),
        None,
        None,
    )
    .unwrap()
    .expect("successful value insert");
    dbg!("3");
    visualize_stdout(&db);
    assert_eq!(
        db.get([TEST_LEAF, b"key1", b"key2"], b"key3", None)
            .unwrap()
            .expect("successful get"),
        element
    );
    assert_ne!(old_hash, db.root_hash(None).unwrap().unwrap());
}

// TODO: Add solid test cases to this
#[test]
fn test_references() {
    let db = make_test_grovedb();
    db.insert([TEST_LEAF], b"merk_1", Element::empty_tree(), None, None)
        .unwrap()
        .expect("successful subtree insert");
    db.insert(
        [TEST_LEAF, b"merk_1"],
        b"key1",
        Element::new_item(b"value1".to_vec()),
        None,
        None,
    )
    .unwrap()
    .expect("successful subtree insert");
    db.insert(
        [TEST_LEAF, b"merk_1"],
        b"key2",
        Element::new_item(b"value2".to_vec()),
        None,
        None,
    )
    .unwrap()
    .expect("successful subtree insert");

    db.insert([TEST_LEAF], b"merk_2", Element::empty_tree(), None, None)
        .unwrap()
        .expect("successful subtree insert");
    // db.insert([TEST_LEAF, b"merk_2"], b"key2",
    // Element::new_item(b"value2".to_vec()), None).expect("successful subtree
    // insert");
    db.insert(
        [TEST_LEAF, b"merk_2"],
        b"key1",
        Element::new_reference(ReferencePathType::AbsolutePathReference(vec![
            TEST_LEAF.to_vec(),
            b"merk_1".to_vec(),
            b"key1".to_vec(),
        ])),
        None,
        None,
    )
    .unwrap()
    .expect("successful subtree insert");
    db.insert(
        [TEST_LEAF, b"merk_2"],
        b"key2",
        Element::new_reference(ReferencePathType::AbsolutePathReference(vec![
            TEST_LEAF.to_vec(),
            b"merk_1".to_vec(),
            b"key2".to_vec(),
        ])),
        None,
        None,
    )
    .unwrap()
    .expect("successful subtree insert");
    assert!(db.get([TEST_LEAF], b"merk_1", None).unwrap().is_ok());
    assert!(db.get([TEST_LEAF], b"merk_2", None).unwrap().is_ok());
}

#[test]
fn test_follow_references() {
    let db = make_test_grovedb();
    let element = Element::new_item(b"ayy".to_vec());

    // Insert an item to refer to
    db.insert([TEST_LEAF], b"key2", Element::empty_tree(), None, None)
        .unwrap()
        .expect("successful subtree 1 insert");
    db.insert([TEST_LEAF, b"key2"], b"key3", element.clone(), None, None)
        .unwrap()
        .expect("successful value insert");

    // Insert a reference
    db.insert(
        [TEST_LEAF],
        b"reference_key",
        Element::new_reference(ReferencePathType::AbsolutePathReference(vec![
            TEST_LEAF.to_vec(),
            b"key2".to_vec(),
            b"key3".to_vec(),
        ])),
        None,
        None,
    )
    .unwrap()
    .expect("successful reference insert");

    assert_eq!(
        db.get([TEST_LEAF], b"reference_key", None)
            .unwrap()
            .expect("successful get"),
        element
    );
}

#[test]
fn test_reference_must_point_to_item() {
    let db = make_test_grovedb();

    let result = db
        .insert(
            [TEST_LEAF],
            b"reference_key_1",
            Element::new_reference(ReferencePathType::AbsolutePathReference(vec![
                TEST_LEAF.to_vec(),
                b"reference_key_2".to_vec(),
            ])),
            None,
            None,
        )
        .unwrap();

    assert!(matches!(result, Err(Error::MissingReference(_))));
}

#[test]
fn test_too_many_indirections() {
    use crate::operations::get::MAX_REFERENCE_HOPS;
    let db = make_test_grovedb();

    let keygen = |idx| format!("key{}", idx).bytes().collect::<Vec<u8>>();

    db.insert(
        [TEST_LEAF],
        b"key0",
        Element::new_item(b"oops".to_vec()),
        None,
        None,
    )
    .unwrap()
    .expect("successful item insert");

    for i in 1..=(MAX_REFERENCE_HOPS) {
        db.insert(
            [TEST_LEAF],
            &keygen(i),
            Element::new_reference(ReferencePathType::AbsolutePathReference(vec![
                TEST_LEAF.to_vec(),
                keygen(i - 1),
            ])),
            None,
            None,
        )
        .unwrap()
        .expect("successful reference insert");
    }

    // Add one more reference
    db.insert(
        [TEST_LEAF],
        &keygen(MAX_REFERENCE_HOPS + 1),
        Element::new_reference(ReferencePathType::AbsolutePathReference(vec![
            TEST_LEAF.to_vec(),
            keygen(MAX_REFERENCE_HOPS),
        ])),
        None,
        None,
    )
    .unwrap()
    .expect("expected insert");

    let result = db
        .get([TEST_LEAF], &keygen(MAX_REFERENCE_HOPS + 1), None)
        .unwrap();

    assert!(matches!(result, Err(Error::ReferenceLimit)));
}

#[test]
fn test_reference_value_affects_state() {
    let db_one = make_test_grovedb();
    db_one
        .insert([TEST_LEAF], b"key1", Element::new_item(vec![0]), None, None)
        .unwrap()
        .expect("should insert item");
    db_one
        .insert(
            [ANOTHER_TEST_LEAF],
            b"ref",
            Element::new_reference(ReferencePathType::AbsolutePathReference(vec![
                TEST_LEAF.to_vec(),
                b"key1".to_vec(),
            ])),
            None,
            None,
        )
        .unwrap()
        .expect("should insert item");

    let db_two = make_test_grovedb();
    db_two
        .insert([TEST_LEAF], b"key1", Element::new_item(vec![0]), None, None)
        .unwrap()
        .expect("should insert item");
    db_two
        .insert(
            [ANOTHER_TEST_LEAF],
            b"ref",
            Element::new_reference(ReferencePathType::UpstreamRootHeightReference(
                0,
                vec![TEST_LEAF.to_vec(), b"key1".to_vec()],
            )),
            None,
            None,
        )
        .unwrap()
        .expect("should insert item");

    assert_ne!(
        db_one
            .root_hash(None)
            .unwrap()
            .expect("should return root hash"),
        db_two
            .root_hash(None)
            .unwrap()
            .expect("should return toor hash")
    );
}

#[test]
fn test_tree_structure_is_persistent() {
    let tmp_dir = TempDir::new().unwrap();
    let element = Element::new_item(b"ayy".to_vec());
    // Create a scoped GroveDB
    let prev_root_hash = {
        let mut db = GroveDb::open(tmp_dir.path()).unwrap();
        add_test_leaves(&mut db);

        // Insert some nested subtrees
        db.insert([TEST_LEAF], b"key1", Element::empty_tree(), None, None)
            .unwrap()
            .expect("successful subtree 1 insert");
        db.insert(
            [TEST_LEAF, b"key1"],
            b"key2",
            Element::empty_tree(),
            None,
            None,
        )
        .unwrap()
        .expect("successful subtree 2 insert");
        // Insert an element into subtree
        db.insert(
            [TEST_LEAF, b"key1", b"key2"],
            b"key3",
            element.clone(),
            None,
            None,
        )
        .unwrap()
        .expect("successful value insert");
        assert_eq!(
            db.get([TEST_LEAF, b"key1", b"key2"], b"key3", None)
                .unwrap()
                .expect("successful get 1"),
            element
        );
        db.root_hash(None).unwrap().unwrap()
    };
    // Open a persisted GroveDB
    let db = GroveDb::open(tmp_dir).unwrap();
    assert_eq!(
        db.get([TEST_LEAF, b"key1", b"key2"], b"key3", None)
            .unwrap()
            .expect("successful get 2"),
        element
    );
    assert!(db
        .get([TEST_LEAF, b"key1", b"key2"], b"key4", None)
        .unwrap()
        .is_err());
    assert_eq!(prev_root_hash, db.root_hash(None).unwrap().unwrap());
}

#[test]
fn test_root_tree_leaves_are_noted() {
    let db = make_test_grovedb();
    db.check_subtree_exists_path_not_found([TEST_LEAF], None)
        .unwrap()
        .expect("should exist");
    db.check_subtree_exists_path_not_found([ANOTHER_TEST_LEAF], None)
        .unwrap()
        .expect("should exist");
}

#[test]
fn test_proof_for_invalid_path_root_key() {
    let db = make_test_grovedb();

    let query = Query::new();
    let path_query = PathQuery::new_unsized(vec![b"invalid_path_key".to_vec()], query);

    let proof = db.prove_query(&path_query).unwrap().unwrap();
    let (hash, result_set) =
        GroveDb::verify_query(proof.as_slice(), &path_query).expect("should execute proof");

    assert_eq!(hash, db.root_hash(None).unwrap().unwrap());
    assert_eq!(result_set.len(), 0);
}

#[test]
fn test_proof_for_invalid_path() {
    let db = make_deep_tree();

    let query = Query::new();
    let path_query =
        PathQuery::new_unsized(vec![b"deep_leaf".to_vec(), b"invalid_key".to_vec()], query);

    let proof = db.prove_query(&path_query).unwrap().unwrap();
    let (hash, result_set) =
        GroveDb::verify_query(proof.as_slice(), &path_query).expect("should execute proof");

    assert_eq!(hash, db.root_hash(None).unwrap().unwrap());
    assert_eq!(result_set.len(), 0);

    let query = Query::new();
    let path_query = PathQuery::new_unsized(
        vec![
            b"deep_leaf".to_vec(),
            b"deep_node_1".to_vec(),
            b"invalid_key".to_vec(),
        ],
        query,
    );

    let proof = db.prove_query(&path_query).unwrap().unwrap();
    let (hash, result_set) =
        GroveDb::verify_query(proof.as_slice(), &path_query).expect("should execute proof");

    assert_eq!(hash, db.root_hash(None).unwrap().unwrap());
    assert_eq!(result_set.len(), 0);

    let query = Query::new();
    let path_query = PathQuery::new_unsized(
        vec![
            b"deep_leaf".to_vec(),
            b"deep_node_1".to_vec(),
            b"deeper_node_1".to_vec(),
            b"invalid_key".to_vec(),
        ],
        query,
    );

    let proof = db.prove_query(&path_query).unwrap().unwrap();
    let (hash, result_set) =
        GroveDb::verify_query(proof.as_slice(), &path_query).expect("should execute proof");

    assert_eq!(hash, db.root_hash(None).unwrap().unwrap());
    assert_eq!(result_set.len(), 0);

    let query = Query::new();
    let path_query = PathQuery::new_unsized(
        vec![
            b"deep_leaf".to_vec(),
            b"early_invalid_key".to_vec(),
            b"deeper_node_1".to_vec(),
            b"invalid_key".to_vec(),
        ],
        query,
    );

    let proof = db.prove_query(&path_query).unwrap().unwrap();
    let (hash, result_set) =
        GroveDb::verify_query(proof.as_slice(), &path_query).expect("should execute proof");

    assert_eq!(hash, db.root_hash(None).unwrap().unwrap());
    assert_eq!(result_set.len(), 0);
}

#[test]
fn test_proof_for_non_existent_data() {
    let temp_db = make_test_grovedb();

    let mut query = Query::new();
    query.insert_key(b"key1".to_vec());

    // path to empty subtree
    let path_query = PathQuery::new_unsized(vec![TEST_LEAF.to_vec()], query);

    let proof = temp_db.prove_query(&path_query).unwrap().unwrap();
    let (hash, result_set) =
        GroveDb::verify_query(proof.as_slice(), &path_query).expect("should execute proof");

    assert_eq!(hash, temp_db.root_hash(None).unwrap().unwrap());
    assert_eq!(result_set.len(), 0);
}

#[test]
fn test_path_query_proofs_without_subquery_with_reference() {
    // Tree Structure
    // root
    //     test_leaf
    //         innertree
    //             k1,v1
    //             k2,v2
    //             k3,v3
    //     another_test_leaf
    //         innertree2
    //             k3,v3
    //             k4, reference to k1 in innertree
    //             k5, reference to k4 in innertree3
    //         innertree3
    //             k4,v4

    // Insert elements into grovedb instance
    let temp_db = make_test_grovedb();
    // Insert level 1 nodes
    temp_db
        .insert([TEST_LEAF], b"innertree", Element::empty_tree(), None, None)
        .unwrap()
        .expect("successful subtree insert");
    temp_db
        .insert(
            [ANOTHER_TEST_LEAF],
            b"innertree2",
            Element::empty_tree(),
            None,
            None,
        )
        .unwrap()
        .expect("successful subtree insert");
    temp_db
        .insert(
            [ANOTHER_TEST_LEAF],
            b"innertree3",
            Element::empty_tree(),
            None,
            None,
        )
        .unwrap()
        .expect("successful subtree insert");
    // Insert level 2 nodes
    temp_db
        .insert(
            [TEST_LEAF, b"innertree"],
            b"key1",
            Element::new_item(b"value1".to_vec()),
            None,
            None,
        )
        .unwrap()
        .expect("successful subtree insert");
    temp_db
        .insert(
            [TEST_LEAF, b"innertree"],
            b"key2",
            Element::new_item(b"value2".to_vec()),
            None,
            None,
        )
        .unwrap()
        .expect("successful subtree insert");
    temp_db
        .insert(
            [TEST_LEAF, b"innertree"],
            b"key3",
            Element::new_item(b"value3".to_vec()),
            None,
            None,
        )
        .unwrap()
        .expect("successful subtree insert");
    temp_db
        .insert(
            [ANOTHER_TEST_LEAF, b"innertree2"],
            b"key3",
            Element::new_item(b"value3".to_vec()),
            None,
            None,
        )
        .unwrap()
        .expect("successful subtree insert");
    temp_db
        .insert(
            [ANOTHER_TEST_LEAF, b"innertree2"],
            b"key4",
            Element::new_reference(ReferencePathType::AbsolutePathReference(vec![
                TEST_LEAF.to_vec(),
                b"innertree".to_vec(),
                b"key1".to_vec(),
            ])),
            None,
            None,
        )
        .unwrap()
        .expect("successful subtree insert");
    temp_db
        .insert(
            [ANOTHER_TEST_LEAF, b"innertree3"],
            b"key4",
            Element::new_item(b"value4".to_vec()),
            None,
            None,
        )
        .unwrap()
        .expect("successful subtree insert");
    temp_db
        .insert(
            [ANOTHER_TEST_LEAF, b"innertree2"],
            b"key5",
            Element::new_reference(ReferencePathType::AbsolutePathReference(vec![
                ANOTHER_TEST_LEAF.to_vec(),
                b"innertree3".to_vec(),
                b"key4".to_vec(),
            ])),
            None,
            None,
        )
        .unwrap()
        .expect("successful subtree insert");

    // Single key query
    let mut query = Query::new();
    query.insert_range_from(b"key4".to_vec()..);

    let path_query = PathQuery::new_unsized(
        vec![ANOTHER_TEST_LEAF.to_vec(), b"innertree2".to_vec()],
        query,
    );

    let proof = temp_db.prove_query(&path_query).unwrap().unwrap();
    assert_eq!(
        hex::encode(&proof),
        "0200000000000000850198ebd6dc7e1c82951c41fcfa6\
        487711cac6a399ebb01bb979cbe4a51e0b2f08d06046b6\
        579340009000676616c75653100bf2f052b01c2bb83ff3\
        a40504d42b5b9141c582a3e0c98679189b33a24478a6f1\
        006046b6579350009000676616c75653400f084ffdbc42\
        9a89c9b6620e7224d73c2ee505eb7e6fb5eb574e1a8dc8\
        b0d088411010000000000000072040a696e6e657274726\
        56532002202b57bdf756eddb8a49b1a66ccdcd7b82d8c3\
        19ba1fd20f2bf7d2027e88c835a310040545d3db93e3f9\
        a9c940679822bb936008eecaf301d1b862b886809bcd26\
        9da014125425723b0b6db002a9057f9786fc56c377ea2f\
        13609eb4b48d37634002afd11010000000000000072020\
        b1ff56a173dc672a0ad855a0aab09e6aa976878774c19d\
        cae040487cd0f9dea040a746573745f6c6561663200220\
        2d81fb1ab2c29ba04debf8b0ba82f6175ecfe3eb90042b\
        316650663b537ad836a00bb0007759f80ad4b654da4581\
        72d1e59c29be05fc48839773fab2ef4864a5b4f11"
    );
    let (hash, result_set) =
        GroveDb::verify_query(proof.as_slice(), &path_query).expect("should execute proof");

    assert_eq!(hash, temp_db.root_hash(None).unwrap().unwrap());
    let r1 = Element::new_item(b"value1".to_vec()).serialize().unwrap();
    let r2 = Element::new_item(b"value4".to_vec()).serialize().unwrap();

    compare_result_tuples(
        result_set,
        vec![(b"key4".to_vec(), r1), (b"key5".to_vec(), r2)],
    );
}

#[test]
fn test_path_query_proofs_without_subquery() {
    // Tree Structure
    // root
    //     test_leaf
    //         innertree
    //             k1,v1
    //             k2,v2
    //             k3,v3
    //     another_test_leaf
    //         innertree2
    //             k3,v3
    //         innertree3
    //             k4,v4

    // Insert elements into grovedb instance
    let temp_db = make_test_grovedb();
    // Insert level 1 nodes
    temp_db
        .insert([TEST_LEAF], b"innertree", Element::empty_tree(), None, None)
        .unwrap()
        .expect("successful subtree insert");
    temp_db
        .insert(
            [ANOTHER_TEST_LEAF],
            b"innertree2",
            Element::empty_tree(),
            None,
            None,
        )
        .unwrap()
        .expect("successful subtree insert");
    temp_db
        .insert(
            [ANOTHER_TEST_LEAF],
            b"innertree3",
            Element::empty_tree(),
            None,
            None,
        )
        .unwrap()
        .expect("successful subtree insert");
    // Insert level 2 nodes
    temp_db
        .insert(
            [TEST_LEAF, b"innertree"],
            b"key1",
            Element::new_item(b"value1".to_vec()),
            None,
            None,
        )
        .unwrap()
        .expect("successful subtree insert");
    temp_db
        .insert(
            [TEST_LEAF, b"innertree"],
            b"key2",
            Element::new_item(b"value2".to_vec()),
            None,
            None,
        )
        .unwrap()
        .expect("successful subtree insert");
    temp_db
        .insert(
            [TEST_LEAF, b"innertree"],
            b"key3",
            Element::new_item(b"value3".to_vec()),
            None,
            None,
        )
        .unwrap()
        .expect("successful subtree insert");
    temp_db
        .insert(
            [ANOTHER_TEST_LEAF, b"innertree2"],
            b"key3",
            Element::new_item(b"value3".to_vec()),
            None,
            None,
        )
        .unwrap()
        .expect("successful subtree insert");
    temp_db
        .insert(
            [ANOTHER_TEST_LEAF, b"innertree3"],
            b"key4",
            Element::new_item(b"value4".to_vec()),
            None,
            None,
        )
        .unwrap()
        .expect("successful subtree insert");

    // Single key query
    let mut query = Query::new();
    query.insert_key(b"key1".to_vec());

    let path_query = PathQuery::new_unsized(vec![TEST_LEAF.to_vec(), b"innertree".to_vec()], query);

    let proof = temp_db.prove_query(&path_query).unwrap().unwrap();
    assert_eq!(
        hex::encode(proof.as_slice()),
<<<<<<< HEAD
        "02000000000000005503046b6579310009000676616c7565310002018655e18e45\
               55b0b65bbcec64c749db6b9ad84231969fb4fbe769a3093d10f2100198ebd6dc7e1c82951\
               c41fcfa6487711cac6a399ebb01bb979cbe4a51e0b2f08d1101000000000000002f0309696e\
               6e657274726565002202dae55c8bc9d330808358526ceecd881e8e205d19e50c78cdd2f355ada\
               0246b64000100000000000000510309746573745f6c656166002202c52ba7ba97bb0cf1862352aa\
               273763012f46e77f86b690f184a8d89e44bd65be0001b54a449bcb1ad8bb0da34a3a3c1b8a34c89b\
               d426a9d4fe059e1ad88e53bf875011"
=======
        "02000000000000005503046b6579310009000676616c7\
        565310002018655e18e4555b0b65bbcec64c749db6b9ad\
        84231969fb4fbe769a3093d10f2100198ebd6dc7e1c829\
        51c41fcfa6487711cac6a399ebb01bb979cbe4a51e0b2f\
        08d1101000000000000004f0409696e6e6572747265650\
        02202dae55c8bc9d330808358526ceecd881e8e205d19e\
        50c78cdd2f355ada0246b6400fdc0c6db3ba392fdb54a6\
        bcecd1cd85104f347c1ce5e541cee76ed7c19b57214010\
        0000000000000710409746573745f6c656166002202c52\
        ba7ba97bb0cf1862352aa273763012f46e77f86b690f18\
        4a8d89e44bd65be00dc0bac8829fd4f4250c01813375c0\
        650ce8083c9f9b0ec27f67df46fcc0c579f01b54a449bc\
        b1ad8bb0da34a3a3c1b8a34c89bd426a9d4fe059e1ad88\
        e53bf875011"
>>>>>>> 8b86a3c0
    );
    let (hash, result_set) =
        GroveDb::verify_query(proof.as_slice(), &path_query).expect("should execute proof");

    assert_eq!(hash, temp_db.root_hash(None).unwrap().unwrap());
    let r1 = Element::new_item(b"value1".to_vec()).serialize().unwrap();
    compare_result_tuples(result_set, vec![(b"key1".to_vec(), r1)]);

    // Range query + limit
    let mut query = Query::new();
    query.insert_range_after(b"key1".to_vec()..);
    let path_query = PathQuery::new(
        vec![TEST_LEAF.to_vec(), b"innertree".to_vec()],
        SizedQuery::new(query, Some(1), None),
    );

    let proof = temp_db.prove_query(&path_query).unwrap().unwrap();
    let (hash, result_set) =
        GroveDb::verify_query(proof.as_slice(), &path_query).expect("should execute proof");

    assert_eq!(hash, temp_db.root_hash(None).unwrap().unwrap());
    let r1 = Element::new_item(b"value2".to_vec()).serialize().unwrap();
    compare_result_tuples(result_set, vec![(b"key2".to_vec(), r1)]);

    // Range query + offset + limit
    let mut query = Query::new();
    query.insert_range_after(b"key1".to_vec()..);
    let path_query = PathQuery::new(
        vec![TEST_LEAF.to_vec(), b"innertree".to_vec()],
        SizedQuery::new(query, Some(1), Some(1)),
    );

    let proof = temp_db.prove_query(&path_query).unwrap().unwrap();
    let (hash, result_set) =
        GroveDb::verify_query(proof.as_slice(), &path_query).expect("should execute proof");

    assert_eq!(hash, temp_db.root_hash(None).unwrap().unwrap());
    let r1 = Element::new_item(b"value3".to_vec()).serialize().unwrap();
    compare_result_tuples(result_set, vec![(b"key3".to_vec(), r1)]);

    // Range query + direction + limit
    let mut query = Query::new_with_direction(false);
    query.insert_all();
    let path_query = PathQuery::new(
        vec![TEST_LEAF.to_vec(), b"innertree".to_vec()],
        SizedQuery::new(query, Some(2), None),
    );

    let proof = temp_db.prove_query(&path_query).unwrap().unwrap();
    let (hash, result_set) =
        GroveDb::verify_query(proof.as_slice(), &path_query).expect("should execute proof");

    assert_eq!(hash, temp_db.root_hash(None).unwrap().unwrap());
    let r1 = Element::new_item(b"value3".to_vec()).serialize().unwrap();
    let r2 = Element::new_item(b"value2".to_vec()).serialize().unwrap();
    compare_result_tuples(
        result_set,
        vec![(b"key3".to_vec(), r1), (b"key2".to_vec(), r2)],
    );
}

#[test]
fn test_path_query_proofs_with_default_subquery() {
    let temp_db = make_deep_tree();

    let mut query = Query::new();
    query.insert_all();

    let mut subq = Query::new();
    subq.insert_all();
    query.set_subquery(subq);

    let path_query = PathQuery::new_unsized(vec![TEST_LEAF.to_vec()], query);

    let proof = temp_db.prove_query(&path_query).unwrap().unwrap();
    let (hash, result_set) =
        GroveDb::verify_query(proof.as_slice(), &path_query).expect("should execute proof");

    assert_eq!(hash, temp_db.root_hash(None).unwrap().unwrap());
    assert_eq!(result_set.len(), 5);

    let keys = [
        b"key1".to_vec(),
        b"key2".to_vec(),
        b"key3".to_vec(),
        b"key4".to_vec(),
        b"key5".to_vec(),
    ];
    let values = [
        b"value1".to_vec(),
        b"value2".to_vec(),
        b"value3".to_vec(),
        b"value4".to_vec(),
        b"value5".to_vec(),
    ];
    let elements = values.map(|x| Element::new_item(x).serialize().unwrap());
    let expected_result_set: Vec<(Vec<u8>, Vec<u8>)> = keys.into_iter().zip(elements).collect();
    compare_result_tuples(result_set, expected_result_set);

    let mut query = Query::new();
    query.insert_range_after(b"innertree".to_vec()..);

    let mut subq = Query::new();
    subq.insert_all();
    query.set_subquery(subq);

    let path_query = PathQuery::new_unsized(vec![TEST_LEAF.to_vec()], query);

    let proof = temp_db.prove_query(&path_query).unwrap().unwrap();
    let (hash, result_set) =
        GroveDb::verify_query(proof.as_slice(), &path_query).expect("should execute proof");

    assert_eq!(hash, temp_db.root_hash(None).unwrap().unwrap());
    assert_eq!(result_set.len(), 2);

    let keys = [b"key4".to_vec(), b"key5".to_vec()];
    let values = [b"value4".to_vec(), b"value5".to_vec()];
    let elements = values.map(|x| Element::new_item(x).serialize().unwrap());
    let expected_result_set: Vec<(Vec<u8>, Vec<u8>)> = keys.into_iter().zip(elements).collect();
    compare_result_tuples(result_set, expected_result_set);

    // range subquery
    let mut query = Query::new();
    query.insert_all();

    let mut subq = Query::new();
    subq.insert_range_after_to_inclusive(b"key1".to_vec()..=b"key4".to_vec());
    query.set_subquery(subq);

    let path_query = PathQuery::new_unsized(vec![TEST_LEAF.to_vec()], query);

    let proof = temp_db.prove_query(&path_query).unwrap().unwrap();
    let (hash, result_set) = GroveDb::verify_query(proof.as_slice(), &path_query).expect(
        "should
    execute proof",
    );

    assert_eq!(hash, temp_db.root_hash(None).unwrap().unwrap());
    assert_eq!(result_set.len(), 3);

    let keys = [b"key2".to_vec(), b"key3".to_vec(), b"key4".to_vec()];
    let values = [b"value2".to_vec(), b"value3".to_vec(), b"value4".to_vec()];
    let elements = values.map(|x| Element::new_item(x).serialize().unwrap());
    let expected_result_set: Vec<(Vec<u8>, Vec<u8>)> = keys.into_iter().zip(elements).collect();
    compare_result_tuples(result_set, expected_result_set);

    // deep tree test
    let mut query = Query::new();
    query.insert_all();

    let mut subq = Query::new();
    subq.insert_all();

    let mut sub_subquery = Query::new();
    sub_subquery.insert_all();

    subq.set_subquery(sub_subquery);
    query.set_subquery(subq);

    let path_query = PathQuery::new_unsized(vec![DEEP_LEAF.to_vec()], query);

    let proof = temp_db.prove_query(&path_query).unwrap().unwrap();
    let (hash, result_set) =
        GroveDb::verify_query(proof.as_slice(), &path_query).expect("should execute proof");

    assert_eq!(hash, temp_db.root_hash(None).unwrap().unwrap());
    assert_eq!(result_set.len(), 11);

    let keys = [
        b"key1".to_vec(),
        b"key2".to_vec(),
        b"key3".to_vec(),
        b"key4".to_vec(),
        b"key5".to_vec(),
        b"key6".to_vec(),
        b"key7".to_vec(),
        b"key8".to_vec(),
        b"key9".to_vec(),
        b"key10".to_vec(),
        b"key11".to_vec(),
    ];
    let values = [
        b"value1".to_vec(),
        b"value2".to_vec(),
        b"value3".to_vec(),
        b"value4".to_vec(),
        b"value5".to_vec(),
        b"value6".to_vec(),
        b"value7".to_vec(),
        b"value8".to_vec(),
        b"value9".to_vec(),
        b"value10".to_vec(),
        b"value11".to_vec(),
    ];
    let elements = values.map(|x| Element::new_item(x).serialize().unwrap());
    let expected_result_set: Vec<(Vec<u8>, Vec<u8>)> = keys.into_iter().zip(elements).collect();
    compare_result_tuples(result_set, expected_result_set);
}

#[test]
fn test_path_query_proofs_with_subquery_key() {
    let temp_db = make_deep_tree();

    let mut query = Query::new();
    query.insert_all();

    let mut subq = Query::new();
    subq.insert_all();

    query.set_subquery_key(b"deeper_node_1".to_vec());
    query.set_subquery(subq);

    let path_query = PathQuery::new_unsized(vec![DEEP_LEAF.to_vec()], query);

    let proof = temp_db.prove_query(&path_query).unwrap().unwrap();
    let (hash, result_set) =
        GroveDb::verify_query(proof.as_slice(), &path_query).expect("should execute proof");

    assert_eq!(hash, temp_db.root_hash(None).unwrap().unwrap());
    assert_eq!(result_set.len(), 3);

    let keys = [b"key1".to_vec(), b"key2".to_vec(), b"key3".to_vec()];
    let values = [b"value1".to_vec(), b"value2".to_vec(), b"value3".to_vec()];
    let elements = values.map(|x| Element::new_item(x).serialize().unwrap());
    let expected_result_set: Vec<(Vec<u8>, Vec<u8>)> = keys.into_iter().zip(elements).collect();
    compare_result_tuples(result_set, expected_result_set);
}

#[test]
fn test_path_query_proofs_with_key_and_subquery() {
    let temp_db = make_deep_tree();

    let mut query = Query::new();
    query.insert_key(b"deep_node_1".to_vec());

    let mut subq = Query::new();
    subq.insert_all();

    query.set_subquery_key(b"deeper_node_1".to_vec());
    query.set_subquery(subq);

    let path_query = PathQuery::new_unsized(vec![DEEP_LEAF.to_vec()], query);

    let proof = temp_db.prove_query(&path_query).unwrap().unwrap();
    let (hash, result_set) =
        GroveDb::verify_query(proof.as_slice(), &path_query).expect("should execute proof");

    assert_eq!(hash, temp_db.root_hash(None).unwrap().unwrap());
    assert_eq!(result_set.len(), 3);

    let keys = [b"key1".to_vec(), b"key2".to_vec(), b"key3".to_vec()];
    let values = [b"value1".to_vec(), b"value2".to_vec(), b"value3".to_vec()];
    let elements = values.map(|x| Element::new_item(x).serialize().unwrap());
    let expected_result_set: Vec<(Vec<u8>, Vec<u8>)> = keys.into_iter().zip(elements).collect();
    compare_result_tuples(result_set, expected_result_set);
}

#[test]
fn test_path_query_proofs_with_conditional_subquery() {
    let temp_db = make_deep_tree();

    let mut query = Query::new();
    query.insert_all();

    let mut subquery = Query::new();
    subquery.insert_all();

    let mut final_subquery = Query::new();
    final_subquery.insert_all();

    subquery.add_conditional_subquery(
        QueryItem::Key(b"deeper_node_4".to_vec()),
        None,
        Some(final_subquery),
    );

    query.set_subquery(subquery);

    let path_query = PathQuery::new_unsized(vec![DEEP_LEAF.to_vec()], query);
    let proof = temp_db.prove_query(&path_query).unwrap().unwrap();
    let (hash, result_set) =
        GroveDb::verify_query(proof.as_slice(), &path_query).expect("should execute proof");

    assert_eq!(hash, temp_db.root_hash(None).unwrap().unwrap());

    let keys = [
        b"deeper_node_1".to_vec(),
        b"deeper_node_2".to_vec(),
        b"key10".to_vec(),
        b"key11".to_vec(),
    ];
    assert_eq!(result_set.len(), keys.len());

    // TODO: Is this defined behaviour
    for (index, key) in keys.iter().enumerate() {
        assert_eq!(&result_set[index].0, key);
    }

    // Default + Conditional subquery
    let mut query = Query::new();
    query.insert_all();

    let mut subquery = Query::new();
    subquery.insert_all();

    let mut final_conditional_subquery = Query::new();
    final_conditional_subquery.insert_all();

    let mut final_default_subquery = Query::new();
    final_default_subquery.insert_range_inclusive(b"key3".to_vec()..=b"key6".to_vec());

    subquery.add_conditional_subquery(
        QueryItem::Key(b"deeper_node_4".to_vec()),
        None,
        Some(final_conditional_subquery),
    );
    subquery.set_subquery(final_default_subquery);

    query.set_subquery(subquery);

    let path_query = PathQuery::new_unsized(vec![DEEP_LEAF.to_vec()], query);
    let proof = temp_db.prove_query(&path_query).unwrap().unwrap();
    let (hash, result_set) =
        GroveDb::verify_query(proof.as_slice(), &path_query).expect("should execute proof");

    assert_eq!(hash, temp_db.root_hash(None).unwrap().unwrap());
    assert_eq!(result_set.len(), 6);

    let keys = [
        b"key3".to_vec(),
        b"key4".to_vec(),
        b"key5".to_vec(),
        b"key6".to_vec(),
        b"key10".to_vec(),
        b"key11".to_vec(),
    ];
    let values = [
        b"value3".to_vec(),
        b"value4".to_vec(),
        b"value5".to_vec(),
        b"value6".to_vec(),
        b"value10".to_vec(),
        b"value11".to_vec(),
    ];
    let elements = values
        .map(|x| Element::new_item(x).serialize().unwrap())
        .to_vec();
    // compare_result_sets(&elements, &result_set);
    let expected_result_set: Vec<(Vec<u8>, Vec<u8>)> = keys.into_iter().zip(elements).collect();
    compare_result_tuples(result_set, expected_result_set);
}

#[test]
fn test_path_query_proofs_with_sized_query() {
    let temp_db = make_deep_tree();

    let mut query = Query::new();
    query.insert_all();

    let mut subquery = Query::new();
    subquery.insert_all();

    let mut final_conditional_subquery = Query::new();
    final_conditional_subquery.insert_all();

    let mut final_default_subquery = Query::new();
    final_default_subquery.insert_range_inclusive(b"key3".to_vec()..=b"key6".to_vec());

    subquery.add_conditional_subquery(
        QueryItem::Key(b"deeper_node_4".to_vec()),
        None,
        Some(final_conditional_subquery),
    );
    subquery.set_subquery(final_default_subquery);
    // subquery.set_subquery_key(b"key3".to_vec());

    query.set_subquery(subquery);

    let path_query = PathQuery::new(
        vec![DEEP_LEAF.to_vec()],
        SizedQuery::new(query, Some(3), Some(1)),
    );
    let proof = temp_db.prove_query(&path_query).unwrap().unwrap();
    let (hash, result_set) =
        GroveDb::verify_query(proof.as_slice(), &path_query).expect("should execute proof");

    assert_eq!(hash, temp_db.root_hash(None).unwrap().unwrap());
    assert_eq!(result_set.len(), 3);

    let keys = [b"key4".to_vec(), b"key5".to_vec(), b"key6".to_vec()];
    let values = [b"value4".to_vec(), b"value5".to_vec(), b"value6".to_vec()];
    let elements = values.map(|x| Element::new_item(x).serialize().unwrap());
    let expected_result_set: Vec<(Vec<u8>, Vec<u8>)> = keys.into_iter().zip(elements).collect();
    compare_result_tuples(result_set, expected_result_set);
}

#[test]
fn test_path_query_proofs_with_direction() {
    let temp_db = make_deep_tree();

    let mut query = Query::new_with_direction(false);
    query.insert_all();

    let mut subquery = Query::new_with_direction(false);
    subquery.insert_all();

    let mut final_conditional_subquery = Query::new_with_direction(false);
    final_conditional_subquery.insert_all();

    let mut final_default_subquery = Query::new_with_direction(false);
    final_default_subquery.insert_range_inclusive(b"key3".to_vec()..=b"key6".to_vec());

    subquery.add_conditional_subquery(
        QueryItem::Key(b"deeper_node_4".to_vec()),
        None,
        Some(final_conditional_subquery),
    );
    subquery.set_subquery(final_default_subquery);

    query.set_subquery(subquery);

    let path_query = PathQuery::new(
        vec![DEEP_LEAF.to_vec()],
        SizedQuery::new(query, Some(3), Some(1)),
    );
    let proof = temp_db.prove_query(&path_query).unwrap().unwrap();
    let (hash, result_set) =
        GroveDb::verify_query(proof.as_slice(), &path_query).expect("should execute proof");

    assert_eq!(hash, temp_db.root_hash(None).unwrap().unwrap());
    assert_eq!(result_set.len(), 3);

    let keys = [b"key10".to_vec(), b"key6".to_vec(), b"key5".to_vec()];
    let values = [b"value10".to_vec(), b"value6".to_vec(), b"value5".to_vec()];
    let elements = values.map(|x| Element::new_item(x).serialize().unwrap());
    let expected_result_set: Vec<(Vec<u8>, Vec<u8>)> = keys.into_iter().zip(elements).collect();
    compare_result_tuples(result_set, expected_result_set);

    // combined directions
    let mut query = Query::new();
    query.insert_all();

    let mut subq = Query::new_with_direction(false);
    subq.insert_all();

    let mut sub_subquery = Query::new();
    sub_subquery.insert_all();

    subq.set_subquery(sub_subquery);
    query.set_subquery(subq);

    let path_query = PathQuery::new_unsized(vec![DEEP_LEAF.to_vec()], query);

    let proof = temp_db.prove_query(&path_query).unwrap().unwrap();
    let (hash, result_set) =
        GroveDb::verify_query(proof.as_slice(), &path_query).expect("should execute proof");

    assert_eq!(hash, temp_db.root_hash(None).unwrap().unwrap());
    assert_eq!(result_set.len(), 11);

    let keys = [
        b"key4".to_vec(),
        b"key5".to_vec(),
        b"key6".to_vec(),
        b"key1".to_vec(),
        b"key2".to_vec(),
        b"key3".to_vec(),
        b"key10".to_vec(),
        b"key11".to_vec(),
        b"key7".to_vec(),
        b"key8".to_vec(),
        b"key9".to_vec(),
    ];
    let values = [
        b"value4".to_vec(),
        b"value5".to_vec(),
        b"value6".to_vec(),
        b"value1".to_vec(),
        b"value2".to_vec(),
        b"value3".to_vec(),
        b"value10".to_vec(),
        b"value11".to_vec(),
        b"value7".to_vec(),
        b"value8".to_vec(),
        b"value9".to_vec(),
    ];
    let elements = values.map(|x| Element::new_item(x).serialize().unwrap());
    let expected_result_set: Vec<(Vec<u8>, Vec<u8>)> = keys.into_iter().zip(elements).collect();
    compare_result_tuples(result_set, expected_result_set);
}

#[test]
fn test_checkpoint() {
    let db = make_test_grovedb();
    let element1 = Element::new_item(b"ayy".to_vec());

    db.insert([], b"key1", Element::empty_tree(), None, None)
        .unwrap()
        .expect("cannot insert a subtree 1 into GroveDB");
    db.insert(
        [b"key1".as_ref()],
        b"key2",
        Element::empty_tree(),
        None,
        None,
    )
    .unwrap()
    .expect("cannot insert a subtree 2 into GroveDB");
    db.insert(
        [b"key1".as_ref(), b"key2".as_ref()],
        b"key3",
        element1.clone(),
        None,
        None,
    )
    .unwrap()
    .expect("cannot insert an item into GroveDB");

    assert_eq!(
        db.get([b"key1".as_ref(), b"key2".as_ref()], b"key3", None)
            .unwrap()
            .expect("cannot get from grovedb"),
        element1
    );

    let tempdir_parent = TempDir::new().expect("cannot open tempdir");
    let checkpoint_tempdir = tempdir_parent.path().join("checkpoint");
    db.create_checkpoint(&checkpoint_tempdir)
        .expect("cannot create checkpoint");

    let checkpoint_db =
        GroveDb::open(checkpoint_tempdir).expect("cannot open grovedb from checkpoint");

    assert_eq!(
        db.get([b"key1".as_ref(), b"key2".as_ref()], b"key3", None)
            .unwrap()
            .expect("cannot get from grovedb"),
        element1
    );
    assert_eq!(
        checkpoint_db
            .get([b"key1".as_ref(), b"key2".as_ref()], b"key3", None)
            .unwrap()
            .expect("cannot get from checkpoint"),
        element1
    );

    let element2 = Element::new_item(b"ayy2".to_vec());
    let element3 = Element::new_item(b"ayy3".to_vec());

    checkpoint_db
        .insert([b"key1".as_ref()], b"key4", element2.clone(), None, None)
        .unwrap()
        .expect("cannot insert into checkpoint");

    db.insert([b"key1".as_ref()], b"key4", element3.clone(), None, None)
        .unwrap()
        .expect("cannot insert into GroveDB");

    assert_eq!(
        checkpoint_db
            .get([b"key1".as_ref()], b"key4", None)
            .unwrap()
            .expect("cannot get from checkpoint"),
        element2,
    );

    assert_eq!(
        db.get([b"key1".as_ref()], b"key4", None)
            .unwrap()
            .expect("cannot get from GroveDB"),
        element3
    );

    checkpoint_db
        .insert([b"key1".as_ref()], b"key5", element3.clone(), None, None)
        .unwrap()
        .expect("cannot insert into checkpoint");

    db.insert([b"key1".as_ref()], b"key6", element3.clone(), None, None)
        .unwrap()
        .expect("cannot insert into GroveDB");

    assert!(matches!(
        checkpoint_db
            .get([b"key1".as_ref()], b"key6", None)
            .unwrap(),
        Err(Error::PathKeyNotFound(_))
    ));

    assert!(matches!(
        db.get([b"key1".as_ref()], b"key5", None).unwrap(),
        Err(Error::PathKeyNotFound(_))
    ));
}

#[test]
fn test_insert_if_not_exists() {
    let db = make_test_grovedb();

    // Insert twice at the same path
    assert!(db
        .insert_if_not_exists([TEST_LEAF], b"key1", Element::empty_tree(), None)
        .unwrap()
        .expect("Provided valid path"));
    assert!(!db
        .insert_if_not_exists([TEST_LEAF], b"key1", Element::empty_tree(), None)
        .unwrap()
        .expect("Provided valid path"));

    // Should propagate errors from insertion
    let result = db
        .insert_if_not_exists(
            [TEST_LEAF, b"unknown"],
            b"key1",
            Element::empty_tree(),
            None,
        )
        .unwrap();
    assert!(matches!(result, Err(Error::InvalidPath(_))));
}

#[test]
fn test_is_empty_tree() {
    let db = make_test_grovedb();

    // Create an empty tree with no elements
    db.insert([TEST_LEAF], b"innertree", Element::empty_tree(), None, None)
        .unwrap()
        .unwrap();

    assert!(db
        .is_empty_tree([TEST_LEAF, b"innertree"], None)
        .unwrap()
        .expect("path is valid tree"));

    // add an element to the tree to make it non empty
    db.insert(
        [TEST_LEAF, b"innertree"],
        b"key1",
        Element::new_item(b"hello".to_vec()),
        None,
        None,
    )
    .unwrap()
    .unwrap();
    assert!(!db
        .is_empty_tree([TEST_LEAF, b"innertree"], None)
        .unwrap()
        .expect("path is valid tree"));
}

#[test]
fn transaction_insert_item_with_transaction_should_use_transaction() {
    let item_key = b"key3";

    let db = make_test_grovedb();
    let transaction = db.start_transaction();

    // Check that there's no such key in the DB
    let result = db.get([TEST_LEAF], item_key, None).unwrap();
    assert!(matches!(result, Err(Error::PathKeyNotFound(_))));

    let element1 = Element::new_item(b"ayy".to_vec());

    db.insert([TEST_LEAF], item_key, element1, None, Some(&transaction))
        .unwrap()
        .expect("cannot insert an item into GroveDB");

    // The key was inserted inside the transaction, so it shouldn't be
    // possible to get it back without committing or using transaction
    let result = db.get([TEST_LEAF], item_key, None).unwrap();
    assert!(matches!(result, Err(Error::PathKeyNotFound(_))));
    // Check that the element can be retrieved when transaction is passed
    let result_with_transaction = db
        .get([TEST_LEAF], item_key, Some(&transaction))
        .unwrap()
        .expect("Expected to work");
    assert_eq!(result_with_transaction, Element::new_item(b"ayy".to_vec()));

    // Test that commit works
    db.commit_transaction(transaction).unwrap().unwrap();

    // Check that the change was committed
    let result = db
        .get([TEST_LEAF], item_key, None)
        .unwrap()
        .expect("Expected transaction to work");
    assert_eq!(result, Element::new_item(b"ayy".to_vec()));
}

#[test]
fn transaction_insert_tree_with_transaction_should_use_transaction() {
    let subtree_key = b"subtree_key";

    let db = make_test_grovedb();
    let transaction = db.start_transaction();

    // Check that there's no such key in the DB
    let result = db.get([TEST_LEAF], subtree_key, None).unwrap();
    assert!(matches!(result, Err(Error::PathKeyNotFound(_))));

    db.insert(
        [TEST_LEAF],
        subtree_key,
        Element::empty_tree(),
        None,
        Some(&transaction),
    )
    .unwrap()
    .expect("cannot insert an item into GroveDB");

    let result = db.get([TEST_LEAF], subtree_key, None).unwrap();
    assert!(matches!(result, Err(Error::PathKeyNotFound(_))));

    let result_with_transaction = db
        .get([TEST_LEAF], subtree_key, Some(&transaction))
        .unwrap()
        .expect("Expected to work");
    assert_eq!(result_with_transaction, Element::empty_tree());

    db.commit_transaction(transaction).unwrap().unwrap();

    let result = db
        .get([TEST_LEAF], subtree_key, None)
        .unwrap()
        .expect("Expected transaction to work");
    assert_eq!(result, Element::empty_tree());
}

#[test]
fn transaction_should_be_aborted_when_rollback_is_called() {
    let item_key = b"key3";

    let db = make_test_grovedb();
    let transaction = db.start_transaction();

    let element1 = Element::new_item(b"ayy".to_vec());

    let result = db
        .insert([TEST_LEAF], item_key, element1, None, Some(&transaction))
        .unwrap();

    assert!(matches!(result, Ok(())));

    db.rollback_transaction(&transaction).unwrap();

    let result = db.get([TEST_LEAF], item_key, Some(&transaction)).unwrap();
    assert!(matches!(result, Err(Error::PathKeyNotFound(_))));
}

#[test]
fn transaction_should_be_aborted() {
    let db = make_test_grovedb();
    let transaction = db.start_transaction();

    let item_key = b"key3";
    let element = Element::new_item(b"ayy".to_vec());

    db.insert([TEST_LEAF], item_key, element, None, Some(&transaction))
        .unwrap()
        .unwrap();

    drop(transaction);

    // Transactional data shouldn't be committed to the main database
    let result = db.get([TEST_LEAF], item_key, None).unwrap();
    assert!(matches!(result, Err(Error::PathKeyNotFound(_))));
}

#[test]
fn test_subtree_pairs_iterator() {
    let db = make_test_grovedb();
    let element = Element::new_item(b"ayy".to_vec());
    let element2 = Element::new_item(b"lmao".to_vec());

    // Insert some nested subtrees
    db.insert([TEST_LEAF], b"subtree1", Element::empty_tree(), None, None)
        .unwrap()
        .expect("successful subtree 1 insert");
    db.insert(
        [TEST_LEAF, b"subtree1"],
        b"subtree11",
        Element::empty_tree(),
        None,
        None,
    )
    .unwrap()
    .expect("successful subtree 2 insert");
    // Insert an element into subtree
    db.insert(
        [TEST_LEAF, b"subtree1", b"subtree11"],
        b"key1",
        element.clone(),
        None,
        None,
    )
    .unwrap()
    .expect("successful value insert");
    assert_eq!(
        db.get([TEST_LEAF, b"subtree1", b"subtree11"], b"key1", None)
            .unwrap()
            .expect("successful get 1"),
        element
    );
    db.insert(
        [TEST_LEAF, b"subtree1", b"subtree11"],
        b"key0",
        element.clone(),
        None,
        None,
    )
    .unwrap()
    .expect("successful value insert");
    db.insert(
        [TEST_LEAF, b"subtree1"],
        b"subtree12",
        Element::empty_tree(),
        None,
        None,
    )
    .unwrap()
    .expect("successful subtree 3 insert");
    db.insert(
        [TEST_LEAF, b"subtree1"],
        b"key1",
        element.clone(),
        None,
        None,
    )
    .unwrap()
    .expect("successful value insert");
    db.insert(
        [TEST_LEAF, b"subtree1"],
        b"key2",
        element2.clone(),
        None,
        None,
    )
    .unwrap()
    .expect("successful value insert");

    // Iterate over subtree1 to see if keys of other subtrees messed up
    // let mut iter = db
    //     .elements_iterator(&[TEST_LEAF, b"subtree1"], None)
    //     .expect("cannot create iterator");
    let storage_context = db
        .grove_db
        .db
        .get_storage_context([TEST_LEAF, b"subtree1"])
        .unwrap();
    let mut iter = Element::iterator(storage_context.raw_iter()).unwrap();
    assert_eq!(
        iter.next().unwrap().unwrap(),
        Some((b"key1".to_vec(), element))
    );
    assert_eq!(
        iter.next().unwrap().unwrap(),
        Some((b"key2".to_vec(), element2))
    );
    let subtree_element = iter.next().unwrap().unwrap().unwrap();
    assert_eq!(subtree_element.0, b"subtree11".to_vec());
    assert!(matches!(subtree_element.1, Element::Tree(..)));
    let subtree_element = iter.next().unwrap().unwrap().unwrap();
    assert_eq!(subtree_element.0, b"subtree12".to_vec());
    assert!(matches!(subtree_element.1, Element::Tree(..)));
    assert!(matches!(iter.next().unwrap(), Ok(None)));
}

#[test]
fn test_element_deletion() {
    let db = make_test_grovedb();
    let element = Element::new_item(b"ayy".to_vec());
    db.insert([TEST_LEAF], b"key", element, None, None)
        .unwrap()
        .expect("successful insert");
    let root_hash = db.root_hash(None).unwrap().unwrap();
    assert!(db.delete([TEST_LEAF], b"key", None).unwrap().is_ok());
    assert!(matches!(
        db.get([TEST_LEAF], b"key", None).unwrap(),
        Err(Error::PathKeyNotFound(_))
    ));
    assert_ne!(root_hash, db.root_hash(None).unwrap().unwrap());
}

#[test]
fn test_find_subtrees() {
    let element = Element::new_item(b"ayy".to_vec());
    let db = make_test_grovedb();
    // Insert some nested subtrees
    db.insert([TEST_LEAF], b"key1", Element::empty_tree(), None, None)
        .unwrap()
        .expect("successful subtree 1 insert");
    db.insert(
        [TEST_LEAF, b"key1"],
        b"key2",
        Element::empty_tree(),
        None,
        None,
    )
    .unwrap()
    .expect("successful subtree 2 insert");
    // Insert an element into subtree
    db.insert([TEST_LEAF, b"key1", b"key2"], b"key3", element, None, None)
        .unwrap()
        .expect("successful value insert");
    db.insert([TEST_LEAF], b"key4", Element::empty_tree(), None, None)
        .unwrap()
        .expect("successful subtree 3 insert");
    let subtrees = db
        .find_subtrees(vec![TEST_LEAF], None)
        .unwrap()
        .expect("cannot get subtrees");
    assert_eq!(
        vec![
            vec![TEST_LEAF],
            vec![TEST_LEAF, b"key1"],
            vec![TEST_LEAF, b"key4"],
            vec![TEST_LEAF, b"key1", b"key2"],
        ],
        subtrees
    );
}

#[test]
fn test_root_subtree_has_root_key() {
    let db = make_test_grovedb();
    let storage = db.db.get_storage_context([]).unwrap();
    let root_merk = Merk::open_base(storage)
        .unwrap()
        .expect("expected to get root merk");
    let (_, root_key) = root_merk.root_hash_and_key().unwrap();
    assert!(root_key.is_some())
}

#[test]
fn test_get_subtree() {
    let db = make_test_grovedb();
    let element = Element::new_item(b"ayy".to_vec());

    // Returns error is subtree is not valid
    {
        let subtree = db.get([TEST_LEAF], b"invalid_tree", None).unwrap();
        assert!(subtree.is_err());

        // Doesn't return an error for subtree that exists but empty
        let subtree = db.get([], TEST_LEAF, None).unwrap();
        assert!(subtree.is_ok());
    }
    visualize_stdout(&db);
    // Insert some nested subtrees
    db.insert([TEST_LEAF], b"key1", Element::empty_tree(), None, None)
        .unwrap()
        .expect("successful subtree 1 insert");

    let key1_tree = db
        .get([], TEST_LEAF, None)
        .unwrap()
        .expect("expected to get a root tree");

    assert!(
        matches!(key1_tree, Element::Tree(Some(_), _)),
        "{}",
        format!(
            "expected tree with root key, got {:?}",
            if let Element::Tree(tree, ..) = key1_tree {
                format!("{:?}", tree)
            } else {
                "not a tree".to_string()
            }
        )
    );

    visualize_stdout(&db);

    db.insert(
        [TEST_LEAF, b"key1"],
        b"key2",
        Element::empty_tree(),
        None,
        None,
    )
    .unwrap()
    .expect("successful subtree 2 insert");

    visualize_stdout(&db);

    // Insert an element into subtree
    db.insert(
        [TEST_LEAF, b"key1", b"key2"],
        b"key3",
        element.clone(),
        None,
        None,
    )
    .unwrap()
    .expect("successful value insert");
    db.insert([TEST_LEAF], b"key4", Element::empty_tree(), None, None)
        .unwrap()
        .expect("successful subtree 3 insert");

    // Retrieve subtree instance
    // Check if it returns the same instance that was inserted
    {
        let subtree_storage = db
            .grove_db
            .db
            .get_storage_context([TEST_LEAF, b"key1", b"key2"])
            .unwrap();
        let subtree = Merk::open_layered_with_root_key(subtree_storage, Some(b"key3".to_vec()))
            .unwrap()
            .expect("cannot open merk");
        let result_element = Element::get(&subtree, b"key3").unwrap().unwrap();
        assert_eq!(result_element, Element::new_item(b"ayy".to_vec()));
    }
    // Insert a new tree with transaction
    let transaction = db.start_transaction();

    db.insert(
        [TEST_LEAF, b"key1"],
        b"innertree",
        Element::empty_tree(),
        None,
        Some(&transaction),
    )
    .unwrap()
    .expect("successful subtree insert");

    db.insert(
        [TEST_LEAF, b"key1", b"innertree"],
        b"key4",
        element,
        None,
        Some(&transaction),
    )
    .unwrap()
    .expect("successful value insert");

    // Retrieve subtree instance with transaction
    let subtree_storage = db
        .grove_db
        .db
        .get_transactional_storage_context([TEST_LEAF, b"key1", b"innertree"], &transaction)
        .unwrap();
    let subtree = Merk::open_layered_with_root_key(subtree_storage, Some(b"key4".to_vec()))
        .unwrap()
        .expect("cannot open merk");
    let result_element = Element::get(&subtree, b"key4").unwrap().unwrap();
    assert_eq!(result_element, Element::new_item(b"ayy".to_vec()));

    // Should be able to retrieve instances created before transaction
    let subtree_storage = db
        .grove_db
        .db
        .get_storage_context([TEST_LEAF, b"key1", b"key2"])
        .unwrap();
    let subtree = Merk::open_layered_with_root_key(subtree_storage, Some(b"key3".to_vec()))
        .unwrap()
        .expect("cannot open merk");
    let result_element = Element::get(&subtree, b"key3").unwrap().unwrap();
    assert_eq!(result_element, Element::new_item(b"ayy".to_vec()));
}

#[test]
fn test_subtree_deletion() {
    let element = Element::new_item(b"ayy".to_vec());
    let db = make_test_grovedb();
    // Insert some nested subtrees
    db.insert([TEST_LEAF], b"key1", Element::empty_tree(), None, None)
        .unwrap()
        .expect("successful subtree 1 insert");
    db.insert(
        [TEST_LEAF, b"key1"],
        b"key2",
        Element::empty_tree(),
        None,
        None,
    )
    .unwrap()
    .expect("successful subtree 2 insert");
    // Insert an element into subtree
    db.insert([TEST_LEAF, b"key1", b"key2"], b"key3", element, None, None)
        .unwrap()
        .expect("successful value insert");
    db.insert([TEST_LEAF], b"key4", Element::empty_tree(), None, None)
        .unwrap()
        .expect("successful subtree 3 insert");

    let root_hash = db.root_hash(None).unwrap().unwrap();
    db.delete([TEST_LEAF], b"key1", None)
        .unwrap()
        .expect("unable to delete subtree");
    assert!(matches!(
        db.get([TEST_LEAF, b"key1", b"key2"], b"key3", None)
            .unwrap(),
        Err(Error::PathNotFound(_))
    ));
    // assert_eq!(db.subtrees.len().unwrap(), 3); // TEST_LEAF, ANOTHER_TEST_LEAF
    // TEST_LEAF.key4 stay
    assert!(db.get([], TEST_LEAF, None).unwrap().is_ok());
    assert!(db.get([], ANOTHER_TEST_LEAF, None).unwrap().is_ok());
    assert!(db.get([TEST_LEAF], b"key4", None).unwrap().is_ok());
    assert_ne!(root_hash, db.root_hash(None).unwrap().unwrap());
}

#[test]
fn test_subtree_deletion_if_empty() {
    let element = Element::new_item(b"value".to_vec());
    let db = make_test_grovedb();

    let transaction = db.start_transaction();

    // Insert some nested subtrees
    db.insert(
        [TEST_LEAF],
        b"level1-A",
        Element::empty_tree(),
        None,
        Some(&transaction),
    )
    .unwrap()
    .expect("successful subtree insert A on level 1");
    db.insert(
        [TEST_LEAF, b"level1-A"],
        b"level2-A",
        Element::empty_tree(),
        None,
        Some(&transaction),
    )
    .unwrap()
    .expect("successful subtree insert A on level 2");
    db.insert(
        [TEST_LEAF, b"level1-A"],
        b"level2-B",
        Element::empty_tree(),
        None,
        Some(&transaction),
    )
    .unwrap()
    .expect("successful subtree insert B on level 2");
    // Insert an element into subtree
    db.insert(
        [TEST_LEAF, b"level1-A", b"level2-A"],
        b"level3-A",
        element,
        None,
        Some(&transaction),
    )
    .unwrap()
    .expect("successful value insert");
    db.insert(
        [TEST_LEAF],
        b"level1-B",
        Element::empty_tree(),
        None,
        Some(&transaction),
    )
    .unwrap()
    .expect("successful subtree insert B on level 1");

    db.commit_transaction(transaction)
        .unwrap()
        .expect("cannot commit changes");

    // Currently we have:
    // Level 1:            A
    //                    / \
    // Level 2:          A   B
    //                   |
    // Level 3:          A: value

    let transaction = db.start_transaction();

    let deleted = db
        .delete_if_empty_tree([TEST_LEAF], b"level1-A", Some(&transaction))
        .unwrap()
        .expect("unable to delete subtree");
    assert!(!deleted);

    let deleted = db
        .delete_up_tree_while_empty(
            [TEST_LEAF, b"level1-A", b"level2-A"],
            b"level3-A",
            Some(0),
            true,
            Some(&transaction),
        )
        .unwrap()
        .expect("unable to delete subtree");
    assert_eq!(deleted, 2);

    assert!(matches!(
        db.get(
            [TEST_LEAF, b"level1-A", b"level2-A"],
            b"level3-A",
            Some(&transaction)
        )
        .unwrap(),
        Err(Error::PathNotFound(_))
    ));

    assert!(matches!(
        db.get([TEST_LEAF, b"level1-A"], b"level2-A", Some(&transaction))
            .unwrap(),
        Err(Error::PathKeyNotFound(_))
    ));

    assert!(matches!(
        db.get([TEST_LEAF], b"level1-A", Some(&transaction))
            .unwrap(),
        Ok(Element::Tree(..)),
    ));
}

#[test]
fn test_subtree_deletion_if_empty_without_transaction() {
    let element = Element::new_item(b"value".to_vec());
    let db = make_test_grovedb();

    // Insert some nested subtrees
    db.insert([TEST_LEAF], b"level1-A", Element::empty_tree(), None, None)
        .unwrap()
        .expect("successful subtree insert A on level 1");
    db.insert(
        [TEST_LEAF, b"level1-A"],
        b"level2-A",
        Element::empty_tree(),
        None,
        None,
    )
    .unwrap()
    .expect("successful subtree insert A on level 2");
    db.insert(
        [TEST_LEAF, b"level1-A"],
        b"level2-B",
        Element::empty_tree(),
        None,
        None,
    )
    .unwrap()
    .expect("successful subtree insert B on level 2");
    // Insert an element into subtree
    db.insert(
        [TEST_LEAF, b"level1-A", b"level2-A"],
        b"level3-A",
        element,
        None,
        None,
    )
    .unwrap()
    .expect("successful value insert");
    db.insert([TEST_LEAF], b"level1-B", Element::empty_tree(), None, None)
        .unwrap()
        .expect("successful subtree insert B on level 1");

    // Currently we have:
    // Level 1:            A
    //                    / \
    // Level 2:          A   B
    //                   |
    // Level 3:          A: value

    let deleted = db
        .delete_if_empty_tree([TEST_LEAF], b"level1-A", None)
        .unwrap()
        .expect("unable to delete subtree");
    assert!(!deleted);

    let deleted = db
        .delete_up_tree_while_empty(
            [TEST_LEAF, b"level1-A", b"level2-A"],
            b"level3-A",
            Some(0),
            true,
            None,
        )
        .unwrap()
        .expect("unable to delete subtree");
    assert_eq!(deleted, 2);

    assert!(matches!(
        db.get([TEST_LEAF, b"level1-A", b"level2-A"], b"level3-A", None,)
            .unwrap(),
        Err(Error::PathNotFound(_))
    ));

    assert!(matches!(
        db.get([TEST_LEAF, b"level1-A"], b"level2-A", None).unwrap(),
        Err(Error::PathKeyNotFound(_))
    ));

    assert!(matches!(
        db.get([TEST_LEAF], b"level1-A", None).unwrap(),
        Ok(Element::Tree(..)),
    ));
}

#[test]
fn test_get_full_query() {
    let db = make_test_grovedb();

    // Insert a couple of subtrees first
    db.insert([TEST_LEAF], b"key1", Element::empty_tree(), None, None)
        .unwrap()
        .expect("successful subtree insert");
    db.insert([TEST_LEAF], b"key2", Element::empty_tree(), None, None)
        .unwrap()
        .expect("successful subtree insert");
    // Insert some elements into subtree
    db.insert(
        [TEST_LEAF, b"key1"],
        b"key3",
        Element::new_item(b"ayya".to_vec()),
        None,
        None,
    )
    .unwrap()
    .expect("successful value insert");
    db.insert(
        [TEST_LEAF, b"key1"],
        b"key4",
        Element::new_item(b"ayyb".to_vec()),
        None,
        None,
    )
    .unwrap()
    .expect("successful value insert");
    db.insert(
        [TEST_LEAF, b"key1"],
        b"key5",
        Element::new_item(b"ayyc".to_vec()),
        None,
        None,
    )
    .unwrap()
    .expect("successful value insert");
    db.insert(
        [TEST_LEAF, b"key2"],
        b"key6",
        Element::new_item(b"ayyd".to_vec()),
        None,
        None,
    )
    .unwrap()
    .expect("successful value insert");

    let path1 = vec![TEST_LEAF.to_vec(), b"key1".to_vec()];
    let path2 = vec![TEST_LEAF.to_vec(), b"key2".to_vec()];
    let mut query1 = Query::new();
    let mut query2 = Query::new();
    query1.insert_range_inclusive(b"key3".to_vec()..=b"key4".to_vec());
    query2.insert_key(b"key6".to_vec());

    let path_query1 = PathQuery::new_unsized(path1, query1);
    let path_query2 = PathQuery::new_unsized(path2, query2);

    assert_eq!(
        db.query_many_raw(
            &[&path_query1, &path_query2],
            QueryKeyElementPairResultType,
            None
        )
        .unwrap()
        .expect("expected successful get_query")
        .to_key_elements(),
        vec![
            (b"key3".to_vec(), Element::new_item(b"ayya".to_vec())),
            (b"key4".to_vec(), Element::new_item(b"ayyb".to_vec())),
            (b"key6".to_vec(), Element::new_item(b"ayyd".to_vec())),
        ]
    );
}

#[test]
fn test_aux_uses_separate_cf() {
    let element = Element::new_item(b"ayy".to_vec());
    let db = make_test_grovedb();
    // Insert some nested subtrees
    db.insert([TEST_LEAF], b"key1", Element::empty_tree(), None, None)
        .unwrap()
        .expect("successful subtree 1 insert");
    db.insert(
        [TEST_LEAF, b"key1"],
        b"key2",
        Element::empty_tree(),
        None,
        None,
    )
    .unwrap()
    .expect("successful subtree 2 insert");
    // Insert an element into subtree
    db.insert(
        [TEST_LEAF, b"key1", b"key2"],
        b"key3",
        element.clone(),
        None,
        None,
    )
    .unwrap()
    .expect("successful value insert");

    db.put_aux(b"key1", b"a", None, None)
        .unwrap()
        .expect("cannot put aux");
    db.put_aux(b"key2", b"b", None, None)
        .unwrap()
        .expect("cannot put aux");
    db.put_aux(b"key3", b"c", None, None)
        .unwrap()
        .expect("cannot put aux");
    db.delete_aux(b"key3", None)
        .unwrap()
        .expect("cannot delete from aux");

    assert_eq!(
        db.get([TEST_LEAF, b"key1", b"key2"], b"key3", None)
            .unwrap()
            .expect("cannot get element"),
        element
    );
    assert_eq!(
        db.get_aux(b"key1", None)
            .unwrap()
            .expect("cannot get from aux"),
        Some(b"a".to_vec())
    );
    assert_eq!(
        db.get_aux(b"key2", None)
            .unwrap()
            .expect("cannot get from aux"),
        Some(b"b".to_vec())
    );
    assert_eq!(
        db.get_aux(b"key3", None)
            .unwrap()
            .expect("cannot get from aux"),
        None
    );
    assert_eq!(
        db.get_aux(b"key4", None)
            .unwrap()
            .expect("cannot get from aux"),
        None
    );
}

#[test]
fn test_aux_with_transaction() {
    let element = Element::new_item(b"ayy".to_vec());
    let aux_value = b"ayylmao".to_vec();
    let key = b"key".to_vec();
    let db = make_test_grovedb();
    let transaction = db.start_transaction();

    // Insert a regular data with aux data in the same transaction
    db.insert([TEST_LEAF], &key, element, None, Some(&transaction))
        .unwrap()
        .expect("unable to insert");
    db.put_aux(&key, &aux_value, None, Some(&transaction))
        .unwrap()
        .expect("unable to insert aux value");
    assert_eq!(
        db.get_aux(&key, Some(&transaction))
            .unwrap()
            .expect("unable to get aux value"),
        Some(aux_value.clone())
    );
    // Cannot reach the data outside of transaction
    assert_eq!(
        db.get_aux(&key, None)
            .unwrap()
            .expect("unable to get aux value"),
        None
    );
    // And should be able to get data when committed
    db.commit_transaction(transaction)
        .unwrap()
        .expect("unable to commit transaction");
    assert_eq!(
        db.get_aux(&key, None)
            .unwrap()
            .expect("unable to get committed aux value"),
        Some(aux_value)
    );
}

fn populate_tree_for_non_unique_range_subquery(db: &TempGroveDb) {
    // Insert a couple of subtrees first
    for i in 1985u32..2000 {
        let i_vec = (i as u32).to_be_bytes().to_vec();
        db.insert([TEST_LEAF], &i_vec, Element::empty_tree(), None, None)
            .unwrap()
            .expect("successful subtree insert");
        // Insert element 0
        // Insert some elements into subtree
        db.insert(
            [TEST_LEAF, i_vec.as_slice()],
            b"\0",
            Element::empty_tree(),
            None,
            None,
        )
        .unwrap()
        .expect("successful subtree insert");

        for j in 100u32..150 {
            let mut j_vec = i_vec.clone();
            j_vec.append(&mut (j as u32).to_be_bytes().to_vec());
            db.insert(
                [TEST_LEAF, i_vec.as_slice(), b"\0"],
                &j_vec.clone(),
                Element::new_item(j_vec),
                None,
                None,
            )
            .unwrap()
            .expect("successful value insert");
        }
    }
}

fn populate_tree_for_non_unique_double_range_subquery(db: &TempGroveDb) {
    // Insert a couple of subtrees first
    for i in 0u32..10 {
        let i_vec = (i as u32).to_be_bytes().to_vec();
        db.insert([TEST_LEAF], &i_vec, Element::empty_tree(), None, None)
            .unwrap()
            .expect("successful subtree insert");
        // Insert element 0
        // Insert some elements into subtree
        db.insert(
            [TEST_LEAF, i_vec.as_slice()],
            b"a",
            Element::empty_tree(),
            None,
            None,
        )
        .unwrap()
        .expect("successful subtree insert");

        for j in 25u32..50 {
            let j_vec = (j as u32).to_be_bytes().to_vec();
            db.insert(
                [TEST_LEAF, i_vec.as_slice(), b"a"],
                &j_vec,
                Element::empty_tree(),
                None,
                None,
            )
            .unwrap()
            .expect("successful value insert");

            // Insert element 0
            // Insert some elements into subtree
            db.insert(
                [TEST_LEAF, i_vec.as_slice(), b"a", j_vec.as_slice()],
                b"\0",
                Element::empty_tree(),
                None,
                None,
            )
            .unwrap()
            .expect("successful subtree insert");

            for k in 100u32..110 {
                let k_vec = (k as u32).to_be_bytes().to_vec();
                db.insert(
                    [TEST_LEAF, i_vec.as_slice(), b"a", &j_vec, b"\0"],
                    &k_vec.clone(),
                    Element::new_item(k_vec),
                    None,
                    None,
                )
                .unwrap()
                .expect("successful value insert");
            }
        }
    }
}

fn populate_tree_by_reference_for_non_unique_range_subquery(db: &TempGroveDb) {
    // This subtree will be holding values
    db.insert([TEST_LEAF], b"\0", Element::empty_tree(), None, None)
        .unwrap()
        .expect("successful subtree insert");

    // This subtree will be holding references
    db.insert([TEST_LEAF], b"1", Element::empty_tree(), None, None)
        .unwrap()
        .expect("successful subtree insert");
    // Insert a couple of subtrees first
    for i in 1985u32..2000 {
        let i_vec = (i as u32).to_be_bytes().to_vec();
        db.insert([TEST_LEAF, b"1"], &i_vec, Element::empty_tree(), None, None)
            .unwrap()
            .expect("successful subtree insert");
        // Insert element 0
        // Insert some elements into subtree
        db.insert(
            [TEST_LEAF, b"1", i_vec.as_slice()],
            b"\0",
            Element::empty_tree(),
            None,
            None,
        )
        .unwrap()
        .expect("successful subtree insert");

        for j in 100u32..150 {
            let random_key = rand::thread_rng().gen::<[u8; 32]>();
            let mut j_vec = i_vec.clone();
            j_vec.append(&mut (j as u32).to_be_bytes().to_vec());

            // We should insert every item to the tree holding items
            db.insert(
                [TEST_LEAF, b"\0"],
                &random_key,
                Element::new_item(j_vec.clone()),
                None,
                None,
            )
            .unwrap()
            .expect("successful value insert");

            db.insert(
                [TEST_LEAF, b"1", i_vec.clone().as_slice(), b"\0"],
                &random_key,
                Element::new_reference(ReferencePathType::AbsolutePathReference(vec![
                    TEST_LEAF.to_vec(),
                    b"\0".to_vec(),
                    random_key.to_vec(),
                ])),
                None,
                None,
            )
            .unwrap()
            .expect("successful value insert");
        }
    }
}

fn populate_tree_for_unique_range_subquery(db: &TempGroveDb) {
    // Insert a couple of subtrees first
    for i in 1985u32..2000 {
        let i_vec = (i as u32).to_be_bytes().to_vec();
        db.insert([TEST_LEAF], &i_vec, Element::empty_tree(), None, None)
            .unwrap()
            .expect("successful subtree insert");

        db.insert(
            [TEST_LEAF, &i_vec.clone()],
            b"\0",
            Element::new_item(i_vec),
            None,
            None,
        )
        .unwrap()
        .expect("successful value insert");
    }
}

fn populate_tree_by_reference_for_unique_range_subquery(db: &TempGroveDb) {
    // This subtree will be holding values
    db.insert([TEST_LEAF], b"\0", Element::empty_tree(), None, None)
        .unwrap()
        .expect("successful subtree insert");

    // This subtree will be holding references
    db.insert([TEST_LEAF], b"1", Element::empty_tree(), None, None)
        .unwrap()
        .expect("successful subtree insert");

    for i in 1985u32..2000 {
        let i_vec = (i as u32).to_be_bytes().to_vec();
        db.insert([TEST_LEAF, b"1"], &i_vec, Element::empty_tree(), None, None)
            .unwrap()
            .expect("successful subtree insert");

        // We should insert every item to the tree holding items
        db.insert(
            [TEST_LEAF, b"\0"],
            &i_vec,
            Element::new_item(i_vec.clone()),
            None,
            None,
        )
        .unwrap()
        .expect("successful value insert");

        // We should insert a reference to the item
        db.insert(
            [TEST_LEAF, b"1", i_vec.clone().as_slice()],
            b"\0",
            Element::new_reference(ReferencePathType::AbsolutePathReference(vec![
                TEST_LEAF.to_vec(),
                b"\0".to_vec(),
                i_vec.clone(),
            ])),
            None,
            None,
        )
        .unwrap()
        .expect("successful value insert");
    }
}

fn populate_tree_for_unique_range_subquery_with_non_unique_null_values(db: &mut TempGroveDb) {
    populate_tree_for_unique_range_subquery(db);
    db.insert([TEST_LEAF], &[], Element::empty_tree(), None, None)
        .unwrap()
        .expect("successful subtree insert");
    db.insert([TEST_LEAF, &[]], b"\0", Element::empty_tree(), None, None)
        .unwrap()
        .expect("successful subtree insert");
    // Insert a couple of subtrees first
    for i in 100u32..200 {
        let i_vec = (i as u32).to_be_bytes().to_vec();
        db.insert(
            [TEST_LEAF, &[], b"\0"],
            &i_vec,
            Element::new_item(i_vec.clone()),
            None,
            None,
        )
        .unwrap()
        .expect("successful value insert");
    }
}

pub fn compare_result_tuples(
    result_set: Vec<(Vec<u8>, Vec<u8>, CryptoHash)>,
    expected_result_set: Vec<(Vec<u8>, Vec<u8>)>,
) {
    assert_eq!(expected_result_set.len(), result_set.len());
    for i in 0..expected_result_set.len() {
        assert_eq!(expected_result_set[i].0, result_set[i].0);
        assert_eq!(expected_result_set[i].1, result_set[i].1);
    }
}

fn compare_result_sets(elements: &Vec<Vec<u8>>, result_set: &Vec<(Vec<u8>, Vec<u8>, CryptoHash)>) {
    for i in 0..elements.len() {
        assert_eq!(
            deserialize_and_extract_item_bytes(&result_set[i].1).unwrap(),
            elements[i]
        )
    }
}

fn deserialize_and_extract_item_bytes(raw_bytes: &[u8]) -> Result<Vec<u8>, Error> {
    let elem = Element::deserialize(raw_bytes)?;
    return match elem {
        Element::Item(item, _) => Ok(item),
        _ => Err(Error::CorruptedPath("expected only item type")),
    };
}

#[test]
fn test_get_range_query_with_non_unique_subquery() {
    let db = make_test_grovedb();
    populate_tree_for_non_unique_range_subquery(&db);

    let path = vec![TEST_LEAF.to_vec()];
    let mut query = Query::new();
    query.insert_range(1988_u32.to_be_bytes().to_vec()..1992_u32.to_be_bytes().to_vec());

    let subquery_key: Vec<u8> = b"\0".to_vec();
    let mut subquery = Query::new();
    subquery.insert_all();

    query.set_subquery_key(subquery_key);
    query.set_subquery(subquery);

    let path_query = PathQuery::new_unsized(path, query.clone());

    let (elements, _) = db
        .query(&path_query, None)
        .unwrap()
        .expect("expected successful get_path_query");

    assert_eq!(elements.len(), 200);

    let mut first_value = 1988_u32.to_be_bytes().to_vec();
    first_value.append(&mut 100_u32.to_be_bytes().to_vec());
    assert_eq!(elements[0], first_value);

    let mut last_value = 1991_u32.to_be_bytes().to_vec();
    last_value.append(&mut 149_u32.to_be_bytes().to_vec());
    assert_eq!(elements[elements.len() - 1], last_value);

    let proof = db.prove_query(&path_query).unwrap().unwrap();
    let (hash, result_set) = GroveDb::verify_query(&proof, &path_query).unwrap();
    assert_eq!(hash, db.root_hash(None).unwrap().unwrap());
    assert_eq!(result_set.len(), 200);
    compare_result_sets(&elements, &result_set);
}

#[test]
fn test_get_range_query_with_unique_subquery() {
    let mut db = make_test_grovedb();
    populate_tree_for_unique_range_subquery(&mut db);

    let path = vec![TEST_LEAF.to_vec()];
    let mut query = Query::new();
    query.insert_range(1988_u32.to_be_bytes().to_vec()..1992_u32.to_be_bytes().to_vec());

    let subquery_key: Vec<u8> = b"\0".to_vec();

    query.set_subquery_key(subquery_key);

    let path_query = PathQuery::new_unsized(path, query.clone());

    let (elements, _) = db
        .query(&path_query, None)
        .unwrap()
        .expect("expected successful get_path_query");

    assert_eq!(elements.len(), 4);

    let first_value = 1988_u32.to_be_bytes().to_vec();
    assert_eq!(elements[0], first_value);

    let last_value = 1991_u32.to_be_bytes().to_vec();
    assert_eq!(elements[elements.len() - 1], last_value);

    let proof = db.prove_query(&path_query).unwrap().unwrap();
    let (hash, result_set) = GroveDb::verify_query(&proof, &path_query).unwrap();
    assert_eq!(hash, db.root_hash(None).unwrap().unwrap());
    assert_eq!(result_set.len(), 4);
    compare_result_sets(&elements, &result_set);
}

#[test]
fn test_get_range_query_with_unique_subquery_on_references() {
    let db = make_test_grovedb();
    populate_tree_by_reference_for_unique_range_subquery(&db);

    let path = vec![TEST_LEAF.to_vec(), b"1".to_vec()];
    let mut query = Query::new();
    query.insert_range(1988_u32.to_be_bytes().to_vec()..1992_u32.to_be_bytes().to_vec());

    let subquery_key: Vec<u8> = b"\0".to_vec();

    query.set_subquery_key(subquery_key);

    let path_query = PathQuery::new_unsized(path, query.clone());

    let (elements, _) = db
        .query(&path_query, None)
        .unwrap()
        .expect("expected successful get_path_query");

    assert_eq!(elements.len(), 4);

    let first_value = 1988_u32.to_be_bytes().to_vec();
    assert_eq!(elements[0], first_value);

    let last_value = 1991_u32.to_be_bytes().to_vec();
    assert_eq!(elements[elements.len() - 1], last_value);

    let proof = db.prove_query(&path_query).unwrap().unwrap();
    let (hash, result_set) = GroveDb::verify_query(&proof, &path_query).unwrap();
    assert_eq!(hash, db.root_hash(None).unwrap().unwrap());
    assert_eq!(result_set.len(), 4);
    compare_result_sets(&elements, &result_set);
}

#[test]
fn test_get_range_query_with_unique_subquery_with_non_unique_null_values() {
    let mut db = make_test_grovedb();
    populate_tree_for_unique_range_subquery_with_non_unique_null_values(&mut db);

    let path = vec![TEST_LEAF.to_vec()];
    let mut query = Query::new();
    query.insert_all();

    let subquery_key: Vec<u8> = b"\0".to_vec();

    query.set_subquery_key(subquery_key);

    let mut subquery = Query::new();
    subquery.insert_all();

    query.add_conditional_subquery(
        QueryItem::Key(b"".to_vec()),
        Some(b"\0".to_vec()),
        Some(subquery),
    );

    let path_query = PathQuery::new_unsized(path, query.clone());

    let (elements, _) = db
        .query(&path_query, None)
        .unwrap()
        .expect("expected successful get_path_query");

    assert_eq!(elements.len(), 115);

    let first_value = 100_u32.to_be_bytes().to_vec();
    assert_eq!(elements[0], first_value);

    let last_value = 1999_u32.to_be_bytes().to_vec();
    assert_eq!(elements[elements.len() - 1], last_value);

    let proof = db.prove_query(&path_query).unwrap().unwrap();
    let (hash, result_set) = GroveDb::verify_query(&proof, &path_query).unwrap();
    assert_eq!(hash, db.root_hash(None).unwrap().unwrap());
    assert_eq!(result_set.len(), 115);
    compare_result_sets(&elements, &result_set);
}

#[test]
fn test_get_range_query_with_unique_subquery_ignore_non_unique_null_values() {
    let mut db = make_test_grovedb();
    populate_tree_for_unique_range_subquery_with_non_unique_null_values(&mut db);

    let path = vec![TEST_LEAF.to_vec()];
    let mut query = Query::new();
    query.insert_all();

    let subquery_key: Vec<u8> = b"\0".to_vec();

    query.set_subquery_key(subquery_key);

    let subquery = Query::new();

    query.add_conditional_subquery(
        QueryItem::Key(b"".to_vec()),
        Some(b"\0".to_vec()),
        Some(subquery),
    );

    let path_query = PathQuery::new_unsized(path, query.clone());

    let (elements, _) = db
        .query(&path_query, None)
        .unwrap()
        .expect("expected successful get_path_query");

    assert_eq!(elements.len(), 15);

    let first_value = 1985_u32.to_be_bytes().to_vec();
    assert_eq!(elements[0], first_value);

    let last_value = 1999_u32.to_be_bytes().to_vec();
    assert_eq!(elements[elements.len() - 1], last_value);

    let proof = db.prove_query(&path_query).unwrap().unwrap();
    let (hash, result_set) = GroveDb::verify_query(&proof, &path_query).unwrap();
    assert_eq!(hash, db.root_hash(None).unwrap().unwrap());
    assert_eq!(result_set.len(), 15);
    compare_result_sets(&elements, &result_set);
}

#[test]
fn test_get_range_inclusive_query_with_non_unique_subquery() {
    let db = make_test_grovedb();
    populate_tree_for_non_unique_range_subquery(&db);

    let path = vec![TEST_LEAF.to_vec()];
    let mut query = Query::new();
    query.insert_range_inclusive(1988_u32.to_be_bytes().to_vec()..=1995_u32.to_be_bytes().to_vec());

    let subquery_key: Vec<u8> = b"\0".to_vec();
    let mut subquery = Query::new();
    subquery.insert_all();

    query.set_subquery_key(subquery_key);
    query.set_subquery(subquery);

    let path_query = PathQuery::new_unsized(path, query.clone());

    let (elements, _) = db
        .query(&path_query, None)
        .unwrap()
        .expect("expected successful get_path_query");

    assert_eq!(elements.len(), 400);

    let mut first_value = 1988_u32.to_be_bytes().to_vec();
    first_value.append(&mut 100_u32.to_be_bytes().to_vec());
    assert_eq!(elements[0], first_value);

    let mut last_value = 1995_u32.to_be_bytes().to_vec();
    last_value.append(&mut 149_u32.to_be_bytes().to_vec());
    assert_eq!(elements[elements.len() - 1], last_value);

    let proof = db.prove_query(&path_query).unwrap().unwrap();
    let (hash, result_set) = GroveDb::verify_query(&proof, &path_query).unwrap();
    assert_eq!(hash, db.root_hash(None).unwrap().unwrap());
    assert_eq!(result_set.len(), 400);
    compare_result_sets(&elements, &result_set);
}

#[test]
fn test_get_range_inclusive_query_with_non_unique_subquery_on_references() {
    let db = make_test_grovedb();
    populate_tree_by_reference_for_non_unique_range_subquery(&db);

    let path = vec![TEST_LEAF.to_vec(), b"1".to_vec()];
    let mut query = Query::new();
    query.insert_range_inclusive(1988_u32.to_be_bytes().to_vec()..=1995_u32.to_be_bytes().to_vec());

    let subquery_key: Vec<u8> = b"\0".to_vec();
    let mut subquery = Query::new();
    subquery.insert_all();

    query.set_subquery_key(subquery_key);
    query.set_subquery(subquery);

    let path_query = PathQuery::new_unsized(path, query.clone());

    let (elements, _) = db
        .query(&path_query, None)
        .unwrap()
        .expect("expected successful get_path_query");

    assert_eq!(elements.len(), 400);

    let mut first_value = 1988_u32.to_be_bytes().to_vec();
    first_value.append(&mut 100_u32.to_be_bytes().to_vec());
    // using contains as the elements get stored at random key locations
    // hence impossible to predict the final location
    // but must exist
    assert!(elements.contains(&first_value));

    let mut last_value = 1995_u32.to_be_bytes().to_vec();
    last_value.append(&mut 149_u32.to_be_bytes().to_vec());
    assert!(elements.contains(&last_value));

    let proof = db.prove_query(&path_query).unwrap().unwrap();
    let (hash, result_set) = GroveDb::verify_query(&proof, &path_query).unwrap();
    assert_eq!(hash, db.root_hash(None).unwrap().unwrap());
    assert_eq!(result_set.len(), 400);
    compare_result_sets(&elements, &result_set);
}

#[test]
fn test_get_range_inclusive_query_with_unique_subquery() {
    let db = make_test_grovedb();
    populate_tree_for_unique_range_subquery(&db);

    let path = vec![TEST_LEAF.to_vec()];
    let mut query = Query::new();
    query.insert_range_inclusive(1988_u32.to_be_bytes().to_vec()..=1995_u32.to_be_bytes().to_vec());

    let subquery_key: Vec<u8> = b"\0".to_vec();

    query.set_subquery_key(subquery_key);

    let path_query = PathQuery::new_unsized(path, query.clone());

    let (elements, _) = db
        .query(&path_query, None)
        .unwrap()
        .expect("expected successful get_path_query");

    assert_eq!(elements.len(), 8);

    let first_value = 1988_u32.to_be_bytes().to_vec();
    assert_eq!(elements[0], first_value);

    let last_value = 1995_u32.to_be_bytes().to_vec();
    assert_eq!(elements[elements.len() - 1], last_value);

    let proof = db.prove_query(&path_query).unwrap().unwrap();
    let (hash, result_set) = GroveDb::verify_query(&proof, &path_query).unwrap();
    assert_eq!(hash, db.root_hash(None).unwrap().unwrap());
    assert_eq!(result_set.len(), 8);
    compare_result_sets(&elements, &result_set);
}

#[test]
fn test_get_range_from_query_with_non_unique_subquery() {
    let db = make_test_grovedb();
    populate_tree_for_non_unique_range_subquery(&db);

    let path = vec![TEST_LEAF.to_vec()];
    let mut query = Query::new();
    query.insert_range_from(1995_u32.to_be_bytes().to_vec()..);

    let subquery_key: Vec<u8> = b"\0".to_vec();
    let mut subquery = Query::new();
    subquery.insert_all();

    query.set_subquery_key(subquery_key);
    query.set_subquery(subquery);

    let path_query = PathQuery::new_unsized(path, query.clone());

    let (elements, _) = db
        .query(&path_query, None)
        .unwrap()
        .expect("expected successful get_path_query");

    assert_eq!(elements.len(), 250);

    let mut first_value = 1995_u32.to_be_bytes().to_vec();
    first_value.append(&mut 100_u32.to_be_bytes().to_vec());
    assert_eq!(elements[0], first_value);

    let mut last_value = 1999_u32.to_be_bytes().to_vec();
    last_value.append(&mut 149_u32.to_be_bytes().to_vec());
    assert_eq!(elements[elements.len() - 1], last_value);

    let proof = db.prove_query(&path_query).unwrap().unwrap();
    let (hash, result_set) = GroveDb::verify_query(&proof, &path_query).unwrap();
    assert_eq!(hash, db.root_hash(None).unwrap().unwrap());
    assert_eq!(result_set.len(), 250);
    compare_result_sets(&elements, &result_set);
}

#[test]
fn test_get_range_from_query_with_unique_subquery() {
    let db = make_test_grovedb();
    populate_tree_for_unique_range_subquery(&db);

    let path = vec![TEST_LEAF.to_vec()];
    let mut query = Query::new();
    query.insert_range_from(1995_u32.to_be_bytes().to_vec()..);

    let subquery_key: Vec<u8> = b"\0".to_vec();

    query.set_subquery_key(subquery_key);

    let path_query = PathQuery::new_unsized(path, query.clone());

    let (elements, _) = db
        .query(&path_query, None)
        .unwrap()
        .expect("expected successful get_path_query");

    assert_eq!(elements.len(), 5);

    let first_value = 1995_u32.to_be_bytes().to_vec();
    assert_eq!(elements[0], first_value);

    let last_value = 1999_u32.to_be_bytes().to_vec();
    assert_eq!(elements[elements.len() - 1], last_value);

    let proof = db.prove_query(&path_query).unwrap().unwrap();
    let (hash, result_set) = GroveDb::verify_query(&proof, &path_query).unwrap();
    assert_eq!(hash, db.root_hash(None).unwrap().unwrap());
    assert_eq!(result_set.len(), 5);
    compare_result_sets(&elements, &result_set);
}

#[test]
fn test_get_range_to_query_with_non_unique_subquery() {
    let db = make_test_grovedb();
    populate_tree_for_non_unique_range_subquery(&db);

    let path = vec![TEST_LEAF.to_vec()];
    let mut query = Query::new();
    query.insert_range_to(..1995_u32.to_be_bytes().to_vec());

    let subquery_key: Vec<u8> = b"\0".to_vec();
    let mut subquery = Query::new();
    subquery.insert_all();

    query.set_subquery_key(subquery_key);
    query.set_subquery(subquery);

    let path_query = PathQuery::new_unsized(path, query.clone());

    let (elements, _) = db
        .query(&path_query, None)
        .unwrap()
        .expect("expected successful get_path_query");

    assert_eq!(elements.len(), 500);

    let mut first_value = 1985_u32.to_be_bytes().to_vec();
    first_value.append(&mut 100_u32.to_be_bytes().to_vec());
    assert_eq!(elements[0], first_value);

    let mut last_value = 1994_u32.to_be_bytes().to_vec();
    last_value.append(&mut 149_u32.to_be_bytes().to_vec());
    assert_eq!(elements[elements.len() - 1], last_value);

    let proof = db.prove_query(&path_query).unwrap().unwrap();
    let (hash, result_set) = GroveDb::verify_query(&proof, &path_query).unwrap();
    assert_eq!(hash, db.root_hash(None).unwrap().unwrap());
    assert_eq!(result_set.len(), 500);
    compare_result_sets(&elements, &result_set);
}

#[test]
fn test_get_range_to_query_with_unique_subquery() {
    let db = make_test_grovedb();
    populate_tree_for_unique_range_subquery(&db);

    let path = vec![TEST_LEAF.to_vec()];
    let mut query = Query::new();
    query.insert_range_to(..1995_u32.to_be_bytes().to_vec());

    let subquery_key: Vec<u8> = b"\0".to_vec();

    query.set_subquery_key(subquery_key);

    let path_query = PathQuery::new_unsized(path, query.clone());

    let (elements, _) = db
        .query(&path_query, None)
        .unwrap()
        .expect("expected successful get_path_query");

    assert_eq!(elements.len(), 10);

    let first_value = 1985_u32.to_be_bytes().to_vec();
    assert_eq!(elements[0], first_value);

    let last_value = 1994_u32.to_be_bytes().to_vec();
    assert_eq!(elements[elements.len() - 1], last_value);

    let proof = db.prove_query(&path_query).unwrap().unwrap();
    let (hash, result_set) = GroveDb::verify_query(&proof, &path_query).unwrap();
    assert_eq!(hash, db.root_hash(None).unwrap().unwrap());
    assert_eq!(result_set.len(), 10);
    compare_result_sets(&elements, &result_set);
}

#[test]
fn test_get_range_to_inclusive_query_with_non_unique_subquery() {
    let db = make_test_grovedb();
    populate_tree_for_non_unique_range_subquery(&db);

    let path = vec![TEST_LEAF.to_vec()];
    let mut query = Query::new();
    query.insert_range_to_inclusive(..=1995_u32.to_be_bytes().to_vec());

    let subquery_key: Vec<u8> = b"\0".to_vec();
    let mut subquery = Query::new();
    subquery.insert_all();

    query.set_subquery_key(subquery_key);
    query.set_subquery(subquery);

    let path_query = PathQuery::new_unsized(path, query.clone());

    let (elements, _) = db
        .query(&path_query, None)
        .unwrap()
        .expect("expected successful get_path_query");

    assert_eq!(elements.len(), 550);

    let mut first_value = 1985_u32.to_be_bytes().to_vec();
    first_value.append(&mut 100_u32.to_be_bytes().to_vec());
    assert_eq!(elements[0], first_value);

    let mut last_value = 1995_u32.to_be_bytes().to_vec();
    last_value.append(&mut 149_u32.to_be_bytes().to_vec());
    assert_eq!(elements[elements.len() - 1], last_value);

    let proof = db.prove_query(&path_query).unwrap().unwrap();
    let (hash, result_set) = GroveDb::verify_query(&proof, &path_query).unwrap();
    assert_eq!(hash, db.root_hash(None).unwrap().unwrap());
    assert_eq!(result_set.len(), 550);
    compare_result_sets(&elements, &result_set);
}

#[test]
fn test_get_range_to_inclusive_query_with_non_unique_subquery_and_key_out_of_bounds() {
    let db = make_test_grovedb();
    populate_tree_for_non_unique_range_subquery(&db);

    let path = vec![TEST_LEAF.to_vec()];
    let mut query = Query::new_with_direction(false);
    query.insert_range_to_inclusive(..=5000_u32.to_be_bytes().to_vec());

    let subquery_key: Vec<u8> = b"\0".to_vec();
    let mut subquery = Query::new_with_direction(false);
    subquery.insert_all();

    query.set_subquery_key(subquery_key);
    query.set_subquery(subquery);

    let path_query = PathQuery::new_unsized(path, query.clone());

    let (elements, _) = db
        .query(&path_query, None)
        .unwrap()
        .expect("expected successful get_path_query");

    assert_eq!(elements.len(), 750);

    let mut first_value = 1999_u32.to_be_bytes().to_vec();
    first_value.append(&mut 149_u32.to_be_bytes().to_vec());
    assert_eq!(elements[0], first_value);

    let mut last_value = 1985_u32.to_be_bytes().to_vec();
    last_value.append(&mut 100_u32.to_be_bytes().to_vec());
    assert_eq!(elements[elements.len() - 1], last_value);

    let proof = db.prove_query(&path_query).unwrap().unwrap();
    let (hash, result_set) = GroveDb::verify_query(&proof, &path_query).unwrap();
    assert_eq!(hash, db.root_hash(None).unwrap().unwrap());
    assert_eq!(result_set.len(), 750);
    compare_result_sets(&elements, &result_set);
}

#[test]
fn test_get_range_to_inclusive_query_with_unique_subquery() {
    let db = make_test_grovedb();
    populate_tree_for_unique_range_subquery(&db);

    let path = vec![TEST_LEAF.to_vec()];
    let mut query = Query::new();
    query.insert_range_to_inclusive(..=1995_u32.to_be_bytes().to_vec());

    let subquery_key: Vec<u8> = b"\0".to_vec();

    query.set_subquery_key(subquery_key);

    let path_query = PathQuery::new_unsized(path, query.clone());

    let (elements, _) = db
        .query(&path_query, None)
        .unwrap()
        .expect("expected successful get_path_query");

    assert_eq!(elements.len(), 11);

    let first_value = 1985_u32.to_be_bytes().to_vec();
    assert_eq!(elements[0], first_value);

    let last_value = 1995_u32.to_be_bytes().to_vec();
    assert_eq!(elements[elements.len() - 1], last_value);

    let proof = db.prove_query(&path_query).unwrap().unwrap();
    let (hash, result_set) = GroveDb::verify_query(&proof, &path_query).unwrap();
    assert_eq!(hash, db.root_hash(None).unwrap().unwrap());
    assert_eq!(result_set.len(), 11);
    compare_result_sets(&elements, &result_set);
}

#[test]
fn test_get_range_after_query_with_non_unique_subquery() {
    let db = make_test_grovedb();
    populate_tree_for_non_unique_range_subquery(&db);

    let path = vec![TEST_LEAF.to_vec()];
    let mut query = Query::new();
    query.insert_range_after(1995_u32.to_be_bytes().to_vec()..);

    let subquery_key: Vec<u8> = b"\0".to_vec();
    let mut subquery = Query::new();
    subquery.insert_all();

    query.set_subquery_key(subquery_key);
    query.set_subquery(subquery);

    let path_query = PathQuery::new_unsized(path, query.clone());

    let (elements, _) = db
        .query(&path_query, None)
        .unwrap()
        .expect("expected successful get_path_query");

    assert_eq!(elements.len(), 200);

    let mut first_value = 1996_u32.to_be_bytes().to_vec();
    first_value.append(&mut 100_u32.to_be_bytes().to_vec());
    assert_eq!(elements[0], first_value);

    let mut last_value = 1999_u32.to_be_bytes().to_vec();
    last_value.append(&mut 149_u32.to_be_bytes().to_vec());
    assert_eq!(elements[elements.len() - 1], last_value);

    let proof = db.prove_query(&path_query).unwrap().unwrap();
    let (hash, result_set) = GroveDb::verify_query(&proof, &path_query).unwrap();
    assert_eq!(hash, db.root_hash(None).unwrap().unwrap());
    assert_eq!(result_set.len(), 200);
    compare_result_sets(&elements, &result_set);
}

#[test]
fn test_get_range_after_to_query_with_non_unique_subquery() {
    let db = make_test_grovedb();
    populate_tree_for_non_unique_range_subquery(&db);

    let path = vec![TEST_LEAF.to_vec()];
    let mut query = Query::new();
    query.insert_range_after_to(1995_u32.to_be_bytes().to_vec()..1997_u32.to_be_bytes().to_vec());

    let subquery_key: Vec<u8> = b"\0".to_vec();
    let mut subquery = Query::new();
    subquery.insert_all();

    query.set_subquery_key(subquery_key);
    query.set_subquery(subquery);

    let path_query = PathQuery::new_unsized(path, query.clone());

    let (elements, _) = db
        .query(&path_query, None)
        .unwrap()
        .expect("expected successful get_path_query");

    assert_eq!(elements.len(), 50);

    let mut first_value = 1996_u32.to_be_bytes().to_vec();
    first_value.append(&mut 100_u32.to_be_bytes().to_vec());
    assert_eq!(elements[0], first_value);

    let mut last_value = 1996_u32.to_be_bytes().to_vec();
    last_value.append(&mut 149_u32.to_be_bytes().to_vec());
    assert_eq!(elements[elements.len() - 1], last_value);

    let proof = db.prove_query(&path_query).unwrap().unwrap();
    let (hash, result_set) = GroveDb::verify_query(&proof, &path_query).unwrap();
    assert_eq!(hash, db.root_hash(None).unwrap().unwrap());
    assert_eq!(result_set.len(), 50);
    compare_result_sets(&elements, &result_set);
}

#[test]
fn test_get_range_after_to_inclusive_query_with_non_unique_subquery() {
    let db = make_test_grovedb();
    populate_tree_for_non_unique_range_subquery(&db);

    let path = vec![TEST_LEAF.to_vec()];
    let mut query = Query::new();
    query.insert_range_after_to_inclusive(
        1995_u32.to_be_bytes().to_vec()..=1997_u32.to_be_bytes().to_vec(),
    );

    let subquery_key: Vec<u8> = b"\0".to_vec();
    let mut subquery = Query::new();
    subquery.insert_all();

    query.set_subquery_key(subquery_key);
    query.set_subquery(subquery);

    let path_query = PathQuery::new_unsized(path, query.clone());

    let (elements, _) = db
        .query(&path_query, None)
        .unwrap()
        .expect("expected successful get_path_query");

    assert_eq!(elements.len(), 100);

    let mut first_value = 1996_u32.to_be_bytes().to_vec();
    first_value.append(&mut 100_u32.to_be_bytes().to_vec());
    assert_eq!(elements[0], first_value);

    let mut last_value = 1997_u32.to_be_bytes().to_vec();
    last_value.append(&mut 149_u32.to_be_bytes().to_vec());
    assert_eq!(elements[elements.len() - 1], last_value);

    let proof = db.prove_query(&path_query).unwrap().unwrap();
    let (hash, result_set) = GroveDb::verify_query(&proof, &path_query).unwrap();
    assert_eq!(hash, db.root_hash(None).unwrap().unwrap());
    assert_eq!(result_set.len(), 100);
    compare_result_sets(&elements, &result_set);
}

#[test]
fn test_get_range_after_to_inclusive_query_with_non_unique_subquery_and_key_out_of_bounds() {
    let db = make_test_grovedb();
    populate_tree_for_non_unique_range_subquery(&db);

    let path = vec![TEST_LEAF.to_vec()];
    let mut query = Query::new_with_direction(false);
    query.insert_range_after_to_inclusive(
        1995_u32.to_be_bytes().to_vec()..=5000_u32.to_be_bytes().to_vec(),
    );

    let subquery_key: Vec<u8> = b"\0".to_vec();
    let mut subquery = Query::new_with_direction(false);
    subquery.insert_all();

    query.set_subquery_key(subquery_key);
    query.set_subquery(subquery);

    let path_query = PathQuery::new_unsized(path, query.clone());

    let (elements, _) = db
        .query(&path_query, None)
        .unwrap()
        .expect("expected successful get_path_query");

    assert_eq!(elements.len(), 200);

    let mut first_value = 1999_u32.to_be_bytes().to_vec();
    first_value.append(&mut 149_u32.to_be_bytes().to_vec());
    assert_eq!(elements[0], first_value);

    let mut last_value = 1996_u32.to_be_bytes().to_vec();
    last_value.append(&mut 100_u32.to_be_bytes().to_vec());
    assert_eq!(elements[elements.len() - 1], last_value);

    let proof = db.prove_query(&path_query).unwrap().unwrap();
    let (hash, result_set) = GroveDb::verify_query(&proof, &path_query).unwrap();
    assert_eq!(hash, db.root_hash(None).unwrap().unwrap());
    assert_eq!(result_set.len(), 200);
    compare_result_sets(&elements, &result_set);
}

#[test]
fn test_get_range_inclusive_query_with_double_non_unique_subquery() {
    let db = make_test_grovedb();
    populate_tree_for_non_unique_double_range_subquery(&db);

    let path = vec![TEST_LEAF.to_vec()];
    let mut query = Query::new();
    query.insert_range_inclusive((3u32).to_be_bytes().to_vec()..=(4u32).to_be_bytes().to_vec());

    query.set_subquery_key(b"a".to_vec());

    let mut subquery = Query::new();
    subquery
        .insert_range_inclusive((29u32).to_be_bytes().to_vec()..=(31u32).to_be_bytes().to_vec());

    subquery.set_subquery_key(b"\0".to_vec());

    let mut subsubquery = Query::new();
    subsubquery.insert_all();

    subquery.set_subquery(subsubquery);

    query.set_subquery(subquery);

    let path_query = PathQuery::new_unsized(path, query.clone());

    let (elements, _) = db
        .query(&path_query, None)
        .unwrap()
        .expect("expected successful get_path_query");

    assert_eq!(elements.len(), 60);

    let first_value = 100_u32.to_be_bytes().to_vec();
    assert_eq!(elements[0], first_value);

    let last_value = 109_u32.to_be_bytes().to_vec();
    assert_eq!(elements[elements.len() - 1], last_value);

    let proof = db.prove_query(&path_query).unwrap().unwrap();
    let (hash, result_set) = GroveDb::verify_query(&proof, &path_query).unwrap();
    assert_eq!(hash, db.root_hash(None).unwrap().unwrap());
    assert_eq!(result_set.len(), 60);
    compare_result_sets(&elements, &result_set);
}

#[test]
fn test_get_range_query_with_limit_and_offset() {
    let db = make_test_grovedb();
    populate_tree_for_non_unique_range_subquery(&db);

    let path = vec![TEST_LEAF.to_vec()];
    let mut query = Query::new_with_direction(true);
    query.insert_range(1990_u32.to_be_bytes().to_vec()..1995_u32.to_be_bytes().to_vec());

    let subquery_key: Vec<u8> = b"\0".to_vec();
    let mut subquery = Query::new();
    subquery.insert_all();

    query.set_subquery_key(subquery_key.clone());
    query.set_subquery(subquery.clone());

    // Baseline query: no offset or limit + left to right
    let path_query = PathQuery::new(path.clone(), SizedQuery::new(query.clone(), None, None));

    let (elements, _) = db
        .query(&path_query, None)
        .unwrap()
        .expect("expected successful get_path_query");

    assert_eq!(elements.len(), 250);

    let mut first_value = 1990_u32.to_be_bytes().to_vec();
    first_value.append(&mut 100_u32.to_be_bytes().to_vec());
    assert_eq!(elements[0], first_value);

    let mut last_value = 1994_u32.to_be_bytes().to_vec();
    last_value.append(&mut 149_u32.to_be_bytes().to_vec());
    assert_eq!(elements[elements.len() - 1], last_value);

    let proof = db.prove_query(&path_query).unwrap().unwrap();
    let (hash, result_set) = GroveDb::verify_query(&proof, &path_query).unwrap();
    assert_eq!(hash, db.root_hash(None).unwrap().unwrap());
    assert_eq!(result_set.len(), 250);
    compare_result_sets(&elements, &result_set);

    subquery.left_to_right = false;

    query.set_subquery_key(subquery_key.clone());
    query.set_subquery(subquery.clone());

    query.left_to_right = false;

    // Baseline query: no offset or limit + right to left
    let path_query = PathQuery::new(path.clone(), SizedQuery::new(query.clone(), None, None));

    let (elements, _) = db
        .query(&path_query, None)
        .unwrap()
        .expect("expected successful get_path_query");

    assert_eq!(elements.len(), 250);

    let mut first_value = 1994_u32.to_be_bytes().to_vec();
    first_value.append(&mut 149_u32.to_be_bytes().to_vec());
    assert_eq!(elements[0], first_value);

    let mut last_value = 1990_u32.to_be_bytes().to_vec();
    last_value.append(&mut 100_u32.to_be_bytes().to_vec());
    assert_eq!(elements[elements.len() - 1], last_value);

    let proof = db.prove_query(&path_query).unwrap().unwrap();
    let (hash, result_set) = GroveDb::verify_query(&proof, &path_query).unwrap();
    assert_eq!(hash, db.root_hash(None).unwrap().unwrap());
    assert_eq!(result_set.len(), 250);
    compare_result_sets(&elements, &result_set);

    subquery.left_to_right = true;

    query.set_subquery_key(subquery_key.clone());
    query.set_subquery(subquery.clone());

    query.left_to_right = true;

    // Limit the result to just 55 elements
    let path_query = PathQuery::new(path.clone(), SizedQuery::new(query.clone(), Some(55), None));

    let (elements, _) = db
        .query(&path_query, None)
        .unwrap()
        .expect("expected successful get_path_query");

    assert_eq!(elements.len(), 55);

    let mut first_value = 1990_u32.to_be_bytes().to_vec();
    first_value.append(&mut 100_u32.to_be_bytes().to_vec());
    assert_eq!(elements[0], first_value);

    // Second tree 5 element [100, 101, 102, 103, 104]
    let mut last_value = 1991_u32.to_be_bytes().to_vec();
    last_value.append(&mut 104_u32.to_be_bytes().to_vec());
    assert_eq!(elements[elements.len() - 1], last_value);

    let proof = db.prove_query(&path_query).unwrap().unwrap();
    let (hash, result_set) = GroveDb::verify_query(&proof, &path_query).unwrap();
    assert_eq!(hash, db.root_hash(None).unwrap().unwrap());
    assert_eq!(result_set.len(), 55);
    compare_result_sets(&elements, &result_set);

    query.set_subquery_key(subquery_key.clone());
    query.set_subquery(subquery.clone());

    // Limit the result set to 60 elements but skip the first 14 elements
    let path_query = PathQuery::new(
        path.clone(),
        SizedQuery::new(query.clone(), Some(60), Some(14)),
    );

    let (elements, _) = db
        .query(&path_query, None)
        .unwrap()
        .expect("expected successful get_path_query");

    assert_eq!(elements.len(), 60);

    // Skips the first 14 elements, starts from the 15th
    // i.e skips [100 - 113] starts from 114
    let mut first_value = 1990_u32.to_be_bytes().to_vec();
    first_value.append(&mut 114_u32.to_be_bytes().to_vec());
    assert_eq!(elements[0], first_value);

    // Continues for 60 iterations
    // Takes 36 elements from the first tree (50 - 14)
    // takes the remaining 24 from the second three (60 - 36)
    let mut last_value = 1991_u32.to_be_bytes().to_vec();
    last_value.append(&mut 123_u32.to_be_bytes().to_vec());
    assert_eq!(elements[elements.len() - 1], last_value);

    let proof = db.prove_query(&path_query).unwrap().unwrap();
    let (hash, result_set) = GroveDb::verify_query(&proof, &path_query).unwrap();
    assert_eq!(hash, db.root_hash(None).unwrap().unwrap());
    assert_eq!(result_set.len(), 60);
    compare_result_sets(&elements, &result_set);

    query.set_subquery_key(subquery_key.clone());
    query.set_subquery(subquery.clone());

    query.left_to_right = false;

    // Limit the result set to 60 element but skip first 10 elements (this time
    // right to left)
    let path_query = PathQuery::new(
        path.clone(),
        SizedQuery::new(query.clone(), Some(60), Some(10)),
    );

    let (elements, _) = db
        .query(&path_query, None)
        .unwrap()
        .expect("expected successful get_path_query");

    assert_eq!(elements.len(), 60);

    // Skips the first 10 elements from the back
    // last tree and starts from the 11th before the end
    // Underlying subquery is ascending
    let mut first_value = 1994_u32.to_be_bytes().to_vec();
    first_value.append(&mut 110_u32.to_be_bytes().to_vec());
    assert_eq!(elements[0], first_value);

    let mut last_value = 1993_u32.to_be_bytes().to_vec();
    last_value.append(&mut 119_u32.to_be_bytes().to_vec());
    assert_eq!(elements[elements.len() - 1], last_value);

    let proof = db.prove_query(&path_query).unwrap().unwrap();
    let (hash, result_set) = GroveDb::verify_query(&proof, &path_query).unwrap();
    assert_eq!(hash, db.root_hash(None).unwrap().unwrap());
    assert_eq!(result_set.len(), 60);
    compare_result_sets(&elements, &result_set);

    query.set_subquery_key(subquery_key.clone());
    query.set_subquery(subquery.clone());

    query.left_to_right = true;

    // Offset bigger than elements in range
    let path_query = PathQuery::new(
        path.clone(),
        SizedQuery::new(query.clone(), None, Some(5000)),
    );

    let (elements, _) = db
        .query(&path_query, None)
        .unwrap()
        .expect("expected successful get_path_query");

    assert_eq!(elements.len(), 0);

    let proof = db.prove_query(&path_query).unwrap().unwrap();
    let (hash, result_set) = GroveDb::verify_query(&proof, &path_query).unwrap();
    assert_eq!(hash, db.root_hash(None).unwrap().unwrap());
    assert_eq!(result_set.len(), 0);

    query.set_subquery_key(subquery_key.clone());
    query.set_subquery(subquery);

    // Limit bigger than elements in range
    let path_query = PathQuery::new(
        path.clone(),
        SizedQuery::new(query.clone(), Some(5000), None),
    );

    let (elements, _) = db
        .query(&path_query, None)
        .unwrap()
        .expect("expected successful get_path_query");

    assert_eq!(elements.len(), 250);

    let proof = db.prove_query(&path_query).unwrap().unwrap();
    let (hash, result_set) = GroveDb::verify_query(&proof, &path_query).unwrap();
    assert_eq!(hash, db.root_hash(None).unwrap().unwrap());
    assert_eq!(result_set.len(), 250);

    // Test on unique subtree build
    let db = make_test_grovedb();
    populate_tree_for_unique_range_subquery(&db);

    let mut query = Query::new_with_direction(true);
    query.insert_range(1990_u32.to_be_bytes().to_vec()..2000_u32.to_be_bytes().to_vec());

    query.set_subquery_key(subquery_key);

    let path_query = PathQuery::new(path, SizedQuery::new(query.clone(), Some(5), Some(2)));

    let (elements, _) = db
        .query(&path_query, None)
        .unwrap()
        .expect("expected successful get_path_query");

    assert_eq!(elements.len(), 5);

    let first_value = 1992_u32.to_be_bytes().to_vec();
    assert_eq!(elements[0], first_value);

    let last_value = 1996_u32.to_be_bytes().to_vec();
    assert_eq!(elements[elements.len() - 1], last_value);

    let proof = db.prove_query(&path_query).unwrap().unwrap();
    let (hash, result_set) = GroveDb::verify_query(&proof, &path_query).unwrap();
    assert_eq!(hash, db.root_hash(None).unwrap().unwrap());
    assert_eq!(result_set.len(), 5);
    compare_result_sets(&elements, &result_set);
}

#[test]
fn test_root_hash() {
    let db = make_test_grovedb();
    // Check hashes are different if tree is edited
    let old_root_hash = db.root_hash(None).unwrap();
    db.insert(
        [TEST_LEAF],
        b"key1",
        Element::new_item(b"ayy".to_vec()),
        None,
        None,
    )
    .unwrap()
    .expect("unable to insert an item");
    assert_ne!(old_root_hash.unwrap(), db.root_hash(None).unwrap().unwrap());

    // Check isolation
    let transaction = db.start_transaction();

    db.insert(
        [TEST_LEAF],
        b"key2",
        Element::new_item(b"ayy".to_vec()),
        None,
        Some(&transaction),
    )
    .unwrap()
    .expect("unable to insert an item");
    let root_hash_outside = db.root_hash(None).unwrap().unwrap();
    assert_ne!(
        db.root_hash(Some(&transaction)).unwrap().unwrap(),
        root_hash_outside
    );

    assert_eq!(db.root_hash(None).unwrap().unwrap(), root_hash_outside);
    db.commit_transaction(transaction).unwrap().unwrap();
    assert_ne!(db.root_hash(None).unwrap().unwrap(), root_hash_outside);
}

#[test]
fn test_subtree_deletion_with_transaction() {
    let element = Element::new_item(b"ayy".to_vec());

    let db = make_test_grovedb();
    let transaction = db.start_transaction();

    // Insert some nested subtrees
    db.insert(
        [TEST_LEAF],
        b"key1",
        Element::empty_tree(),
        None,
        Some(&transaction),
    )
    .unwrap()
    .expect("successful subtree 1 insert");
    db.insert(
        [TEST_LEAF, b"key1"],
        b"key2",
        Element::empty_tree(),
        None,
        Some(&transaction),
    )
    .unwrap()
    .expect("successful subtree 2 insert");

    // Insert an element into subtree
    db.insert(
        [TEST_LEAF, b"key1", b"key2"],
        b"key3",
        element,
        None,
        Some(&transaction),
    )
    .unwrap()
    .expect("successful value insert");
    db.insert(
        [TEST_LEAF],
        b"key4",
        Element::empty_tree(),
        None,
        Some(&transaction),
    )
    .unwrap()
    .expect("successful subtree 3 insert");

    db.delete([TEST_LEAF], b"key1", Some(&transaction))
        .unwrap()
        .expect("unable to delete subtree");
    assert!(matches!(
        db.get([TEST_LEAF, b"key1", b"key2"], b"key3", Some(&transaction))
            .unwrap(),
        Err(Error::PathNotFound(_))
    ));
    transaction.commit().expect("cannot commit transaction");
    assert!(matches!(
        db.get([TEST_LEAF], b"key1", None).unwrap(),
        Err(Error::PathKeyNotFound(_))
    ));
    assert!(matches!(db.get([TEST_LEAF], b"key4", None).unwrap(), Ok(_)));
}

#[test]
fn test_get_non_existing_root_leaf() {
    let db = make_test_grovedb();
    assert!(matches!(db.get([], b"ayy", None).unwrap(), Err(_)));
}

#[test]
fn test_check_subtree_exists_function() {
    let db = make_test_grovedb();
    db.insert(
        [TEST_LEAF],
        b"key_scalar",
        Element::new_item(b"ayy".to_vec()),
        None,
        None,
    )
    .unwrap()
    .expect("cannot insert item");
    db.insert(
        [TEST_LEAF],
        b"key_subtree",
        Element::empty_tree(),
        None,
        None,
    )
    .unwrap()
    .expect("cannot insert item");

    // Empty tree path means root always exist
    assert!(db
        .check_subtree_exists_invalid_path([], None)
        .unwrap()
        .is_ok());

    // TEST_LEAF should be a tree
    assert!(db
        .check_subtree_exists_invalid_path([TEST_LEAF], None)
        .unwrap()
        .is_ok());

    // TEST_LEAF.key_subtree should be a tree
    assert!(db
        .check_subtree_exists_invalid_path([TEST_LEAF, b"key_subtree"], None)
        .unwrap()
        .is_ok());

    // TEST_LEAF.key_scalar should NOT be a tree
    assert!(matches!(
        db.check_subtree_exists_invalid_path([TEST_LEAF, b"key_scalar"], None)
            .unwrap(),
        Err(Error::InvalidPath(_))
    ));
}

#[test]
fn test_tree_value_exists_method_no_tx() {
    let db = make_test_grovedb();
    // Test keys in non-root tree
    db.insert(
        [TEST_LEAF],
        b"key",
        Element::new_item(b"ayy".to_vec()),
        None,
        None,
    )
    .unwrap()
    .expect("cannot insert item");
    assert!(db.has_raw([TEST_LEAF], b"key", None).unwrap().unwrap());
    assert!(!db.has_raw([TEST_LEAF], b"badkey", None).unwrap().unwrap());

    // Test keys for a root tree
    db.insert([], b"leaf", Element::empty_tree(), None, None)
        .unwrap()
        .expect("cannot insert item");

    assert!(db.has_raw([], b"leaf", None).unwrap().unwrap());
    assert!(db.has_raw([], TEST_LEAF, None).unwrap().unwrap());
    assert!(!db.has_raw([], b"badleaf", None).unwrap().unwrap());
}

#[test]
fn test_tree_value_exists_method_tx() {
    let db = make_test_grovedb();
    let tx = db.start_transaction();
    // Test keys in non-root tree
    db.insert(
        [TEST_LEAF],
        b"key",
        Element::new_item(b"ayy".to_vec()),
        None,
        Some(&tx),
    )
    .unwrap()
    .expect("cannot insert item");
    assert!(db.has_raw([TEST_LEAF], b"key", Some(&tx)).unwrap().unwrap());
    assert!(!db.has_raw([TEST_LEAF], b"key", None).unwrap().unwrap());

    // Test keys for a root tree
    db.insert([], b"leaf", Element::empty_tree(), None, Some(&tx))
        .unwrap()
        .expect("cannot insert item");
    assert!(db.has_raw([], b"leaf", Some(&tx)).unwrap().unwrap());
    assert!(!db.has_raw([], b"leaf", None).unwrap().unwrap());

    db.commit_transaction(tx)
        .unwrap()
        .expect("cannot commit transaction");
    assert!(db.has_raw([TEST_LEAF], b"key", None).unwrap().unwrap());
    assert!(db.has_raw([], b"leaf", None).unwrap().unwrap());
}

#[test]
fn test_simple_proof() {
    let db = make_test_grovedb();
    db.insert(
        [TEST_LEAF],
        b"key",
        Element::new_item(b"ayy".to_vec()),
        None,
        None,
    )
    .unwrap()
    .expect("cannot insert item");

    let test_leaf_merk = db
        .open_non_transactional_merk_at_path([TEST_LEAF])
        .unwrap()
        .expect("should open merk");
    dbg!(test_leaf_merk.root_hash().unwrap());

    let mut query = Query::new();
    query.insert_key(b"key".to_vec());
    let path_query = PathQuery::new_unsized(vec![TEST_LEAF.to_vec()], query);

    let proof = db
        .prove_query(&path_query)
        .unwrap()
        .expect("should successfully create proof");

    let (root_hash, result_set) =
        GroveDb::verify_query(&proof, &path_query).expect("should verify proof");
}<|MERGE_RESOLUTION|>--- conflicted
+++ resolved
@@ -1373,15 +1373,6 @@
     let proof = temp_db.prove_query(&path_query).unwrap().unwrap();
     assert_eq!(
         hex::encode(proof.as_slice()),
-<<<<<<< HEAD
-        "02000000000000005503046b6579310009000676616c7565310002018655e18e45\
-               55b0b65bbcec64c749db6b9ad84231969fb4fbe769a3093d10f2100198ebd6dc7e1c82951\
-               c41fcfa6487711cac6a399ebb01bb979cbe4a51e0b2f08d1101000000000000002f0309696e\
-               6e657274726565002202dae55c8bc9d330808358526ceecd881e8e205d19e50c78cdd2f355ada\
-               0246b64000100000000000000510309746573745f6c656166002202c52ba7ba97bb0cf1862352aa\
-               273763012f46e77f86b690f184a8d89e44bd65be0001b54a449bcb1ad8bb0da34a3a3c1b8a34c89b\
-               d426a9d4fe059e1ad88e53bf875011"
-=======
         "02000000000000005503046b6579310009000676616c7\
         565310002018655e18e4555b0b65bbcec64c749db6b9ad\
         84231969fb4fbe769a3093d10f2100198ebd6dc7e1c829\
@@ -1396,7 +1387,6 @@
         650ce8083c9f9b0ec27f67df46fcc0c579f01b54a449bc\
         b1ad8bb0da34a3a3c1b8a34c89bd426a9d4fe059e1ad88\
         e53bf875011"
->>>>>>> 8b86a3c0
     );
     let (hash, result_set) =
         GroveDb::verify_query(proof.as_slice(), &path_query).expect("should execute proof");
