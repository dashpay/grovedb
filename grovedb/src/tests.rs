--- conflicted
+++ resolved
@@ -1051,11 +1051,7 @@
         SizedQuery::new(query, Some(2), None),
     );
 
-<<<<<<< HEAD
     let mut proof = temp_db.prove_query(&path_query).unwrap().unwrap();
-=======
-    let proof = temp_db.prove(&path_query).unwrap().unwrap();
->>>>>>> 6d552d51
     let (hash, result_set) =
         GroveDb::verify_query(proof.as_slice(), &path_query).expect("should execute proof");
 
