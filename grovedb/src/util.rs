--- conflicted
+++ resolved
@@ -1,338 +1,3 @@
-<<<<<<< HEAD
-use std::collections::HashSet;
-
-use grovedb_costs::{
-    cost_return_on_error, cost_return_on_error_no_add, CostResult, CostsExt, OperationCost,
-};
-use grovedb_merk::{CryptoHash, Merk};
-use grovedb_path::{SubtreePath, SubtreePathBuilder};
-use grovedb_storage::{
-    rocksdb_storage::{PrefixedRocksDbTransactionContext, RocksDbStorage},
-    Storage, StorageBatch,
-};
-use grovedb_version::{check_grovedb_v0_with_cost, version::GroveVersion};
-use grovedb_visualize::DebugByteVectors;
-
-use crate::{
-    bidirectional_references::BidirectionalReference,
-    merk_cache::{MerkCache, MerkHandle},
-    operations::MAX_REFERENCE_HOPS,
-    reference_path::ReferencePathType,
-    Element, Error, Transaction, TransactionArg,
-};
-
-pub(crate) enum TxRef<'a, 'db: 'a> {
-    Owned(Transaction<'db>),
-    Borrowed(&'a Transaction<'db>),
-}
-
-impl<'a, 'db> TxRef<'a, 'db> {
-    pub(crate) fn new(db: &'db RocksDbStorage, transaction_arg: TransactionArg<'db, 'a>) -> Self {
-        if let Some(tx) = transaction_arg {
-            Self::Borrowed(tx)
-        } else {
-            Self::Owned(db.start_transaction())
-        }
-    }
-
-    /// Commit the transaction if it wasn't received from outside
-    pub(crate) fn commit_local(self) -> Result<(), Error> {
-        match self {
-            TxRef::Owned(tx) => tx
-                .commit()
-                .map_err(|e| grovedb_storage::Error::from(e).into()),
-            TxRef::Borrowed(_) => Ok(()),
-        }
-    }
-}
-
-impl<'a, 'db> AsRef<Transaction<'db>> for TxRef<'a, 'db> {
-    fn as_ref(&self) -> &Transaction<'db> {
-        match self {
-            TxRef::Owned(tx) => tx,
-            TxRef::Borrowed(tx) => tx,
-        }
-    }
-}
-
-pub(crate) fn open_transactional_merk_at_path<'db, 'b, B>(
-    db: &'db RocksDbStorage,
-    path: SubtreePath<'b, B>,
-    tx: &'db Transaction,
-    batch: Option<&'db StorageBatch>,
-    grove_version: &GroveVersion,
-) -> CostResult<Merk<PrefixedRocksDbTransactionContext<'db>>, Error>
-where
-    B: AsRef<[u8]> + 'b,
-{
-    let mut cost = OperationCost::default();
-
-    let storage = db
-        .get_transactional_storage_context(path.clone(), batch, tx)
-        .unwrap_add_cost(&mut cost);
-    if let Some((parent_path, parent_key)) = path.derive_parent() {
-        let parent_storage = db
-            .get_transactional_storage_context(parent_path.clone(), batch, tx)
-            .unwrap_add_cost(&mut cost);
-        let element = cost_return_on_error!(
-            &mut cost,
-            Element::get_from_storage(&parent_storage, parent_key, grove_version).map_err(|e| {
-                Error::InvalidParentLayerPath(format!(
-                    "could not get key {} for parent {:?} of subtree: {}",
-                    hex::encode(parent_key),
-                    DebugByteVectors(parent_path.to_vec()),
-                    e
-                ))
-            })
-        );
-        let is_sum_tree = element.is_sum_tree();
-        if let Element::Tree(root_key, _) | Element::SumTree(root_key, ..) = element {
-            Merk::open_layered_with_root_key(
-                storage,
-                root_key,
-                is_sum_tree,
-                Some(&Element::value_defined_cost_for_serialized_value),
-                grove_version,
-            )
-            .map_err(|_| {
-                Error::CorruptedData("cannot open a subtree with given root key".to_owned())
-            })
-            .add_cost(cost)
-        } else {
-            Err(Error::CorruptedPath(
-                "cannot open a subtree as parent exists but is not a tree".to_string(),
-            ))
-            .wrap_with_cost(cost)
-        }
-    } else {
-        Merk::open_base(
-            storage,
-            false,
-            Some(&Element::value_defined_cost_for_serialized_value),
-            grove_version,
-        )
-        .map_err(|_| Error::CorruptedData("cannot open a the root subtree".to_owned()))
-        .add_cost(cost)
-    }
-}
-
-// /// Wrapper type that keeps path and key used to perform an operation.
-// pub(crate) struct WithOrigin<'b, 'k, B, T> {
-//     pub(crate) path: SubtreePath<'b, B>,
-//     pub(crate) key: &'k [u8],
-//     pub(crate) value: T,
-// }
-
-// impl<'b, 'k, B, T> WithOrigin<'b, 'k, B, T> {
-//     pub(crate) fn run(
-//         path: SubtreePath<'b, B>,
-//         key: &'k [u8],
-//         f: impl FnOnce(SubtreePath<'b, B>, &'k [u8]) -> T,
-//     ) -> Self {
-//         WithOrigin {
-//             path: path.clone(),
-//             key,
-//             value: f(path, key),
-//         }
-//     }
-// }
-
-// impl<'b, 'k, B, T, E> WithOrigin<'b, 'k, B, CostResult<T, E>> {
-//     pub(crate) fn into_cost_result(self) -> CostResult<WithOrigin<'b, 'k, B,
-// T>, E> {         let mut cost = Default::default();
-//         let value = cost_return_on_error!(&mut cost, self.value);
-//         Ok(WithOrigin {
-//             value,
-//             path: self.path,
-//             key: self.key,
-//         })
-//         .wrap_with_cost(cost)
-//     }
-// }
-
-pub(crate) struct ResolvedReference<'db, 'b, 'c, B> {
-    pub target_merk: MerkHandle<'db, 'c>,
-    pub target_path: SubtreePathBuilder<'b, B>,
-    pub target_key: Vec<u8>,
-    pub target_element: Element,
-    pub target_node_value_hash: CryptoHash,
-}
-
-pub(crate) fn follow_reference<'db, 'b, 'c, B: AsRef<[u8]>>(
-    merk_cache: &'c MerkCache<'db, 'b, B>,
-    path: SubtreePathBuilder<'b, B>,
-    key: &[u8],
-    ref_path: ReferencePathType,
-) -> CostResult<ResolvedReference<'db, 'b, 'c, B>, Error> {
-    check_grovedb_v0_with_cost!(
-        "follow_reference",
-        merk_cache
-            .version
-            .grovedb_versions
-            .operations
-            .get
-            .follow_reference
-    );
-
-    let mut cost = OperationCost::default();
-
-    let mut hops_left = MAX_REFERENCE_HOPS;
-    let mut visited = HashSet::new();
-
-    let mut qualified_path = path.clone();
-    qualified_path.push_segment(key);
-
-    visited.insert(qualified_path);
-
-    let mut current_path = path;
-    let mut current_key = key.to_vec();
-    let mut current_ref = ref_path;
-
-    while hops_left > 0 {
-        let referred_qualified_path = cost_return_on_error_no_add!(
-            cost,
-            current_ref.absolute_qualified_path(current_path, &current_key)
-        );
-
-        if !visited.insert(referred_qualified_path.clone()) {
-            return Err(Error::CyclicReference).wrap_with_cost(cost);
-        }
-
-        let Some((referred_path, referred_key)) = referred_qualified_path.derive_parent_owned()
-        else {
-            return Err(Error::InvalidCodeExecution("empty reference")).wrap_with_cost(cost);
-        };
-
-        let mut referred_merk =
-            cost_return_on_error!(&mut cost, merk_cache.get_merk(referred_path.clone()));
-        let (element, value_hash) = cost_return_on_error!(
-            &mut cost,
-            referred_merk
-                .for_merk(|m| {
-                    Element::get_with_value_hash(m, &referred_key, true, merk_cache.version)
-                })
-                .map_err(|e| match e {
-                    Error::PathKeyNotFound(s) => Error::CorruptedReferencePathKeyNotFound(s),
-                    e => e,
-                })
-        );
-
-        match element {
-            Element::Reference(ref_path, ..)
-            | Element::BidirectionalReference(
-                BidirectionalReference {
-                    forward_reference_path: ref_path,
-                    ..
-                },
-                ..,
-            ) => {
-                current_path = referred_path;
-                current_key = referred_key;
-                current_ref = ref_path;
-                hops_left -= 1;
-            }
-            e => {
-                return Ok(ResolvedReference {
-                    target_merk: referred_merk,
-                    target_path: referred_path,
-                    target_key: referred_key,
-                    target_element: e,
-                    target_node_value_hash: value_hash,
-                })
-                .wrap_with_cost(cost)
-            }
-        }
-    }
-
-    Err(Error::ReferenceLimit).wrap_with_cost(cost)
-}
-
-/// Follow references stopping at the immediate element without following
-/// further.
-pub(crate) fn follow_reference_once<'db, 'b, 'c, B: AsRef<[u8]>>(
-    merk_cache: &'c MerkCache<'db, 'b, B>,
-    path: SubtreePathBuilder<'b, B>,
-    key: &[u8],
-    ref_path: ReferencePathType,
-) -> CostResult<ResolvedReference<'db, 'b, 'c, B>, Error> {
-    check_grovedb_v0_with_cost!(
-        "follow_reference_once",
-        merk_cache
-            .version
-            .grovedb_versions
-            .operations
-            .get
-            .follow_reference_once
-    );
-
-    let mut cost = OperationCost::default();
-
-    let referred_qualified_path =
-        cost_return_on_error_no_add!(cost, ref_path.absolute_qualified_path(path.clone(), key));
-
-    let Some((referred_path, referred_key)) = referred_qualified_path.derive_parent_owned() else {
-        return Err(Error::InvalidCodeExecution("empty reference")).wrap_with_cost(cost);
-    };
-
-    if path == referred_path && key == referred_key {
-        return Err(Error::CyclicReference).wrap_with_cost(cost);
-    }
-
-    let mut referred_merk =
-        cost_return_on_error!(&mut cost, merk_cache.get_merk(referred_path.clone()));
-    let (element, value_hash) = cost_return_on_error!(
-        &mut cost,
-        referred_merk
-            .for_merk(|m| {
-                Element::get_with_value_hash(m, &referred_key, true, merk_cache.version)
-            })
-            .map_err(|e| match e {
-                Error::PathKeyNotFound(s) => Error::CorruptedReferencePathKeyNotFound(s),
-                e => e,
-            })
-    );
-
-    Ok(ResolvedReference {
-        target_merk: referred_merk,
-        target_path: referred_path,
-        target_key: referred_key,
-        target_element: element,
-        target_node_value_hash: value_hash,
-    })
-    .wrap_with_cost(cost)
-}
-
-// #[cfg(test)]
-// mod tests {
-//     use pretty_assertions::assert_eq;
-
-//     use super::*;
-//     use crate::tests::{make_deep_tree, TEST_LEAF};
-
-//     #[test]
-//     fn with_origin() {
-//         let version = GroveVersion::latest();
-//         let db = make_deep_tree(&version);
-
-//         let wo = WithOrigin::run(
-//             SubtreePath::from(&[TEST_LEAF, b"innertree"]),
-//             b"key1",
-//             |path, key| db.get(path, key, None, &version),
-//         );
-
-//         assert_eq!(wo.path, SubtreePath::from(&[TEST_LEAF, b"innertree"]));
-//         assert_eq!(wo.key, b"key1");
-
-//         let with_origin_cost_result: CostResult<_, _> =
-// wo.into_cost_result();
-
-//         assert_eq!(
-//             with_origin_cost_result.unwrap().unwrap().value,
-//             Element::Item(b"value1".to_vec(), None)
-//         );
-//     }
-// }
-=======
 pub(crate) mod compat;
 
 use grovedb_storage::Storage;
@@ -371,5 +36,4 @@
             TxRef::Borrowed(tx) => tx,
         }
     }
-}
->>>>>>> 44c2244b
+}