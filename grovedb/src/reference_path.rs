//! Space efficient methods for referencing other elements in GroveDB

#[cfg(any(feature = "minimal", feature = "verify"))]
use std::fmt;
<<<<<<< HEAD
use std::iter;

use bincode::{Decode, Encode};
use grovedb_path::{SubtreePath, SubtreePathBuilder};
#[cfg(feature = "full")]
=======
use std::{collections::HashSet, iter};

use bincode::{Decode, Encode};
use grovedb_costs::{cost_return_on_error, cost_return_on_error_no_add, CostResult, CostsExt};
use grovedb_merk::CryptoHash;
#[cfg(any(feature = "minimal", feature = "verify"))]
use grovedb_path::{SubtreePath, SubtreePathBuilder};
use grovedb_version::check_grovedb_v0_with_cost;
#[cfg(any(feature = "minimal", feature = "visualize"))]
>>>>>>> 44c2244b
use grovedb_visualize::visualize_to_vec;
#[cfg(feature = "minimal")]
use integer_encoding::VarInt;

#[cfg(any(feature = "minimal", feature = "verify"))]
use crate::Error;
#[cfg(feature = "minimal")]
use crate::{
    merk_cache::{MerkCache, MerkHandle},
    operations::MAX_REFERENCE_HOPS,
    Element,
};

#[cfg(any(feature = "minimal", feature = "verify"))]
#[cfg_attr(not(any(feature = "minimal", feature = "visualize")), derive(Debug))]
#[cfg_attr(feature = "serde", derive(serde::Serialize, serde::Deserialize))]
/// Reference path variants
#[derive(Hash, Eq, PartialEq, Encode, Decode, Clone)]
pub enum ReferencePathType {
    /// Holds the absolute path to the element the reference points to
    AbsolutePathReference(Vec<Vec<u8>>),

    /// This takes the first n elements from the current path and appends a new
    /// path to the subpath. If current path is [a, b, c, d] and we take the
    /// first 2 elements, subpath = [a, b] we can then append some other
    /// path [p, q] result = [a, b, p, q]
    UpstreamRootHeightReference(u8, Vec<Vec<u8>>),

    /// This is very similar to the UpstreamRootHeightReference, however
    /// it appends to the absolute path when resolving the parent of the
    /// reference. If the reference is stored at 15/9/80/7 then 80 will be
    /// appended to what we are referring to. For example if we have the
    /// reference at [a, b, c, d, e, f] (e is the parent path here) and we
    /// have in the UpstreamRootHeightWithParentPathAdditionReference the
    /// height set to 2 and the addon path set to [x, y], we would get as a
    /// result [a, b, x, y, e]
    UpstreamRootHeightWithParentPathAdditionReference(u8, Vec<Vec<u8>>),

    /// This discards the last n elements from the current path and appends a
    /// new path to the subpath. If current path is [a, b, c, d] and we
    /// discard the last element, subpath = [a, b, c] we can then append
    /// some other path [p, q] result = [a, b, c, p, q]
    UpstreamFromElementHeightReference(u8, Vec<Vec<u8>>),

    /// This swaps the immediate parent of the stored path with a provided key,
    /// retaining the key value. e.g. current path = [a, b, m, d] you can use
    /// the cousin reference to swap m with c to get [a, b, c, d]
    CousinReference(Vec<u8>),

    /// This swaps the immediate parent of the stored path with a path,
    /// retaining the key value. e.g. current path = [a, b, c, d] you can use
    /// the removed cousin reference to swap c with m and n to get [a, b, m, n,
    /// d]
    RemovedCousinReference(Vec<Vec<u8>>),

    /// This swaps the key with a new value, you use this to point to an element
    /// in the same tree.
    SiblingReference(Vec<u8>),
}

impl ReferencePathType {
    /// Get an inverted reference
    pub(crate) fn invert<B: AsRef<[u8]>>(&self, path: SubtreePath<B>, key: &[u8]) -> Option<Self> {
        Some(match self {
            // Absolute path shall point to a fully qualified path of the reference's origin
            ReferencePathType::AbsolutePathReference(_) => {
                let mut qualified_path = path.to_vec();
                qualified_path.push(key.to_vec());
                ReferencePathType::AbsolutePathReference(qualified_path)
            }
            // Since both reference origin and path share N first segments, the backward reference
            // can do the same, key we shall persist for a qualified path as the output
            ReferencePathType::UpstreamRootHeightReference(n, _) => {
                let relative_path: Vec<_> = path
                    .to_vec()
                    .into_iter()
                    .skip(*n as usize)
                    .chain(iter::once(key.to_vec()))
                    .collect();
                ReferencePathType::UpstreamRootHeightReference(*n, relative_path)
            }
            // Since it uses some parent information it get's complicated, so falling back to the
            // preivous type of reference
            ReferencePathType::UpstreamRootHeightWithParentPathAdditionReference(n, _) => {
                let relative_path: Vec<_> = path
                    .to_vec()
                    .into_iter()
                    .skip(*n as usize)
                    .chain(iter::once(key.to_vec()))
                    .collect();
                ReferencePathType::UpstreamRootHeightReference(*n, relative_path)
            }
            // Discarding N latest segments is relative to the previously appended path, so it would
            // be easier to discard appended paths both ways and have a shared prefix.
            ReferencePathType::UpstreamFromElementHeightReference(n, append_path) => {
                let mut relative_path: Vec<Vec<u8>> = path
                    .into_reverse_iter()
                    .take(*n as usize)
                    .map(|x| x.to_vec())
                    .collect();
                relative_path.reverse();
                relative_path.push(key.to_vec());
                ReferencePathType::UpstreamFromElementHeightReference(
                    append_path.len() as u8 - 1,
                    relative_path,
                )
            }
            // Cousin is relative to cousin, key will remain the same
            ReferencePathType::CousinReference(_) => ReferencePathType::CousinReference(
                path.into_reverse_iter().next().map(|x| x.to_vec())?,
            ),
            // Here since any number of segments could've been added we need to resort to a more
            // specific option
            ReferencePathType::RemovedCousinReference(append_path) => {
                let mut relative_path =
                    vec![path.into_reverse_iter().next().map(|x| x.to_vec())?];
                relative_path.push(key.to_vec());
                ReferencePathType::UpstreamFromElementHeightReference(
                    append_path.len() as u8,
                    relative_path,
                )
            }
            // The closest way back would be just to use the key
            ReferencePathType::SiblingReference(_) => {
                ReferencePathType::SiblingReference(key.to_vec())
            }
        })
    }
}

// Helper function to display paths
fn display_path(path: &[Vec<u8>]) -> String {
    path.iter()
        .map(|bytes| {
            let mut hx = hex::encode(bytes);
            if let Ok(s) = String::from_utf8(bytes.clone()) {
<<<<<<< HEAD
                hx.push_str("(");
                hx.push_str(&s);
                hx.push_str(")");
=======
                hx.push('(');
                hx.push_str(&s);
                hx.push(')');
>>>>>>> 44c2244b
            }

            hx
        })
        .collect::<Vec<String>>()
        .join("/")
}

impl fmt::Display for ReferencePathType {
    fn fmt(&self, f: &mut fmt::Formatter<'_>) -> fmt::Result {
        match self {
            ReferencePathType::AbsolutePathReference(path) => {
                write!(f, "AbsolutePathReference({})", display_path(path))
            }
            ReferencePathType::UpstreamRootHeightReference(height, path) => {
                write!(
                    f,
                    "UpstreamRootHeightReference({}, {})",
                    height,
                    display_path(path)
                )
            }
            ReferencePathType::UpstreamRootHeightWithParentPathAdditionReference(height, path) => {
                write!(
                    f,
                    "UpstreamRootHeightWithParentPathAdditionReference({}, {})",
                    height,
                    display_path(path)
                )
            }
            ReferencePathType::UpstreamFromElementHeightReference(height, path) => {
                write!(
                    f,
                    "UpstreamFromElementHeightReference({}, {})",
                    height,
                    display_path(path)
                )
            }
            ReferencePathType::CousinReference(key) => {
                write!(f, "CousinReference({})", hex::encode(key))
            }
            ReferencePathType::RemovedCousinReference(path) => {
                write!(f, "RemovedCousinReference({})", display_path(path))
            }
            ReferencePathType::SiblingReference(key) => {
                write!(f, "SiblingReference({})", hex::encode(key))
            }
        }
    }
}

#[cfg(any(feature = "minimal", feature = "verify"))]
impl ReferencePathType {
    /// Given the reference path type and the current qualified path (path+key),
    /// this computes the absolute path of the item the reference is pointing
    /// to.
    pub fn absolute_path_using_current_qualified_path<B: AsRef<[u8]>>(
        self,
        current_qualified_path: &[B],
    ) -> Result<Vec<Vec<u8>>, Error> {
        path_from_reference_qualified_path_type(self, current_qualified_path)
    }

    /// Given the reference path type, the current path and the terminal key,
    /// this computes the absolute path of the item the reference is
    /// pointing to.
    pub fn absolute_path<B: AsRef<[u8]>>(
        self,
        current_path: &[B],
        current_key: Option<&[u8]>,
    ) -> Result<Vec<Vec<u8>>, Error> {
        path_from_reference_path_type(self, current_path, current_key)
    }

    /// TODO: deprecate the rest
    pub fn absolute_qualified_path<'b, B: AsRef<[u8]>>(
        self,
        mut current_path: SubtreePathBuilder<'b, B>,
        current_key: &[u8],
    ) -> Result<SubtreePathBuilder<'b, B>, Error> {
        match self {
            ReferencePathType::AbsolutePathReference(path) => {
                Ok(SubtreePathBuilder::owned_from_iter(path))
            }

            ReferencePathType::UpstreamRootHeightReference(no_of_elements_to_keep, append_path) => {
                let len = current_path.len();
                if no_of_elements_to_keep as usize > len {
                    return Err(Error::InvalidInput(
                        "reference stored path cannot satisfy reference constraints",
                    ));
                }
                let n_to_remove = len - no_of_elements_to_keep as usize;

                let referenced_path = (0..n_to_remove).fold(current_path, |p, _| {
                    p.derive_parent_owned()
                        .expect("lenghts were checked above")
                        .0
                });
                let referenced_path = append_path.into_iter().fold(referenced_path, |mut p, s| {
                    p.push_segment(&s);
                    p
                });

                Ok(referenced_path)
            }

            ReferencePathType::UpstreamRootHeightWithParentPathAdditionReference(
                no_of_elements_to_keep,
                append_path,
            ) => {
                let len = current_path.len();
                if no_of_elements_to_keep as usize > len || len < 1 {
                    return Err(Error::InvalidInput(
                        "reference stored path cannot satisfy reference constraints",
                    ));
                }

                let parent_key = current_path
                    .reverse_iter()
                    .next()
                    .expect("lengths were checked above")
                    .to_vec();

                let n_to_remove = len - no_of_elements_to_keep as usize;

                let referenced_path = (0..n_to_remove).fold(current_path, |p, _| {
                    p.derive_parent_owned()
                        .expect("lenghts were checked above")
                        .0
                });
                let mut referenced_path =
                    append_path.into_iter().fold(referenced_path, |mut p, s| {
                        p.push_segment(&s);
                        p
                    });
                referenced_path.push_segment(&parent_key);

                Ok(referenced_path)
            }

            // Discard the last n elements from current path, append new path to subpath
            ReferencePathType::UpstreamFromElementHeightReference(
                no_of_elements_to_discard_from_end,
                append_path,
            ) => {
                let mut referenced_path = current_path;
                for _ in 0..no_of_elements_to_discard_from_end {
                    if let Some((path, _)) = referenced_path.derive_parent_owned() {
                        referenced_path = path;
                    } else {
                        return Err(Error::InvalidInput(
                            "reference stored path cannot satisfy reference constraints",
                        ));
                    }
                }

                let referenced_path = append_path.into_iter().fold(referenced_path, |mut p, s| {
                    p.push_segment(&s);
                    p
                });

                Ok(referenced_path)
            }

            ReferencePathType::CousinReference(cousin_key) => {
                let Some((mut referred_path, _)) = current_path.derive_parent_owned() else {
                    return Err(Error::InvalidInput(
                        "reference stored path cannot satisfy reference constraints",
                    ));
                };

                referred_path.push_segment(&cousin_key);
                referred_path.push_segment(current_key);

                Ok(referred_path)
            }

            ReferencePathType::RemovedCousinReference(cousin_path) => {
                let Some((mut referred_path, _)) = current_path.derive_parent_owned() else {
                    return Err(Error::InvalidInput(
                        "reference stored path cannot satisfy reference constraints",
                    ));
                };

                cousin_path
                    .into_iter()
                    .for_each(|s| referred_path.push_segment(&s));
                referred_path.push_segment(current_key);

                Ok(referred_path)
            }

            ReferencePathType::SiblingReference(sibling_key) => {
                current_path.push_segment(&sibling_key);
                Ok(current_path)
            }
        }
    }
}

#[cfg(any(feature = "minimal", feature = "visualize"))]
impl fmt::Debug for ReferencePathType {
    fn fmt(&self, f: &mut fmt::Formatter<'_>) -> fmt::Result {
        let mut v = Vec::new();
        visualize_to_vec(&mut v, self);

        f.write_str(&String::from_utf8_lossy(&v))
    }
}

#[cfg(any(feature = "minimal", feature = "verify"))]
/// Given the reference path type and the current qualified path (path+key),
/// this computes the absolute path of the item the reference is pointing to.
pub fn path_from_reference_qualified_path_type<B: AsRef<[u8]>>(
    reference_path_type: ReferencePathType,
    current_qualified_path: &[B],
) -> Result<Vec<Vec<u8>>, Error> {
    match current_qualified_path.split_last() {
        None => Err(Error::CorruptedPath(
            "qualified path should always have an element".to_string(),
        )),
        Some((key, path)) => {
            path_from_reference_path_type(reference_path_type, path, Some(key.as_ref()))
        }
    }
}

#[cfg(any(feature = "minimal", feature = "verify"))]
/// Given the reference path type, the current path and the terminal key, this
/// computes the absolute path of the item the reference is pointing to.
pub fn path_from_reference_path_type<B: AsRef<[u8]>>(
    reference_path_type: ReferencePathType,
    current_path: &[B],
    current_key: Option<&[u8]>,
) -> Result<Vec<Vec<u8>>, Error> {
    match reference_path_type {
        ReferencePathType::AbsolutePathReference(path) => Ok(path),

        // Take the first n elements from current path, append new path to subpath
        ReferencePathType::UpstreamRootHeightReference(no_of_elements_to_keep, mut path) => {
            let current_path_iter = current_path.iter();
            if usize::from(no_of_elements_to_keep) > current_path_iter.len() {
                return Err(Error::InvalidInput(
                    "reference stored path cannot satisfy reference constraints",
                ));
            }
            let mut subpath_as_vec = current_path_iter
                .take(no_of_elements_to_keep as usize)
                .map(|x| x.as_ref().to_vec())
                .collect::<Vec<_>>();
            subpath_as_vec.append(&mut path);
            Ok(subpath_as_vec)
        }
        ReferencePathType::UpstreamRootHeightWithParentPathAdditionReference(
            no_of_elements_to_keep,
            mut path,
        ) => {
            if usize::from(no_of_elements_to_keep) > current_path.len() || current_path.is_empty() {
                return Err(Error::InvalidInput(
                    "reference stored path cannot satisfy reference constraints",
                ));
            }
            let last = current_path.last().unwrap().as_ref().to_vec();
            let current_path_iter = current_path.iter();
            let mut subpath_as_vec = current_path_iter
                .take(no_of_elements_to_keep as usize)
                .map(|x| x.as_ref().to_vec())
                .collect::<Vec<_>>();
            subpath_as_vec.append(&mut path);
            subpath_as_vec.push(last);
            Ok(subpath_as_vec)
        }

        // Discard the last n elements from current path, append new path to subpath
        ReferencePathType::UpstreamFromElementHeightReference(
            no_of_elements_to_discard_from_end,
            mut path,
        ) => {
            let current_path_iter = current_path.iter();
            let current_path_len = current_path_iter.len();
            if usize::from(no_of_elements_to_discard_from_end) > current_path_len {
                return Err(Error::InvalidInput(
                    "reference stored path cannot satisfy reference constraints",
                ));
            }

            let mut subpath_as_vec = current_path_iter
                .take(current_path_len - no_of_elements_to_discard_from_end as usize)
                .map(|x| x.as_ref().to_vec())
                .collect::<Vec<_>>();
            subpath_as_vec.append(&mut path);
            Ok(subpath_as_vec)
        }

        // Pop child, swap parent, reattach child
        ReferencePathType::CousinReference(cousin_key) => {
            let mut current_path_as_vec = current_path
                .iter()
                .map(|p| p.as_ref().to_vec())
                .collect::<Vec<Vec<u8>>>();
            if current_path_as_vec.is_empty() {
                return Err(Error::InvalidInput(
                    "reference stored path cannot satisfy reference constraints",
                ));
            }
            let current_key = match current_key {
                None => Err(Error::InvalidInput("cousin reference must supply a key")),
                Some(k) => Ok(k.to_vec()),
            }?;

            current_path_as_vec.pop();
            current_path_as_vec.push(cousin_key);
            current_path_as_vec.push(current_key);
            Ok(current_path_as_vec)
        }

        // Pop child, swap parent, reattach child
        ReferencePathType::RemovedCousinReference(mut cousin_path) => {
            let mut current_path_as_vec = current_path
                .iter()
                .map(|p| p.as_ref().to_vec())
                .collect::<Vec<Vec<u8>>>();
            if current_path_as_vec.is_empty() {
                return Err(Error::InvalidInput(
                    "reference stored path cannot satisfy reference constraints",
                ));
            }
            let current_key = match current_key {
                None => Err(Error::InvalidInput("cousin reference must supply a key")),
                Some(k) => Ok(k.to_vec()),
            }?;

            current_path_as_vec.pop();
            current_path_as_vec.append(&mut cousin_path);
            current_path_as_vec.push(current_key);
            Ok(current_path_as_vec)
        }

        // Pop child, attach new child
        ReferencePathType::SiblingReference(sibling_key) => {
            let mut current_path_as_vec = current_path
                .iter()
                .map(|p| p.as_ref().to_vec())
                .collect::<Vec<Vec<u8>>>();
            current_path_as_vec.push(sibling_key);
            Ok(current_path_as_vec)
        }
    }
}

#[cfg(feature = "minimal")]
impl ReferencePathType {
    /// Serialized size
    pub fn serialized_size(&self) -> usize {
        match self {
            ReferencePathType::AbsolutePathReference(path)
            | ReferencePathType::RemovedCousinReference(path) => {
                1 + path
                    .iter()
                    .map(|inner| {
                        let inner_len = inner.len();
                        inner_len + inner_len.required_space()
                    })
                    .sum::<usize>()
            }
            ReferencePathType::UpstreamRootHeightReference(_, path)
            | ReferencePathType::UpstreamRootHeightWithParentPathAdditionReference(_, path)
            | ReferencePathType::UpstreamFromElementHeightReference(_, path) => {
                1 + 1
                    + path
                        .iter()
                        .map(|inner| {
                            let inner_len = inner.len();
                            inner_len + inner_len.required_space()
                        })
                        .sum::<usize>()
            }
            ReferencePathType::CousinReference(path)
            | ReferencePathType::SiblingReference(path) => {
                1 + path.len() + path.len().required_space()
            }
        }
    }
}

#[cfg(feature = "minimal")]
pub(crate) struct ResolvedReference<'db, 'b, 'c, B> {
    pub target_merk: MerkHandle<'db, 'c>,
    pub target_path: SubtreePathBuilder<'b, B>,
    pub target_key: Vec<u8>,
    pub target_element: Element,
    pub target_node_value_hash: CryptoHash,
}

#[cfg(feature = "minimal")]
pub(crate) fn follow_reference<'db, 'b, 'c, B: AsRef<[u8]>>(
    merk_cache: &'c MerkCache<'db, 'b, B>,
    path: SubtreePathBuilder<'b, B>,
    key: &[u8],
    ref_path: ReferencePathType,
) -> CostResult<ResolvedReference<'db, 'b, 'c, B>, Error> {
    // TODO: this is a new version of follow reference

    check_grovedb_v0_with_cost!(
        "follow_reference",
        merk_cache
            .version
            .grovedb_versions
            .operations
            .get
            .follow_reference
    );

    let mut cost = Default::default();

    let mut hops_left = MAX_REFERENCE_HOPS;
    let mut visited = HashSet::new();

    let mut qualified_path = path.clone();
    qualified_path.push_segment(key);

    visited.insert(qualified_path);

    let mut current_path = path;
    let mut current_key = key.to_vec();
    let mut current_ref = ref_path;

    while hops_left > 0 {
        let referred_qualified_path = cost_return_on_error_no_add!(
            cost,
            current_ref.absolute_qualified_path(current_path, &current_key)
        );

        if !visited.insert(referred_qualified_path.clone()) {
            return Err(Error::CyclicReference).wrap_with_cost(cost);
        }

        let Some((referred_path, referred_key)) = referred_qualified_path.derive_parent_owned()
        else {
            return Err(Error::InvalidCodeExecution("empty reference")).wrap_with_cost(cost);
        };

        let mut referred_merk =
            cost_return_on_error!(&mut cost, merk_cache.get_merk(referred_path.clone()));
        let (element, value_hash) = cost_return_on_error!(
            &mut cost,
            referred_merk
                .for_merk(|m| {
                    Element::get_with_value_hash(m, &referred_key, true, merk_cache.version)
                })
                .map_err(|e| match e {
                    Error::PathKeyNotFound(s) => Error::CorruptedReferencePathKeyNotFound(s),
                    e => e,
                })
        );

        match element {
            Element::Reference(ref_path, ..) => {
                current_path = referred_path;
                current_key = referred_key;
                current_ref = ref_path;
                hops_left -= 1;
            }
            e => {
                return Ok(ResolvedReference {
                    target_merk: referred_merk,
                    target_path: referred_path,
                    target_key: referred_key,
                    target_element: e,
                    target_node_value_hash: value_hash,
                })
                .wrap_with_cost(cost)
            }
        }
    }

    Err(Error::ReferenceLimit).wrap_with_cost(cost)
}

#[cfg(feature = "minimal")]
/// Follow references stopping at the immediate element without following
/// further.
pub(crate) fn follow_reference_once<'db, 'b, 'c, B: AsRef<[u8]>>(
    merk_cache: &'c MerkCache<'db, 'b, B>,
    path: SubtreePathBuilder<'b, B>,
    key: &[u8],
    ref_path: ReferencePathType,
) -> CostResult<ResolvedReference<'db, 'b, 'c, B>, Error> {
    check_grovedb_v0_with_cost!(
        "follow_reference_once",
        merk_cache
            .version
            .grovedb_versions
            .operations
            .get
            .follow_reference_once
    );

    let mut cost = Default::default();

    let referred_qualified_path =
        cost_return_on_error_no_add!(cost, ref_path.absolute_qualified_path(path.clone(), key));

    let Some((referred_path, referred_key)) = referred_qualified_path.derive_parent_owned() else {
        return Err(Error::InvalidCodeExecution("empty reference")).wrap_with_cost(cost);
    };

    if path == referred_path && key == referred_key {
        return Err(Error::CyclicReference).wrap_with_cost(cost);
    }

    let mut referred_merk =
        cost_return_on_error!(&mut cost, merk_cache.get_merk(referred_path.clone()));
    let (element, value_hash) = cost_return_on_error!(
        &mut cost,
        referred_merk
            .for_merk(|m| {
                Element::get_with_value_hash(m, &referred_key, true, merk_cache.version)
            })
            .map_err(|e| match e {
                Error::PathKeyNotFound(s) => Error::CorruptedReferencePathKeyNotFound(s),
                e => e,
            })
    );

    Ok(ResolvedReference {
        target_merk: referred_merk,
        target_path: referred_path,
        target_key: referred_key,
        target_element: element,
        target_node_value_hash: value_hash,
    })
    .wrap_with_cost(cost)
}

#[cfg(feature = "minimal")]
#[cfg(test)]
mod tests {
    use grovedb_merk::proofs::Query;
    use grovedb_path::{SubtreePath, SubtreePathBuilder};
    use grovedb_version::version::GroveVersion;

    use crate::{
        reference_path::{path_from_reference_path_type, ReferencePathType},
        tests::{make_deep_tree, TEST_LEAF},
        Element, GroveDb, PathQuery,
    };

    #[test]
    fn test_upstream_root_height_reference() {
        let stored_path = vec![b"a".as_ref(), b"b".as_ref(), b"m".as_ref()];
        // selects the first 2 elements from the stored path and appends the new path.
        let ref1 =
            ReferencePathType::UpstreamRootHeightReference(2, vec![b"c".to_vec(), b"d".to_vec()]);
        let final_path = path_from_reference_path_type(ref1, &stored_path, None).unwrap();
        assert_eq!(
            final_path,
            vec![b"a".to_vec(), b"b".to_vec(), b"c".to_vec(), b"d".to_vec()]
        );
    }

    #[test]
    fn test_upstream_root_height_reference_path_lib() {
        let stored_path: SubtreePathBuilder<&[u8]> =
            SubtreePathBuilder::owned_from_iter([b"a".as_ref(), b"b".as_ref(), b"m".as_ref()]);
        // selects the first 2 elements from the stored path and appends the new path.
        let ref1 =
            ReferencePathType::UpstreamRootHeightReference(2, vec![b"c".to_vec(), b"d".to_vec()]);
        let final_path = ref1.absolute_qualified_path(stored_path, b"").unwrap();
        assert_eq!(
            final_path.to_vec(),
            vec![b"a".to_vec(), b"b".to_vec(), b"c".to_vec(), b"d".to_vec()]
        );
    }

    #[test]
    fn test_upstream_root_height_with_parent_addition_reference() {
        let stored_path = vec![b"a".as_ref(), b"b".as_ref(), b"m".as_ref()];
        // selects the first 2 elements from the stored path and appends the new path.
        let ref1 = ReferencePathType::UpstreamRootHeightWithParentPathAdditionReference(
            2,
            vec![b"c".to_vec(), b"d".to_vec()],
        );
        let final_path = path_from_reference_path_type(ref1, &stored_path, None).unwrap();
        assert_eq!(
            final_path,
            vec![
                b"a".to_vec(),
                b"b".to_vec(),
                b"c".to_vec(),
                b"d".to_vec(),
                b"m".to_vec()
            ]
        );
    }

    #[test]
    fn test_upstream_root_height_with_parent_addition_reference_path_lib() {
        let stored_path: SubtreePathBuilder<&[u8]> =
            SubtreePathBuilder::owned_from_iter([b"a".as_ref(), b"b".as_ref(), b"m".as_ref()]);
        // selects the first 2 elements from the stored path and appends the new path.
        let ref1 = ReferencePathType::UpstreamRootHeightWithParentPathAdditionReference(
            2,
            vec![b"c".to_vec(), b"d".to_vec()],
        );
        let final_path = ref1.absolute_qualified_path(stored_path, b"").unwrap();
        assert_eq!(
            final_path.to_vec(),
            vec![
                b"a".to_vec(),
                b"b".to_vec(),
                b"c".to_vec(),
                b"d".to_vec(),
                b"m".to_vec()
            ]
        );
    }

    #[test]
    fn test_upstream_from_element_height_reference() {
        let stored_path = vec![b"a".as_ref(), b"b".as_ref(), b"m".as_ref()];
        // discards the last element from the stored_path
        let ref1 = ReferencePathType::UpstreamFromElementHeightReference(
            1,
            vec![b"c".to_vec(), b"d".to_vec()],
        );
        let final_path = path_from_reference_path_type(ref1, &stored_path, None).unwrap();
        assert_eq!(
            final_path,
            vec![b"a".to_vec(), b"b".to_vec(), b"c".to_vec(), b"d".to_vec()]
        );
    }

    #[test]
    fn test_upstream_from_element_height_reference_path_lib() {
        let stored_path: SubtreePathBuilder<&[u8]> =
            SubtreePathBuilder::owned_from_iter([b"a".as_ref(), b"b".as_ref(), b"m".as_ref()]);
        // discards the last element from the stored_path
        let ref1 = ReferencePathType::UpstreamFromElementHeightReference(
            1,
            vec![b"c".to_vec(), b"d".to_vec()],
        );
        let final_path = ref1.absolute_qualified_path(stored_path, b"").unwrap();
        assert_eq!(
            final_path.to_vec(),
            vec![b"a".to_vec(), b"b".to_vec(), b"c".to_vec(), b"d".to_vec()]
        );
    }

    #[test]
    fn test_cousin_reference_no_key() {
        let stored_path = vec![b"a".as_ref(), b"b".as_ref(), b"m".as_ref()];
        // Replaces the immediate parent (in this case b) with the given key (c)
        let ref1 = ReferencePathType::CousinReference(b"c".to_vec());
        let final_path = path_from_reference_path_type(ref1, &stored_path, None);
        assert!(final_path.is_err());
    }

    #[test]
    fn test_cousin_reference() {
        let stored_path = vec![b"a".as_ref(), b"b".as_ref()];
        let key = b"m".as_ref();
        // Replaces the immediate parent (in this case b) with the given key (c)
        let ref1 = ReferencePathType::CousinReference(b"c".to_vec());
        let final_path = path_from_reference_path_type(ref1, &stored_path, Some(key)).unwrap();
        assert_eq!(
            final_path,
            vec![b"a".to_vec(), b"c".to_vec(), b"m".to_vec()]
        );
    }

    #[test]
    fn test_cousin_reference_path_lib() {
        let stored_path: SubtreePathBuilder<&[u8]> =
            SubtreePathBuilder::owned_from_iter([b"a".as_ref(), b"b".as_ref()]);
        let key = b"m".as_ref();
        // Replaces the immediate parent (in this case b) with the given key (c)
        let ref1 = ReferencePathType::CousinReference(b"c".to_vec());
        let final_path = ref1.absolute_qualified_path(stored_path, key).unwrap();
        assert_eq!(
            final_path.to_vec(),
            vec![b"a".to_vec(), b"c".to_vec(), b"m".to_vec()]
        );
    }

    #[test]
    fn test_removed_cousin_reference_no_key() {
        let stored_path = vec![b"a".as_ref(), b"b".as_ref(), b"m".as_ref()];
        // Replaces the immediate parent (in this case b) with the given key (c)
        let ref1 = ReferencePathType::RemovedCousinReference(vec![b"c".to_vec(), b"d".to_vec()]);
        let final_path = path_from_reference_path_type(ref1, &stored_path, None);
        assert!(final_path.is_err());
    }

    #[test]
    fn test_removed_cousin_reference() {
        let stored_path = vec![b"a".as_ref(), b"b".as_ref()];
        let key = b"m".as_ref();
        // Replaces the immediate parent (in this case b) with the given key (c)
        let ref1 = ReferencePathType::RemovedCousinReference(vec![b"c".to_vec(), b"d".to_vec()]);
        let final_path = path_from_reference_path_type(ref1, &stored_path, Some(key)).unwrap();
        assert_eq!(
            final_path,
            vec![b"a".to_vec(), b"c".to_vec(), b"d".to_vec(), b"m".to_vec()]
        );
    }

    #[test]
    fn test_removed_cousin_reference_path_lib() {
        let stored_path: SubtreePathBuilder<&[u8]> =
            SubtreePathBuilder::owned_from_iter([b"a".as_ref(), b"b".as_ref()]);
        let key = b"m".as_ref();
        // Replaces the immediate parent (in this case b) with the given key (c)
        let ref1 = ReferencePathType::RemovedCousinReference(vec![b"c".to_vec(), b"d".to_vec()]);
        let final_path = ref1.absolute_qualified_path(stored_path, key).unwrap();
        assert_eq!(
            final_path.to_vec(),
            vec![b"a".to_vec(), b"c".to_vec(), b"d".to_vec(), b"m".to_vec()]
        );
    }

    #[test]
    fn test_sibling_reference() {
        let stored_path = vec![b"a".as_ref(), b"b".as_ref()];
        let key = b"m".as_ref();
        let ref1 = ReferencePathType::SiblingReference(b"c".to_vec());
        let final_path = path_from_reference_path_type(ref1, &stored_path, Some(key)).unwrap();
        assert_eq!(
            final_path,
            vec![b"a".to_vec(), b"b".to_vec(), b"c".to_vec()]
        );
    }

    #[test]
    fn test_sibling_reference_path_lib() {
        let stored_path: SubtreePathBuilder<&[u8]> =
            SubtreePathBuilder::owned_from_iter([b"a".as_ref(), b"b".as_ref()]);
        let key = b"m".as_ref();
        let ref1 = ReferencePathType::SiblingReference(b"c".to_vec());
        let final_path = ref1.absolute_qualified_path(stored_path, key).unwrap();
        assert_eq!(
            final_path.to_vec(),
            vec![b"a".to_vec(), b"b".to_vec(), b"c".to_vec()]
        );
    }

    #[test]
    fn test_query_many_with_different_reference_types() {
        let grove_version = GroveVersion::latest();
        let db = make_deep_tree(grove_version);

        db.insert(
            [TEST_LEAF, b"innertree4"].as_ref(),
            b"ref1",
            Element::new_reference(ReferencePathType::AbsolutePathReference(vec![
                TEST_LEAF.to_vec(),
                b"innertree".to_vec(),
                b"key1".to_vec(),
            ])),
            None,
            None,
            grove_version,
        )
        .unwrap()
        .expect("should insert successfully");

        db.insert(
            [TEST_LEAF, b"innertree4"].as_ref(),
            b"ref2",
            Element::new_reference(ReferencePathType::UpstreamRootHeightReference(
                1,
                vec![b"innertree".to_vec(), b"key1".to_vec()],
            )),
            None,
            None,
            grove_version,
        )
        .unwrap()
        .expect("should insert successfully");

        db.insert(
            [TEST_LEAF, b"innertree4"].as_ref(),
            b"ref3",
            Element::new_reference(ReferencePathType::UpstreamFromElementHeightReference(
                1,
                vec![b"innertree".to_vec(), b"key1".to_vec()],
            )),
            None,
            None,
            grove_version,
        )
        .unwrap()
        .expect("should insert successfully");

        // Query all the elements in Test Leaf
        let mut query = Query::new();
        query.insert_all();
        let path_query =
            PathQuery::new_unsized(vec![TEST_LEAF.to_vec(), b"innertree4".to_vec()], query);
        let result = db
            .query_item_value(&path_query, true, true, true, None, grove_version)
            .unwrap()
            .expect("should query items");
        assert_eq!(result.0.len(), 5);
        assert_eq!(
            result.0,
            vec![
                b"value4".to_vec(),
                b"value5".to_vec(),
                b"value1".to_vec(),
                b"value1".to_vec(),
                b"value1".to_vec()
            ]
        );

        let proof = db
            .prove_query(&path_query, None, grove_version)
            .unwrap()
            .expect("should generate proof");
        let (hash, result) = GroveDb::verify_query_raw(&proof, &path_query, grove_version)
            .expect("should verify proof");
        assert_eq!(hash, db.root_hash(None, grove_version).unwrap().unwrap());
        assert_eq!(result.len(), 5);
    }

    #[test]
    fn inverted_absolute_path() {
        let current_path: SubtreePath<_> = (&[b"a", b"b", b"c", b"d"]).into();
        let current_key = b"e";
        let current_qualified_path = {
            let mut p = current_path.to_vec();
            p.push(current_key.to_vec());
            p
        };

        let reference =
            ReferencePathType::AbsolutePathReference(vec![b"m".to_vec(), b"n".to_vec()]);

        let pointed_to_qualified_path = reference
            .clone()
            .absolute_path(&current_path.to_vec(), Some(current_key))
            .unwrap();

        let (pointed_to_key, pointed_to_path) = pointed_to_qualified_path.split_last().unwrap();

        let inverse = reference.invert(current_path.clone(), current_key).unwrap();

        assert_ne!(reference, inverse);

        assert_eq!(
            reference,
            inverse
                .invert(pointed_to_path.into(), pointed_to_key)
                .unwrap()
        );
        assert_eq!(
            inverse
                .absolute_path(&pointed_to_path, Some(pointed_to_key))
                .unwrap(),
            current_qualified_path
        );
    }

    #[test]
    fn inverted_upstream_root_height() {
        let current_path: SubtreePath<_> = (&[b"a", b"b", b"c", b"d"]).into();
        let current_key = b"e";
        let current_qualified_path = {
            let mut p = current_path.to_vec();
            p.push(current_key.to_vec());
            p
        };

        let reference =
            ReferencePathType::UpstreamRootHeightReference(2, vec![b"m".to_vec(), b"n".to_vec()]);

        let pointed_to_qualified_path = reference
            .clone()
            .absolute_path(&current_path.to_vec(), None)
            .unwrap();
        let (pointed_to_key, pointed_to_path) = pointed_to_qualified_path.split_last().unwrap();

        let inverse = reference.invert(current_path.clone(), current_key).unwrap();

        assert_ne!(reference, inverse);

        assert_eq!(
            reference,
            inverse
                .invert(pointed_to_path.into(), pointed_to_key)
                .unwrap()
        );
        assert_eq!(
            inverse
                .absolute_path(&pointed_to_path, Some(pointed_to_key))
                .unwrap(),
            current_qualified_path.to_vec(),
        );
    }

    #[test]
    fn inverted_upstream_root_height_with_parent_path_addition() {
        let current_path: SubtreePath<_> = (&[b"a", b"b", b"c", b"d"]).into();
        let current_key = b"e";
        let current_qualified_path = {
            let mut p = current_path.to_vec();
            p.push(current_key.to_vec());
            p
        };
        let reference = ReferencePathType::UpstreamRootHeightWithParentPathAdditionReference(
            2,
            vec![b"m".to_vec(), b"n".to_vec()],
        );

        let pointed_to_qualified_path = reference
            .clone()
            .absolute_path(&current_path.to_vec(), Some(current_key))
            .unwrap();
        let (pointed_to_key, pointed_to_path) = pointed_to_qualified_path.split_last().unwrap();

        let inverse = reference.invert(current_path.clone(), current_key).unwrap();

        assert_ne!(reference, inverse);

        assert_eq!(
            inverse
                .absolute_path(&pointed_to_path, Some(pointed_to_key))
                .unwrap(),
            current_qualified_path.to_vec(),
        );
    }

    #[test]
    fn inverted_upstream_from_element_height() {
        {
            let current_path: SubtreePath<_> = (&[b"a", b"b", b"c", b"d"]).into();
            let current_key = b"e";
            let current_qualified_path = {
                let mut p = current_path.to_vec();
                p.push(current_key.to_vec());
                p
            };
            let reference = ReferencePathType::UpstreamFromElementHeightReference(
                1,
                vec![b"m".to_vec(), b"n".to_vec()],
            );

            let pointed_to_qualified_path = reference
                .clone()
                .absolute_path(&current_path.to_vec(), Some(current_key))
                .unwrap();
            let (pointed_to_key, pointed_to_path) = pointed_to_qualified_path.split_last().unwrap();

            let inverse = reference.invert(current_path.clone(), current_key).unwrap();

            assert_ne!(reference, inverse);

            assert_eq!(
                reference,
                inverse
                    .invert(pointed_to_path.into(), pointed_to_key)
                    .unwrap()
            );
            assert_eq!(
                inverse
                    .absolute_path(&pointed_to_path, Some(pointed_to_key))
                    .unwrap(),
                current_qualified_path.to_vec(),
            );
        }

        {
            let current_path: SubtreePath<_> = (&[b"a", b"b", b"c", b"d"]).into();
            let current_key = b"e";
            let current_qualified_path = {
                let mut p = current_path.to_vec();
                p.push(current_key.to_vec());
                p
            };
            let reference = ReferencePathType::UpstreamFromElementHeightReference(
                3,
                vec![b"m".to_vec(), b"n".to_vec()],
            );

            let pointed_to_qualified_path = reference
                .clone()
                .absolute_path(&current_path.to_vec(), Some(current_key))
                .unwrap();
            let (pointed_to_key, pointed_to_path) = pointed_to_qualified_path.split_last().unwrap();

            let inverse = reference.invert(current_path.clone(), current_key).unwrap();

            assert_ne!(reference, inverse);

            assert_eq!(
                reference,
                inverse
                    .invert(pointed_to_path.into(), pointed_to_key)
                    .unwrap()
            );
            assert_eq!(
                inverse
                    .absolute_path(&pointed_to_path, Some(pointed_to_key))
                    .unwrap(),
                current_qualified_path.to_vec(),
            );
        }
    }

    #[test]
    fn inverted_cousin_reference() {
        let current_path: SubtreePath<_> = (&[b"a", b"b", b"c", b"d"]).into();
        let current_key = b"e";
        let current_qualified_path = {
            let mut p = current_path.to_vec();
            p.push(current_key.to_vec());
            p
        };
        let reference =
            ReferencePathType::RemovedCousinReference(vec![b"m".to_vec(), b"n".to_vec()]);

        let pointed_to_qualified_path = reference
            .clone()
            .absolute_path(&current_path.to_vec(), Some(current_key))
            .unwrap();
        let (pointed_to_key, pointed_to_path) = pointed_to_qualified_path.split_last().unwrap();

        let inverse = reference.invert(current_path.clone(), current_key).unwrap();

        assert_ne!(reference, inverse);
        assert_eq!(
            inverse
                .absolute_path(&pointed_to_path, Some(pointed_to_key))
                .unwrap(),
            current_qualified_path
        );
    }

    #[test]
    fn inverted_sibling_reference() {
        let current_path: SubtreePath<_> = (&[b"a", b"b", b"c", b"d"]).into();
        let current_key = b"e";
        let current_qualified_path = {
            let mut p = current_path.to_vec();
            p.push(current_key.to_vec());
            p
        };
        let reference = ReferencePathType::SiblingReference(b"yeet".to_vec());

        let pointed_to_qualified_path = reference
            .clone()
            .absolute_path(&current_path.to_vec(), Some(current_key))
            .unwrap();
        let (pointed_to_key, pointed_to_path) = pointed_to_qualified_path.split_last().unwrap();

        let inverse = reference.invert(current_path.clone(), current_key).unwrap();

        assert_ne!(reference, inverse);
        assert_eq!(
            reference,
            inverse
                .invert(pointed_to_path.into(), pointed_to_key)
                .unwrap()
        );
        assert_eq!(
            inverse
                .absolute_path(&pointed_to_path, Some(pointed_to_key))
                .unwrap(),
            current_qualified_path
        );
    }
}<|MERGE_RESOLUTION|>--- conflicted
+++ resolved
@@ -2,13 +2,6 @@
 
 #[cfg(any(feature = "minimal", feature = "verify"))]
 use std::fmt;
-<<<<<<< HEAD
-use std::iter;
-
-use bincode::{Decode, Encode};
-use grovedb_path::{SubtreePath, SubtreePathBuilder};
-#[cfg(feature = "full")]
-=======
 use std::{collections::HashSet, iter};
 
 use bincode::{Decode, Encode};
@@ -18,7 +11,6 @@
 use grovedb_path::{SubtreePath, SubtreePathBuilder};
 use grovedb_version::check_grovedb_v0_with_cost;
 #[cfg(any(feature = "minimal", feature = "visualize"))]
->>>>>>> 44c2244b
 use grovedb_visualize::visualize_to_vec;
 #[cfg(feature = "minimal")]
 use integer_encoding::VarInt;
@@ -155,15 +147,9 @@
         .map(|bytes| {
             let mut hx = hex::encode(bytes);
             if let Ok(s) = String::from_utf8(bytes.clone()) {
-<<<<<<< HEAD
-                hx.push_str("(");
-                hx.push_str(&s);
-                hx.push_str(")");
-=======
                 hx.push('(');
                 hx.push_str(&s);
                 hx.push(')');
->>>>>>> 44c2244b
             }
 
             hx
@@ -401,6 +387,7 @@
     current_key: Option<&[u8]>,
 ) -> Result<Vec<Vec<u8>>, Error> {
     match reference_path_type {
+        // No computation required, we already know the absolute path
         ReferencePathType::AbsolutePathReference(path) => Ok(path),
 
         // Take the first n elements from current path, append new path to subpath
