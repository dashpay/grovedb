mod operations;
mod subtree;
#[cfg(test)]
mod tests;
mod transaction;

use std::{collections::HashMap, path::Path, rc::Rc};

pub use merk::proofs::{query::QueryItem, Query};
use merk::{self, Merk};
use rs_merkle::{algorithms::Sha256, Hasher, MerkleTree};
use serde::{Deserialize, Serialize};
pub use storage::{rocksdb_storage::PrefixedRocksDbStorage, Storage};
use storage::{
    rocksdb_storage::{OptimisticTransactionDBTransaction, PrefixedRocksDbStorageError},
    Transaction,
};
pub use subtree::Element;

// use crate::transaction::GroveDbTransaction;
// pub use transaction::GroveDbTransaction;

/// A key to store serialized data about subtree prefixes to restore HADS
/// structure
const SUBTREES_SERIALIZED_KEY: &[u8] = b"subtreesSerialized";
/// A key to store serialized data about root tree leafs keys and order
const ROOT_LEAFS_SERIALIZED_KEY: &[u8] = b"rootLeafsSerialized";

#[derive(Debug, thiserror::Error)]
pub enum Error {
    // Input data errors
    #[error("cyclic reference path")]
    CyclicReference,
    #[error("reference hops limit exceeded")]
    ReferenceLimit,
    #[error("invalid proof: {0}")]
    InvalidProof(&'static str),
    #[error("invalid path: {0}")]
    InvalidPath(&'static str),
    #[error("invalid query: {0}")]
    InvalidQuery(&'static str),
    #[error("missing parameter: {0}")]
    MissingParameter(&'static str),
    // Irrecoverable errors
    #[error("storage error: {0}")]
    StorageError(#[from] PrefixedRocksDbStorageError),
    #[error("data corruption error: {0}")]
    CorruptedData(String),
    #[error(
        "db is in readonly mode due to the active transaction. Please provide transaction or \
         commit it"
    )]
    DbIsInReadonlyMode,
}

pub struct PathQuery<'a> {
    path: &'a [&'a [u8]],
    query: SizedQuery,
    subquery_key: Option<Vec<u8>>,
    subquery: Option<Query>,
}

// If a subquery exists :
// limit should be applied to the elements returned by the subquery
// offset should be applied to the first item that will subqueried (first in the
// case of a range)
pub struct SizedQuery {
    query: Query,
    limit: Option<u16>,
    offset: Option<u16>,
    left_to_right: bool,
}

impl SizedQuery {
    pub fn new(
        query: Query,
        limit: Option<u16>,
        offset: Option<u16>,
        left_to_right: bool,
    ) -> SizedQuery {
        SizedQuery {
            query,
            limit,
            offset,
            left_to_right,
        }
    }
}

impl PathQuery<'_> {
    pub fn new<'a>(
        path: &'a [&'a [u8]],
        query: SizedQuery,
        subquery_key: Option<Vec<u8>>,
        subquery: Option<Query>,
    ) -> PathQuery<'a> {
        PathQuery {
            path,
            query,
            subquery_key,
            subquery,
        }
    }

    pub fn new_unsized<'a>(
        path: &'a [&'a [u8]],
        query: Query,
        subquery_key: Option<Vec<u8>>,
        subquery: Option<Query>,
    ) -> PathQuery<'a> {
        let query = SizedQuery::new(query, None, None, true);
        PathQuery {
            path,
            query,
            subquery_key,
            subquery,
        }
    }

    pub fn new_unsized_basic<'a>(path: &'a [&'a [u8]], query: Query) -> PathQuery<'a> {
        let query = SizedQuery::new(query, None, None, true);
        PathQuery {
            path,
            query,
            subquery_key: None,
            subquery: None,
        }
    }
}

#[derive(Serialize, Deserialize)]
pub struct Proof {
    query_paths: Vec<Vec<Vec<u8>>>,
    proofs: HashMap<Vec<u8>, Vec<u8>>,
    root_proof: Vec<u8>,
    root_leaf_keys: HashMap<Vec<u8>, usize>,
}

pub struct GroveDb {
    root_tree: MerkleTree<Sha256>,
    root_leaf_keys: HashMap<Vec<u8>, usize>,
    subtrees: HashMap<Vec<u8>, Merk<PrefixedRocksDbStorage>>,
    meta_storage: PrefixedRocksDbStorage,
    db: Rc<storage::rocksdb_storage::OptimisticTransactionDB>,
    // Locks the database for writes during the transaction
    is_readonly: bool,
    // Temp trees used for writes during transaction
    temp_root_tree: MerkleTree<Sha256>,
    temp_root_leaf_keys: HashMap<Vec<u8>, usize>,
    temp_subtrees: HashMap<Vec<u8>, Merk<PrefixedRocksDbStorage>>,
}

impl GroveDb {
    pub fn new(
        root_tree: MerkleTree<Sha256>,
        root_leaf_keys: HashMap<Vec<u8>, usize>,
        subtrees: HashMap<Vec<u8>, Merk<PrefixedRocksDbStorage>>,
        meta_storage: PrefixedRocksDbStorage,
        db: Rc<storage::rocksdb_storage::OptimisticTransactionDB>,
    ) -> Self {
        Self {
            root_tree,
            root_leaf_keys,
            subtrees,
            meta_storage,
            db,
            temp_root_tree: MerkleTree::new(),
            temp_root_leaf_keys: HashMap::new(),
            temp_subtrees: HashMap::new(),
            is_readonly: false,
        }
    }

    pub fn open<P: AsRef<Path>>(path: P) -> Result<Self, Error> {
        let db = Rc::new(
            storage::rocksdb_storage::OptimisticTransactionDB::open_cf_descriptors(
                &storage::rocksdb_storage::default_db_opts(),
                path,
                storage::rocksdb_storage::column_families(),
            )
            .map_err(Into::<PrefixedRocksDbStorageError>::into)?,
        );
        let meta_storage = PrefixedRocksDbStorage::new(db.clone(), Vec::new())?;

        let mut subtrees = HashMap::new();
        // TODO: owned `get` is not required for deserialization
        if let Some(prefixes_serialized) = meta_storage.get_meta(SUBTREES_SERIALIZED_KEY)? {
            let subtrees_prefixes: Vec<Vec<u8>> = bincode::deserialize(&prefixes_serialized)
                .map_err(|_| {
                    Error::CorruptedData(String::from("unable to deserialize prefixes"))
                })?;
            for prefix in subtrees_prefixes {
                let subtree_merk =
                    Merk::open(PrefixedRocksDbStorage::new(db.clone(), prefix.to_vec())?)
                        .map_err(|e| Error::CorruptedData(e.to_string()))?;
                subtrees.insert(prefix.to_vec(), subtree_merk);
            }
        }

        // TODO: owned `get` is not required for deserialization
        let root_leaf_keys: HashMap<Vec<u8>, usize> = if let Some(root_leaf_keys_serialized) =
            meta_storage.get_meta(ROOT_LEAFS_SERIALIZED_KEY)?
        {
            bincode::deserialize(&root_leaf_keys_serialized).map_err(|_| {
                Error::CorruptedData(String::from("unable to deserialize root leafs"))
            })?
        } else {
            HashMap::new()
        };

        Ok(GroveDb::new(
            Self::build_root_tree(&subtrees, &root_leaf_keys),
            root_leaf_keys,
            subtrees,
            meta_storage,
            db,
        ))
    }

    // TODO: Checkpoints are currently not implemented for the transactional DB
    // pub fn checkpoint<P: AsRef<Path>>(&self, path: P) -> Result<GroveDb, Error> {
    //     // let snapshot = self.db.transaction().snapshot();
    //
    //     storage::rocksdb_storage::Checkpoint::new(&self.db)
    //         .and_then(|x| x.create_checkpoint(&path))
    //         .map_err(PrefixedRocksDbStorageError::RocksDbError)?;
    //     GroveDb::open(path)
    // }

    /// Returns root hash of GroveDb.
    /// Will be `None` if GroveDb is empty.
    pub fn root_hash(
        &self,
        db_transaction: Option<&OptimisticTransactionDBTransaction>,
    ) -> Option<[u8; 32]> {
        if db_transaction.is_some() {
            self.temp_root_tree.root()
        } else {
            self.root_tree.root()
        }
    }

    fn store_subtrees_keys_data(
        &self,
        db_transaction: Option<&OptimisticTransactionDBTransaction>,
    ) -> Result<(), Error> {
        let subtrees = match db_transaction {
            None => &self.subtrees,
            Some(_) => &self.temp_subtrees,
        };

        let prefixes: Vec<Vec<u8>> = subtrees.keys().map(|x| x.clone()).collect();

        // TODO: make StorageOrTransaction which will has the access to either storage
        // or transaction
        match db_transaction {
            None => {
                self.meta_storage.put_meta(
                    SUBTREES_SERIALIZED_KEY,
                    &bincode::serialize(&prefixes).map_err(|_| {
                        Error::CorruptedData(String::from("unable to serialize prefixes"))
                    })?,
                )?;
                self.meta_storage.put_meta(
                    ROOT_LEAFS_SERIALIZED_KEY,
                    &bincode::serialize(&self.temp_root_leaf_keys).map_err(|_| {
                        Error::CorruptedData(String::from("unable to serialize root leafs"))
                    })?,
                )?;
            }
            Some(tx) => {
                let transaction = self.meta_storage.transaction(tx);
                transaction.put_meta(
                    SUBTREES_SERIALIZED_KEY,
                    &bincode::serialize(&prefixes).map_err(|_| {
                        Error::CorruptedData(String::from("unable to serialize prefixes"))
                    })?,
                )?;
                transaction.put_meta(
                    ROOT_LEAFS_SERIALIZED_KEY,
                    &bincode::serialize(&self.root_leaf_keys).map_err(|_| {
                        Error::CorruptedData(String::from("unable to serialize root leafs"))
                    })?,
                )?;
            }
        }

        Ok(())
    }

    fn build_root_tree(
        subtrees: &HashMap<Vec<u8>, Merk<PrefixedRocksDbStorage>>,
        root_leaf_keys: &HashMap<Vec<u8>, usize>,
    ) -> MerkleTree<Sha256> {
        let mut leaf_hashes: Vec<[u8; 32]> = vec![[0; 32]; root_leaf_keys.len()];
        for (subtree_path, root_leaf_idx) in root_leaf_keys {
            let subtree_merk = subtrees
                .get(subtree_path)
                .expect("`root_leaf_keys` must be in sync with `subtrees`");
            leaf_hashes[*root_leaf_idx] = subtree_merk.root_hash();
        }
        let res = MerkleTree::<Sha256>::from_leaves(&leaf_hashes);
        res
    }

    pub fn elements_iterator(
        &self,
        path: &[&[u8]],
        transaction: Option<&OptimisticTransactionDBTransaction>,
    ) -> Result<subtree::ElementsIterator, Error> {
        let subtrees = match transaction {
            None => &self.subtrees,
            Some(_) => &self.temp_subtrees,
        };

        let merk = subtrees
            .get(&Self::compress_subtree_key(path, None))
            .ok_or(Error::InvalidPath("no subtree found under that path"))?;
        Ok(Element::iterator(merk.raw_iter()))
    }

    /// Method to propagate updated subtree root hashes up to GroveDB root
    fn propagate_changes<'a: 'b, 'b>(
        &'a mut self,
        path: &[&[u8]],
        transaction: Option<&'b <PrefixedRocksDbStorage as Storage>::DBTransaction<'b>>,
    ) -> Result<(), Error> {
        let subtrees = match transaction {
            None => &mut self.subtrees,
            Some(_) => &mut self.temp_subtrees,
        };

        let root_leaf_keys = match transaction {
            None => &mut self.root_leaf_keys,
            Some(_) => &mut self.temp_root_leaf_keys,
        };

        let mut split_path = path.split_last();
        // Go up until only one element in path, which means a key of a root tree
        while let Some((key, path_slice)) = split_path {
            if path_slice.is_empty() {
                // Hit the root tree
                match transaction {
                    None => self.root_tree = Self::build_root_tree(&subtrees, &root_leaf_keys),
                    Some(_) => {
                        self.temp_root_tree = Self::build_root_tree(&subtrees, &root_leaf_keys)
                    }
                };
                break;
            } else {
                let compressed_path_upper_tree = Self::compress_subtree_key(path_slice, None);
                let compressed_path_subtree = Self::compress_subtree_key(path_slice, Some(key));
                let subtree = subtrees
                    .get(&compressed_path_subtree)
                    .ok_or(Error::InvalidPath("no subtree found under that path"))?;
                let element = Element::Tree(subtree.root_hash());
                let upper_tree = subtrees
                    .get_mut(&compressed_path_upper_tree)
                    .ok_or(Error::InvalidPath("no subtree found under that path"))?;
                element.insert(upper_tree, key.to_vec(), transaction)?;
                split_path = path_slice.split_last();
            }
        }
        Ok(())
    }

    /// A helper method to build a prefix to rocksdb keys or identify a subtree
    /// in `subtrees` map by tree path;
    fn compress_subtree_key(path: &[&[u8]], key: Option<&[u8]>) -> Vec<u8> {
        let segments_iter = path.into_iter().map(|x| *x).chain(key.into_iter());
        let mut segments_count = path.len();
        if key.is_some() {
            segments_count += 1;
        }
        let mut res = segments_iter.fold(Vec::<u8>::new(), |mut acc, p| {
            acc.extend(p.into_iter());
            acc
        });

        res.extend(segments_count.to_ne_bytes());
        path.into_iter()
            .map(|x| *x)
            .chain(key.into_iter())
            .fold(&mut res, |acc, p| {
                acc.extend(p.len().to_ne_bytes());
                acc
            });
        res = Sha256::hash(&res).to_vec();
        res
    }

    pub fn flush(&self) -> Result<(), Error> {
        Ok(self.meta_storage.flush()?)
    }

    /// Returns a clone of reference counter to the underlying db storage.
    /// Useful when working with transactions. For more details, please
    /// refer to the [`GroveDb::start_transaction`] examples section.
    pub fn storage(&self) -> Rc<storage::rocksdb_storage::OptimisticTransactionDB> {
        self.db.clone()
    }

    /// Starts database transaction. Please note that you have to start
    /// underlying storage transaction manually.
    ///
    /// ## Examples:
    /// ```
    /// # use grovedb::{Element, Error, GroveDb};
    /// # use rs_merkle::{MerkleTree, MerkleProof, algorithms::Sha256, Hasher, utils};
    /// # use std::convert::TryFrom;
    /// # use tempdir::TempDir;
    /// #
    /// # fn main() -> Result<(), Box<dyn std::error::Error>> {
    /// const TEST_LEAF: &[u8] = b"test_leaf";
    ///
    /// let tmp_dir = TempDir::new("db").unwrap();
    /// let mut db = GroveDb::open(tmp_dir.path())?;
    /// db.insert(&[], TEST_LEAF.to_vec(), Element::empty_tree(), None)?;
    ///
    /// let storage = db.storage();
    /// let db_transaction = storage.transaction();
    /// db.start_transaction();
    ///
    /// let subtree_key = b"subtree_key".to_vec();
    /// db.insert(
    ///     &[TEST_LEAF],
    ///     subtree_key.clone(),
    ///     Element::empty_tree(),
    ///     Some(&db_transaction),
    /// )?;
    ///
    /// // This action exists only inside the transaction for now
    /// let result = db.get(&[TEST_LEAF], &subtree_key, None);
    /// assert!(matches!(result, Err(Error::InvalidPath(_))));
    ///
    /// // To access values inside the transaction, transaction needs to be passed to the `db::get`
    /// let result_with_transaction = db.get(&[TEST_LEAF], &subtree_key, Some(&db_transaction))?;
    /// assert_eq!(result_with_transaction, Element::empty_tree());
    ///
    /// // After transaction is committed, the value from it can be accessed normally.
    /// db.commit_transaction(db_transaction);
    /// let result = db.get(&[TEST_LEAF], &subtree_key, None)?;
    /// assert_eq!(result, Element::empty_tree());
    ///
    /// # Ok(())
    /// # }
    /// ```
    pub fn start_transaction(&mut self) -> Result<(), Error> {
        if self.is_readonly {
            return Err(Error::DbIsInReadonlyMode);
        }
        // Locking all writes outside of the transaction
        self.is_readonly = true;

        // Cloning all the trees to maintain original state before the transaction
        self.temp_root_tree = self.root_tree.clone();
        self.temp_root_leaf_keys = self.root_leaf_keys.clone();
        self.temp_subtrees = self.subtrees.clone();

        Ok(())
    }

    /// Returns true if transaction is started. For more details on the
    /// transaction usage, please check [`GroveDb::start_transaction`]
    pub fn is_transaction_started(&self) -> bool {
        return self.is_readonly;
    }

    /// Commits previously started db transaction. For more details on the
    /// transaction usage, please check [`GroveDb::start_transaction`]
    pub fn commit_transaction(
        &mut self,
        db_transaction: OptimisticTransactionDBTransaction,
    ) -> Result<(), Error> {
        // Copying all changes that were made during the transaction into the db

        // TODO: root tree actually does support transactions, so this
        //  code can be reworked to account for that
        self.root_tree = self.temp_root_tree.clone();
        self.root_leaf_keys = self.temp_root_leaf_keys.drain().collect();
        self.subtrees = self.temp_subtrees.drain().collect();

        self.cleanup_transactional_data();

        Ok(db_transaction
            .commit()
            .map_err(PrefixedRocksDbStorageError::RocksDbError)?)
    }

<<<<<<< HEAD
    pub fn get_subtrees_for_transaction(&mut self, transaction: Option<&OptimisticTransactionDBTransaction>) -> &HashMap<Vec<u8>, Merk<PrefixedRocksDbStorage>> {
        match transaction {
            None => &self.subtrees,
            Some(_) => &self.temp_subtrees,
        }
    }

    /// Rollbacks previously started db transaction. For more details on the
    /// transaction usage, please check [`GroveDb::start_transaction`]
=======
    /// Rollbacks previously started db transaction to initial state.
    /// For more details on the transaction usage, please check
    /// [`GroveDb::start_transaction`]
>>>>>>> 775af341
    pub fn rollback_transaction(
        &mut self,
        db_transaction: &OptimisticTransactionDBTransaction,
    ) -> Result<(), Error> {
        // Cloning all the trees to maintain to rollback transactional changes
        self.temp_root_tree = self.root_tree.clone();
        self.temp_root_leaf_keys = self.root_leaf_keys.clone();
        self.temp_subtrees = self.subtrees.clone();

        Ok(db_transaction
            .rollback()
            .map_err(PrefixedRocksDbStorageError::RocksDbError)?)
    }

    /// Rollbacks previously started db transaction to initial state.
    /// For more details on the transaction usage, please check
    /// [`GroveDb::start_transaction`]
    pub fn abort_transaction(
        &mut self,
        db_transaction: OptimisticTransactionDBTransaction,
    ) -> Result<(), Error> {
        // Cloning all the trees to maintain to rollback transactional changes
        self.cleanup_transactional_data();

        Ok(())
    }

    /// Cleanup transactional data after commit or abort
    fn cleanup_transactional_data(&mut self) {
        // Enabling writes again
        self.is_readonly = false;

        // Free transactional data
        self.temp_root_tree = MerkleTree::new();
        self.temp_root_leaf_keys = HashMap::new();
        self.temp_subtrees = HashMap::new();
    }
}<|MERGE_RESOLUTION|>--- conflicted
+++ resolved
@@ -487,7 +487,6 @@
             .map_err(PrefixedRocksDbStorageError::RocksDbError)?)
     }
 
-<<<<<<< HEAD
     pub fn get_subtrees_for_transaction(&mut self, transaction: Option<&OptimisticTransactionDBTransaction>) -> &HashMap<Vec<u8>, Merk<PrefixedRocksDbStorage>> {
         match transaction {
             None => &self.subtrees,
@@ -495,13 +494,9 @@
         }
     }
 
-    /// Rollbacks previously started db transaction. For more details on the
-    /// transaction usage, please check [`GroveDb::start_transaction`]
-=======
     /// Rollbacks previously started db transaction to initial state.
     /// For more details on the transaction usage, please check
     /// [`GroveDb::start_transaction`]
->>>>>>> 775af341
     pub fn rollback_transaction(
         &mut self,
         db_transaction: &OptimisticTransactionDBTransaction,
