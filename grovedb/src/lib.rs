//! GroveDB is a database that enables cryptographic proofs for complex queries.
//!
//! # Examples
//!
//! ## Open
//! Open an existing instance of GroveDB or create a new one at a given path.
//! ```
//! use grovedb::GroveDb;
//! use tempfile::TempDir;
//!
//! // Specify the path where you want to set up the GroveDB instance
//! let tmp_dir = TempDir::new().unwrap();
//! let path = tmp_dir.path();
//!
//! // Open a new GroveDB at the path
//! let db = GroveDb::open(&path).unwrap();
//! ```
//!
//! ## Basic Operations
//! Insert, Update, Delete and Prove elements.
//! ```
//! use grovedb::{Element, GroveDb};
//! use grovedb_version::version::GroveVersion;
//! use tempfile::TempDir;
//!
//! let grove_version = GroveVersion::latest();
//!
//! // Specify the path where you want to set up the GroveDB instance
//! let tmp_dir = TempDir::new().unwrap();
//! let path = tmp_dir.path();
//!
//! // Open a new GroveDB at the path
//! let db = GroveDb::open(&path).unwrap();
//!
//! let root_path: &[&[u8]] = &[];
//!
//! // Insert new tree to root
//! db.insert(
//!     root_path,
//!     b"tree1",
//!     Element::empty_tree(),
//!     None,
//!     None,
//!     grove_version,
//! )
//! .unwrap()
//! .expect("successful tree insert");
//!
//! // Insert key-value 1 into tree1
//! // key - hello, value - world
//! db.insert(
//!     &[b"tree1"],
//!     b"hello",
//!     Element::new_item(b"world".to_vec()),
//!     None,
//!     None,
//!     grove_version,
//! )
//! .unwrap()
//! .expect("successful key1 insert");
//!
//! // Insert key-value 2 into tree1
//! // key - grovedb, value = rocks
//! db.insert(
//!     &[b"tree1"],
//!     b"grovedb",
//!     Element::new_item(b"rocks".to_vec()),
//!     None,
//!     None,
//!     grove_version,
//! )
//! .unwrap()
//! .expect("successful key2 insert");
//!
//! // Retrieve inserted elements
//! let elem = db
//!     .get(&[b"tree1"], b"hello", None, grove_version)
//!     .unwrap()
//!     .expect("successful get");
//! assert_eq!(elem, Element::new_item(b"world".to_vec()));
//!
//! let elem = db
//!     .get(&[b"tree1"], b"grovedb", None, grove_version)
//!     .unwrap()
//!     .expect("successful get");
//! assert_eq!(elem, Element::new_item(b"rocks".to_vec()));
//!
//! // Update inserted element
//! // for non-tree elements, insertion to an already existing key updates it
//! db.insert(
//!     &[b"tree1"],
//!     b"hello",
//!     Element::new_item(b"WORLD".to_vec()),
//!     None,
//!     None,
//!     grove_version,
//! )
//! .unwrap()
//! .expect("successful update");
//!
//! // Retrieve updated element
//! let elem = db
//!     .get(&[b"tree1"], b"hello", None, grove_version)
//!     .unwrap()
//!     .expect("successful get");
//! assert_eq!(elem, Element::new_item(b"WORLD".to_vec()));
//!
//! // Deletion
//! db.delete(&[b"tree1"], b"hello", None, None, grove_version)
//!     .unwrap()
//!     .expect("successful delete");
//! let elem_result = db.get(&[b"tree1"], b"hello", None, grove_version).unwrap();
//! assert_eq!(elem_result.is_err(), true);
//!
//! // State Root
//! // Get the GroveDB root hash
//! let root_hash = db.root_hash(None, grove_version).unwrap().unwrap();
//! assert_eq!(
//!     hex::encode(root_hash),
//!     "3884be3d197ac49981e54b21ea423351fc4ccdb770aaf7cf40f5e65dc3e2e1aa"
//! );
//! ```
//!
//! For more documentation see our
//! [Architectural Decision Records](https://github.com/dashpay/grovedb/tree/master/adr) or
//! [Tutorial](https://www.grovedb.org/tutorials.html)

#[cfg(feature = "minimal")]
pub mod batch;
#[cfg(feature = "grovedbg")]
pub mod debugger;
#[cfg(any(feature = "minimal", feature = "verify"))]
pub mod element;
#[cfg(any(feature = "minimal", feature = "verify"))]
pub mod error;
#[cfg(feature = "estimated_costs")]
mod estimated_costs;
#[cfg(any(feature = "minimal", feature = "verify"))]
pub mod operations;
#[cfg(any(feature = "minimal", feature = "verify"))]
mod query;
#[cfg(any(feature = "minimal", feature = "verify"))]
pub mod query_result_type;
#[cfg(any(feature = "minimal", feature = "verify"))]
pub mod reference_path;
#[cfg(feature = "minimal")]
pub mod replication;
#[cfg(all(test, feature = "minimal"))]
mod tests;
#[cfg(feature = "minimal")]
mod util;
#[cfg(feature = "minimal")]
mod visualize;

#[cfg(feature = "grovedbg")]
use std::sync::Arc;
#[cfg(feature = "minimal")]
use std::{collections::HashMap, option::Option::None, path::Path};

#[cfg(feature = "grovedbg")]
use debugger::start_visualizer;
#[cfg(any(feature = "minimal", feature = "verify"))]
pub use element::Element;
#[cfg(feature = "minimal")]
pub use element::ElementFlags;
#[cfg(feature = "minimal")]
use grovedb_costs::{
    cost_return_on_error, cost_return_on_error_no_add, CostResult, CostsExt, OperationCost,
};
#[cfg(feature = "estimated_costs")]
pub use grovedb_merk::estimated_costs::{
    average_case_costs::{
        EstimatedLayerCount, EstimatedLayerInformation, EstimatedLayerSizes, EstimatedSumTrees,
    },
    worst_case_costs::WorstCaseLayerInformation,
};
#[cfg(any(feature = "minimal", feature = "verify"))]
pub use grovedb_merk::proofs::query::query_item::QueryItem;
#[cfg(any(feature = "minimal", feature = "verify"))]
pub use grovedb_merk::proofs::Query;
#[cfg(feature = "minimal")]
use grovedb_merk::tree::kv::ValueDefinedCostType;
#[cfg(feature = "minimal")]
use grovedb_merk::{
    self,
    tree::{combine_hash, value_hash},
    BatchEntry, CryptoHash, KVIterator, Merk,
};
<<<<<<< HEAD
#[cfg(any(feature = "full", feature = "verify"))]
pub use grovedb_merk::{
    merk::tree_type::{MaybeTree, TreeType},
    tree::AggregateData,
};
#[cfg(feature = "full")]
=======
#[cfg(feature = "minimal")]
>>>>>>> c24eea20
use grovedb_path::SubtreePath;
#[cfg(feature = "minimal")]
use grovedb_storage::rocksdb_storage::PrefixedRocksDbImmediateStorageContext;
#[cfg(feature = "minimal")]
use grovedb_storage::rocksdb_storage::RocksDbStorage;
#[cfg(feature = "minimal")]
use grovedb_storage::{
    rocksdb_storage::{PrefixedRocksDbStorageContext, PrefixedRocksDbTransactionContext},
    StorageBatch,
};
#[cfg(feature = "minimal")]
use grovedb_storage::{Storage, StorageContext};
#[cfg(feature = "minimal")]
use grovedb_version::version::GroveVersion;
#[cfg(feature = "minimal")]
use grovedb_visualize::DebugByteVectors;
#[cfg(any(feature = "minimal", feature = "verify"))]
pub use query::{PathQuery, SizedQuery};
#[cfg(feature = "minimal")]
use reference_path::path_from_reference_path_type;
#[cfg(feature = "grovedbg")]
use tokio::net::ToSocketAddrs;

#[cfg(feature = "minimal")]
use crate::element::helpers::raw_decode;
#[cfg(any(feature = "minimal", feature = "verify"))]
pub use crate::error::Error;
#[cfg(feature = "minimal")]
use crate::operations::proof::util::hex_to_ascii;
#[cfg(feature = "minimal")]
use crate::util::{root_merk_optional_tx, storage_context_optional_tx};
#[cfg(feature = "minimal")]
use crate::Error::MerkError;

#[cfg(feature = "minimal")]
type Hash = [u8; 32];

/// GroveDb
pub struct GroveDb {
    #[cfg(feature = "minimal")]
    db: RocksDbStorage,
}

#[cfg(feature = "minimal")]
pub(crate) type SubtreePrefix = [u8; blake3::OUT_LEN];

/// Transaction
#[cfg(feature = "minimal")]
pub type Transaction<'db> = <RocksDbStorage as Storage<'db>>::Transaction;
/// TransactionArg
#[cfg(feature = "minimal")]
pub type TransactionArg<'db, 'a> = Option<&'a Transaction<'db>>;

/// Type alias for the return type of the `verify_merk_and_submerks` and
/// `verify_grovedb` functions. It represents a mapping of paths (as vectors of
/// vectors of bytes) to a tuple of three cryptographic hashes: the root hash,
/// the combined value hash, and the expected value hash.
#[cfg(feature = "minimal")]
type VerificationIssues = HashMap<Vec<Vec<u8>>, (CryptoHash, CryptoHash, CryptoHash)>;

/// Type alias for the return type of the `open_merk_for_replication` function.
/// It represents a tuple containing:
/// - A `Merk` instance with a prefixed RocksDB immediate storage context.
/// - An optional `root_key`, represented as a vector of bytes.
/// - A boolean indicating whether the Merk is a sum tree.
#[cfg(feature = "minimal")]
type OpenedMerkForReplication<'tx> = (
    Merk<PrefixedRocksDbImmediateStorageContext<'tx>>,
    Option<Vec<u8>>,
    TreeType,
);

#[cfg(feature = "minimal")]
impl GroveDb {
    /// Opens a given path
    pub fn open<P: AsRef<Path>>(path: P) -> Result<Self, Error> {
        let db = RocksDbStorage::default_rocksdb_with_path(path)?;
        Ok(GroveDb { db })
    }

    #[cfg(feature = "grovedbg")]
    // Start visualizer server for the GroveDB instance
    pub fn start_visualizer<A>(self: &Arc<Self>, addr: A)
    where
        A: ToSocketAddrs + Send + 'static,
    {
        let weak = Arc::downgrade(self);
        start_visualizer(weak, addr);
    }

    /// Uses raw iter to delete GroveDB key values pairs from rocksdb
    pub fn wipe(&self) -> Result<(), Error> {
        self.db.wipe()?;
        Ok(())
    }

    /// Opens the transactional Merk at the given path. Returns CostResult.
    fn open_transactional_merk_at_path<'db, 'b, B>(
        &'db self,
        path: SubtreePath<'b, B>,
        tx: &'db Transaction,
        batch: Option<&'db StorageBatch>,
        grove_version: &GroveVersion,
    ) -> CostResult<Merk<PrefixedRocksDbTransactionContext<'db>>, Error>
    where
        B: AsRef<[u8]> + 'b,
    {
        let mut cost = OperationCost::default();

        let storage = self
            .db
            .get_transactional_storage_context(path.clone(), batch, tx)
            .unwrap_add_cost(&mut cost);
        if let Some((parent_path, parent_key)) = path.derive_parent() {
            let parent_storage = self
                .db
                .get_transactional_storage_context(parent_path.clone(), batch, tx)
                .unwrap_add_cost(&mut cost);
            let element = cost_return_on_error!(
                &mut cost,
                Element::get_from_storage(&parent_storage, parent_key, grove_version).map_err(
                    |e| {
                        Error::InvalidParentLayerPath(format!(
                            "could not get key {} for parent {:?} of subtree: {}",
                            hex::encode(parent_key),
                            DebugByteVectors(parent_path.to_vec()),
                            e
                        ))
                    }
                )
            );
            if let Some((root_key, tree_type)) = element.root_key_and_tree_type_owned() {
                Merk::open_layered_with_root_key(
                    storage,
                    root_key,
                    tree_type,
                    Some(&Element::value_defined_cost_for_serialized_value),
                    grove_version,
                )
                .map_err(|_| {
                    Error::CorruptedData("cannot open a subtree with given root key".to_owned())
                })
                .add_cost(cost)
            } else {
                Err(Error::CorruptedPath(
                    "cannot open a subtree as parent exists but is not a tree".to_string(),
                ))
                .wrap_with_cost(cost)
            }
        } else {
            Merk::open_base(
                storage,
                TreeType::NormalTree,
                Some(&Element::value_defined_cost_for_serialized_value),
                grove_version,
            )
            .map_err(|_| Error::CorruptedData("cannot open a the root subtree".to_owned()))
            .add_cost(cost)
        }
    }

    fn open_transactional_merk_by_prefix<'db>(
        &'db self,
        prefix: SubtreePrefix,
        root_key: Option<Vec<u8>>,
        tree_type: TreeType,
        tx: &'db Transaction,
        batch: Option<&'db StorageBatch>,
        grove_version: &GroveVersion,
    ) -> CostResult<Merk<PrefixedRocksDbTransactionContext<'db>>, Error> {
        let mut cost = OperationCost::default();
        let storage = self
            .db
            .get_transactional_storage_context_by_subtree_prefix(prefix, batch, tx)
            .unwrap_add_cost(&mut cost);
        if root_key.is_some() {
            Merk::open_layered_with_root_key(
                storage,
                root_key,
                tree_type,
                Some(&Element::value_defined_cost_for_serialized_value),
                grove_version,
            )
            .map_err(|_| {
                Error::CorruptedData(
                    "cannot open a subtree by prefix with given root key".to_owned(),
                )
            })
            .add_cost(cost)
        } else {
            Merk::open_base(
                storage,
                TreeType::NormalTree,
                Some(&Element::value_defined_cost_for_serialized_value),
                grove_version,
            )
            .map_err(|_| Error::CorruptedData("cannot open a root subtree by prefix".to_owned()))
            .add_cost(cost)
        }
    }

    /// Opens a Merk at given path for with direct write access. Intended for
    /// replication purposes.
    fn open_merk_for_replication<'tx, 'db: 'tx, 'b, B>(
        &'db self,
        path: SubtreePath<'b, B>,
        tx: &'tx Transaction<'db>,
        grove_version: &GroveVersion,
    ) -> Result<OpenedMerkForReplication<'tx>, Error>
    where
        B: AsRef<[u8]> + 'b,
    {
        let mut cost = OperationCost::default();

        let storage = self
            .db
            .get_immediate_storage_context(path.clone(), tx)
            .unwrap_add_cost(&mut cost);
        if let Some((parent_path, parent_key)) = path.derive_parent() {
            let parent_storage = self
                .db
                .get_immediate_storage_context(parent_path.clone(), tx)
                .unwrap_add_cost(&mut cost);
            let element = Element::get_from_storage(&parent_storage, parent_key, grove_version)
                .map_err(|e| {
                    Error::InvalidParentLayerPath(format!(
                        "could not get key {} for parent {:?} of subtree: {}",
                        hex::encode(parent_key),
                        DebugByteVectors(parent_path.to_vec()),
                        e
                    ))
                })
                .unwrap()?;
            if let Some((root_key, tree_type)) = element.root_key_and_tree_type_owned() {
                Ok((
                    Merk::open_layered_with_root_key(
                        storage,
                        root_key.clone(),
                        tree_type,
                        Some(&Element::value_defined_cost_for_serialized_value),
                        grove_version,
                    )
                    .map_err(|_| {
                        Error::CorruptedData("cannot open a subtree with given root key".to_owned())
                    })
                    .unwrap()?,
                    root_key,
                    tree_type,
                ))
            } else {
                Err(Error::CorruptedPath(
                    "cannot open a subtree as parent exists but is not a tree".to_string(),
                ))
            }
        } else {
            Ok((
                Merk::open_base(
                    storage,
                    TreeType::NormalTree,
                    None::<&fn(&[u8], &GroveVersion) -> Option<ValueDefinedCostType>>,
                    grove_version,
                )
                .map_err(|_| Error::CorruptedData("cannot open a the root subtree".to_owned()))
                .unwrap()?,
                None,
                TreeType::NormalTree,
            ))
        }
    }

    /// Opens the non-transactional Merk at the given path. Returns CostResult.
    fn open_non_transactional_merk_at_path<'db, 'b, B>(
        &'db self,
        path: SubtreePath<'b, B>,
        batch: Option<&'db StorageBatch>,
        grove_version: &GroveVersion,
    ) -> CostResult<Merk<PrefixedRocksDbStorageContext<'db>>, Error>
    where
        B: AsRef<[u8]> + 'b,
    {
        let mut cost = OperationCost::default();

        let storage = self
            .db
            .get_storage_context(path.clone(), batch)
            .unwrap_add_cost(&mut cost);

        if let Some((parent_path, parent_key)) = path.derive_parent() {
            let parent_storage = self
                .db
                .get_storage_context(parent_path.clone(), batch)
                .unwrap_add_cost(&mut cost);
            let element = cost_return_on_error!(
                &mut cost,
                Element::get_from_storage(&parent_storage, parent_key, grove_version).map_err(
                    |e| {
                        Error::InvalidParentLayerPath(format!(
                            "could not get key {} for parent {:?} of subtree: {}",
                            hex::encode(parent_key),
                            DebugByteVectors(parent_path.to_vec()),
                            e
                        ))
                    }
                )
            );
            if let Some((root_key, tree_type)) = element.root_key_and_tree_type_owned() {
                Merk::open_layered_with_root_key(
                    storage,
                    root_key,
                    tree_type,
                    Some(&Element::value_defined_cost_for_serialized_value),
                    grove_version,
                )
                .map_err(|_| {
                    Error::CorruptedData("cannot open a subtree with given root key".to_owned())
                })
                .add_cost(cost)
            } else {
                Err(Error::CorruptedPath(
                    "cannot open a subtree as parent exists but is not a tree".to_string(),
                ))
                .wrap_with_cost(cost)
            }
        } else {
            Merk::open_base(
                storage,
                TreeType::NormalTree,
                Some(&Element::value_defined_cost_for_serialized_value),
                grove_version,
            )
            .map_err(|_| Error::CorruptedData("cannot open a the root subtree".to_owned()))
            .add_cost(cost)
        }
    }

    fn open_non_transactional_merk_by_prefix<'db>(
        &'db self,
        prefix: SubtreePrefix,
        root_key: Option<Vec<u8>>,
        tree_type: TreeType,
        batch: Option<&'db StorageBatch>,
        grove_version: &GroveVersion,
    ) -> CostResult<Merk<PrefixedRocksDbStorageContext<'db>>, Error> {
        let mut cost = OperationCost::default();
        let storage = self
            .db
            .get_storage_context_by_subtree_prefix(prefix, batch)
            .unwrap_add_cost(&mut cost);
        if root_key.is_some() {
            Merk::open_layered_with_root_key(
                storage,
                root_key,
                tree_type,
                Some(&Element::value_defined_cost_for_serialized_value),
                grove_version,
            )
            .map_err(|_| {
                Error::CorruptedData(
                    "cannot open a subtree by prefix with given root key".to_owned(),
                )
            })
            .add_cost(cost)
        } else {
            Merk::open_base(
                storage,
                tree_type,
                Some(&Element::value_defined_cost_for_serialized_value),
                grove_version,
            )
            .map_err(|_| Error::CorruptedData("cannot open a root subtree by prefix".to_owned()))
            .add_cost(cost)
        }
    }

    /// Creates a checkpoint
    pub fn create_checkpoint<P: AsRef<Path>>(&self, path: P) -> Result<(), Error> {
        self.db.create_checkpoint(path).map_err(|e| e.into())
    }

    /// Returns root key of GroveDb.
    /// Will be `None` if GroveDb is empty.
    pub fn root_key(
        &self,
        transaction: TransactionArg,
        grove_version: &GroveVersion,
    ) -> CostResult<Vec<u8>, Error> {
        let mut cost = OperationCost {
            ..Default::default()
        };

        root_merk_optional_tx!(
            &mut cost,
            self.db,
            None,
            transaction,
            subtree,
            grove_version,
            {
                let root_key = subtree.root_key().unwrap();
                Ok(root_key).wrap_with_cost(cost)
            }
        )
    }

    /// Returns root hash of GroveDb.
    /// Will be `None` if GroveDb is empty.
    pub fn root_hash(
        &self,
        transaction: TransactionArg,
        grove_version: &GroveVersion,
    ) -> CostResult<Hash, Error> {
        let mut cost = OperationCost {
            ..Default::default()
        };

        root_merk_optional_tx!(
            &mut cost,
            self.db,
            None,
            transaction,
            subtree,
            grove_version,
            {
                let root_hash = subtree.root_hash().unwrap_add_cost(&mut cost);
                Ok(root_hash).wrap_with_cost(cost)
            }
        )
    }

    /// Method to propagate updated subtree key changes one level up inside a
    /// transaction
    fn propagate_changes_with_batch_transaction<'b, B: AsRef<[u8]>>(
        &self,
        storage_batch: &StorageBatch,
        mut merk_cache: HashMap<SubtreePath<'b, B>, Merk<PrefixedRocksDbTransactionContext>>,
        path: &SubtreePath<'b, B>,
        transaction: &Transaction,
        grove_version: &GroveVersion,
    ) -> CostResult<(), Error> {
        let mut cost = OperationCost::default();

        let mut child_tree = cost_return_on_error_no_add!(
            &cost,
            merk_cache.remove(path).ok_or(Error::CorruptedCodeExecution(
                "Merk Cache should always contain the last path",
            ))
        );

        let mut current_path = path.clone();

        while let Some((parent_path, parent_key)) = current_path.derive_parent() {
            let mut parent_tree = cost_return_on_error!(
                &mut cost,
                self.open_batch_transactional_merk_at_path(
                    storage_batch,
                    parent_path.clone(),
                    transaction,
                    false,
                    grove_version,
                )
            );
            let (root_hash, root_key, aggregate_data) = cost_return_on_error!(
                &mut cost,
                child_tree
                    .root_hash_key_and_aggregate_data()
                    .map_err(Error::MerkError)
            );
            cost_return_on_error!(
                &mut cost,
                Self::update_tree_item_preserve_flag(
                    &mut parent_tree,
                    parent_key,
                    root_key,
                    root_hash,
                    aggregate_data,
                    grove_version,
                )
            );
            child_tree = parent_tree;
            current_path = parent_path;
        }
        Ok(()).wrap_with_cost(cost)
    }

    /// Method to propagate updated subtree key changes one level up inside a
    /// transaction
    fn propagate_changes_with_transaction<'b, B: AsRef<[u8]>>(
        &self,
        mut merk_cache: HashMap<SubtreePath<'b, B>, Merk<PrefixedRocksDbTransactionContext>>,
        path: SubtreePath<'b, B>,
        transaction: &Transaction,
        batch: &StorageBatch,
        grove_version: &GroveVersion,
    ) -> CostResult<(), Error> {
        let mut cost = OperationCost::default();

        let mut child_tree = cost_return_on_error_no_add!(
            &cost,
            merk_cache
                .remove(&path)
                .ok_or(Error::CorruptedCodeExecution(
                    "Merk Cache should always contain the last path",
                ))
        );

        let mut current_path = path.clone();

        while let Some((parent_path, parent_key)) = current_path.derive_parent() {
            let mut parent_tree: Merk<PrefixedRocksDbTransactionContext> = cost_return_on_error!(
                &mut cost,
                self.open_transactional_merk_at_path(
                    parent_path.clone(),
                    transaction,
                    Some(batch),
                    grove_version
                )
            );
            let (root_hash, root_key, aggregate_data) = cost_return_on_error!(
                &mut cost,
                child_tree
                    .root_hash_key_and_aggregate_data()
                    .map_err(Error::MerkError)
            );
            cost_return_on_error!(
                &mut cost,
                Self::update_tree_item_preserve_flag(
                    &mut parent_tree,
                    parent_key,
                    root_key,
                    root_hash,
                    aggregate_data,
                    grove_version,
                )
            );
            child_tree = parent_tree;
            current_path = parent_path;
        }
        Ok(()).wrap_with_cost(cost)
    }

    /// Method to propagate updated subtree key changes one level up
    fn propagate_changes_without_transaction<'b, B: AsRef<[u8]>>(
        &self,
        mut merk_cache: HashMap<SubtreePath<'b, B>, Merk<PrefixedRocksDbStorageContext>>,
        path: SubtreePath<'b, B>,
        batch: &StorageBatch,
        grove_version: &GroveVersion,
    ) -> CostResult<(), Error> {
        let mut cost = OperationCost::default();

        let mut child_tree = cost_return_on_error_no_add!(
            &cost,
            merk_cache
                .remove(&path)
                .ok_or(Error::CorruptedCodeExecution(
                    "Merk Cache should always contain the last path",
                ))
        );

        let mut current_path: SubtreePath<B> = path;

        while let Some((parent_path, parent_key)) = current_path.derive_parent() {
            let mut parent_tree: Merk<PrefixedRocksDbStorageContext> = cost_return_on_error!(
                &mut cost,
                self.open_non_transactional_merk_at_path(
                    parent_path.clone(),
                    Some(batch),
                    grove_version
                )
            );
            let (root_hash, root_key, sum) = cost_return_on_error!(
                &mut cost,
                child_tree
                    .root_hash_key_and_aggregate_data()
                    .map_err(Error::MerkError)
            );
            cost_return_on_error!(
                &mut cost,
                Self::update_tree_item_preserve_flag(
                    &mut parent_tree,
                    parent_key,
                    root_key,
                    root_hash,
                    sum,
                    grove_version,
                )
            );
            child_tree = parent_tree;
            current_path = parent_path;
        }
        Ok(()).wrap_with_cost(cost)
    }

    /// Updates a tree item and preserves flags. Returns CostResult.
    pub(crate) fn update_tree_item_preserve_flag<'db, K: AsRef<[u8]>, S: StorageContext<'db>>(
        parent_tree: &mut Merk<S>,
        key: K,
        maybe_root_key: Option<Vec<u8>>,
        root_tree_hash: Hash,
        aggregate_data: AggregateData,
        grove_version: &GroveVersion,
    ) -> CostResult<(), Error> {
        let key_ref = key.as_ref();

        Self::get_element_from_subtree(parent_tree, key_ref, grove_version).flat_map_ok(|element| {
            if let Element::Tree(_, flag) = element {
                let tree = Element::new_tree_with_flags(maybe_root_key, flag);
                tree.insert_subtree(parent_tree, key_ref, root_tree_hash, None, grove_version)
            } else if let Element::SumTree(.., flag) = element {
                let tree = Element::new_sum_tree_with_flags_and_sum_value(
                    maybe_root_key,
                    aggregate_data.as_sum_i64(),
                    flag,
                );
                tree.insert_subtree(
                    parent_tree,
                    key.as_ref(),
                    root_tree_hash,
                    None,
                    grove_version,
                )
            } else if let Element::BigSumTree(.., flag) = element {
                let tree = Element::new_big_sum_tree_with_flags_and_sum_value(
                    maybe_root_key,
                    aggregate_data.as_summed_i128(),
                    flag,
                );
                tree.insert_subtree(
                    parent_tree,
                    key.as_ref(),
                    root_tree_hash,
                    None,
                    grove_version,
                )
            } else if let Element::CountTree(.., flag) = element {
                let tree = Element::new_count_tree_with_flags_and_count_value(
                    maybe_root_key,
                    aggregate_data.as_count_u64(),
                    flag,
                );
                tree.insert_subtree(
                    parent_tree,
                    key.as_ref(),
                    root_tree_hash,
                    None,
                    grove_version,
                )
            } else if let Element::CountSumTree(.., flag) = element {
                let tree = Element::new_count_sum_tree_with_flags_and_sum_and_count_value(
                    maybe_root_key,
                    aggregate_data.as_count_u64(),
                    aggregate_data.as_sum_i64(),
                    flag,
                );
                tree.insert_subtree(
                    parent_tree,
                    key.as_ref(),
                    root_tree_hash,
                    None,
                    grove_version,
                )
            } else {
                Err(Error::InvalidPath(
                    "can only propagate on tree items".to_owned(),
                ))
                .wrap_with_cost(Default::default())
            }
        })
    }

    /// Pushes to batch an operation which updates a tree item and preserves
    /// flags. Returns CostResult.
    pub(crate) fn update_tree_item_preserve_flag_into_batch_operations<
        'db,
        K: AsRef<[u8]>,
        S: StorageContext<'db>,
    >(
        parent_tree: &Merk<S>,
        key: K,
        maybe_root_key: Option<Vec<u8>>,
        root_tree_hash: Hash,
        aggregate_data: AggregateData,
        batch_operations: &mut Vec<BatchEntry<K>>,
        grove_version: &GroveVersion,
    ) -> CostResult<(), Error> {
        let mut cost = OperationCost::default();
        Self::get_element_from_subtree(parent_tree, key.as_ref(), grove_version).flat_map_ok(
            |element| {
                if let Element::Tree(_, flag) = element {
                    let tree = Element::new_tree_with_flags(maybe_root_key, flag);
                    let merk_feature_type = cost_return_on_error!(
                        &mut cost,
                        tree.get_feature_type(parent_tree.tree_type)
                            .wrap_with_cost(OperationCost::default())
                    );
                    tree.insert_subtree_into_batch_operations(
                        key,
                        root_tree_hash,
                        true,
                        batch_operations,
                        merk_feature_type,
                        grove_version,
                    )
                } else if let Element::SumTree(.., flag) = element {
                    let tree = Element::new_sum_tree_with_flags_and_sum_value(
                        maybe_root_key,
                        aggregate_data.as_sum_i64(),
                        flag,
                    );
                    let merk_feature_type = cost_return_on_error!(
                        &mut cost,
                        tree.get_feature_type(parent_tree.tree_type)
                            .wrap_with_cost(OperationCost::default())
                    );
                    tree.insert_subtree_into_batch_operations(
                        key,
                        root_tree_hash,
                        true,
                        batch_operations,
                        merk_feature_type,
                        grove_version,
                    )
                } else if let Element::BigSumTree(.., flag) = element {
                    let tree = Element::new_big_sum_tree_with_flags_and_sum_value(
                        maybe_root_key,
                        aggregate_data.as_summed_i128(),
                        flag,
                    );
                    let merk_feature_type = cost_return_on_error!(
                        &mut cost,
                        tree.get_feature_type(parent_tree.tree_type)
                            .wrap_with_cost(OperationCost::default())
                    );
                    tree.insert_subtree_into_batch_operations(
                        key,
                        root_tree_hash,
                        true,
                        batch_operations,
                        merk_feature_type,
                        grove_version,
                    )
                } else if let Element::CountTree(.., flag) = element {
                    let tree = Element::new_count_tree_with_flags_and_count_value(
                        maybe_root_key,
                        aggregate_data.as_count_u64(),
                        flag,
                    );
                    let merk_feature_type = cost_return_on_error!(
                        &mut cost,
                        tree.get_feature_type(parent_tree.tree_type)
                            .wrap_with_cost(OperationCost::default())
                    );
                    tree.insert_subtree_into_batch_operations(
                        key,
                        root_tree_hash,
                        true,
                        batch_operations,
                        merk_feature_type,
                        grove_version,
                    )
                } else if let Element::CountSumTree(.., flag) = element {
                    let tree = Element::new_count_sum_tree_with_flags_and_sum_and_count_value(
                        maybe_root_key,
                        aggregate_data.as_count_u64(),
                        aggregate_data.as_sum_i64(),
                        flag,
                    );
                    let merk_feature_type = cost_return_on_error!(
                        &mut cost,
                        tree.get_feature_type(parent_tree.tree_type)
                            .wrap_with_cost(OperationCost::default())
                    );
                    tree.insert_subtree_into_batch_operations(
                        key,
                        root_tree_hash,
                        true,
                        batch_operations,
                        merk_feature_type,
                        grove_version,
                    )
                } else {
                    Err(Error::InvalidPath(
                        "can only propagate on tree items".to_owned(),
                    ))
                    .wrap_with_cost(Default::default())
                }
            },
        )
    }

    /// Get element from subtree. Return CostResult.
    fn get_element_from_subtree<'db, K: AsRef<[u8]>, S: StorageContext<'db>>(
        subtree: &Merk<S>,
        key: K,
        grove_version: &GroveVersion,
    ) -> CostResult<Element, Error> {
        subtree
            .get(
                key.as_ref(),
                true,
                Some(&Element::value_defined_cost_for_serialized_value),
                grove_version,
            )
            .map_err(|_| {
                Error::InvalidPath("can't find subtree in parent during propagation".to_owned())
            })
            .map_ok(|subtree_opt| {
                subtree_opt.ok_or_else(|| {
                    let key = hex::encode(key.as_ref());
                    Error::PathKeyNotFound(format!(
                        "can't find subtree with key {} in parent during propagation (subtree is \
                         {})",
                        key,
                        if subtree.root_key().is_some() {
                            "not empty"
                        } else {
                            "empty"
                        }
                    ))
                })
            })
            .flatten()
            .map_ok(|element_bytes| {
                Element::deserialize(&element_bytes, grove_version).map_err(|_| {
                    Error::CorruptedData(
                        "failed to deserialized parent during propagation".to_owned(),
                    )
                })
            })
            .flatten()
    }

    /// Flush memory table to disk.
    pub fn flush(&self) -> Result<(), Error> {
        Ok(self.db.flush()?)
    }

    /// Starts database transaction. Please note that you have to start
    /// underlying storage transaction manually.
    ///
    /// ## Examples:
    /// ```
    /// # use grovedb::{Element, Error, GroveDb};
    /// # use std::convert::TryFrom;
    /// # use tempfile::TempDir;
    /// # use grovedb_path::SubtreePath;
    /// # use grovedb_version::version::GroveVersion;
    /// #
    /// # fn main() -> Result<(), Box<dyn std::error::Error>> {
    /// use std::option::Option::None;
    /// ///
    ///
    /// const TEST_LEAF: &[u8] = b"test_leaf";
    ///
    /// let grove_version = GroveVersion::latest();
    ///
    /// let tmp_dir = TempDir::new().unwrap();
    /// let mut db = GroveDb::open(tmp_dir.path())?;
    /// db.insert(
    ///     SubtreePath::empty(),
    ///     TEST_LEAF,
    ///     Element::empty_tree(),
    ///     None,
    ///     None,
    ///     grove_version,
    /// )
    /// .unwrap()?;
    ///
    /// let tx = db.start_transaction();
    ///
    /// let subtree_key = b"subtree_key";
    /// db.insert(
    ///     [TEST_LEAF].as_ref(),
    ///     subtree_key,
    ///     Element::empty_tree(),
    ///     None,
    ///     Some(&tx),
    ///     grove_version,
    /// )
    /// .unwrap()?;
    ///
    /// // This action exists only inside the transaction for now
    /// let result = db
    ///     .get([TEST_LEAF].as_ref(), subtree_key, None, grove_version)
    ///     .unwrap();
    /// assert!(matches!(result, Err(Error::PathKeyNotFound(_))));
    ///
    /// // To access values inside the transaction, transaction needs to be passed to the `db::get`
    /// let result_with_transaction = db
    ///     .get([TEST_LEAF].as_ref(), subtree_key, Some(&tx), grove_version)
    ///     .unwrap()?;
    /// assert_eq!(result_with_transaction, Element::empty_tree());
    ///
    /// // After transaction is committed, the value from it can be accessed normally.
    /// let _ = db.commit_transaction(tx);
    /// let result = db
    ///     .get([TEST_LEAF].as_ref(), subtree_key, None, grove_version)
    ///     .unwrap()?;
    /// assert_eq!(result, Element::empty_tree());
    ///
    /// # Ok(())
    /// # }
    /// ```
    pub fn start_transaction(&self) -> Transaction {
        self.db.start_transaction()
    }

    /// Commits previously started db transaction. For more details on the
    /// transaction usage, please check [`GroveDb::start_transaction`]
    pub fn commit_transaction(&self, transaction: Transaction) -> CostResult<(), Error> {
        self.db.commit_transaction(transaction).map_err(Into::into)
    }

    /// Rollbacks previously started db transaction to initial state.
    /// For more details on the transaction usage, please check
    /// [`GroveDb::start_transaction`]
    pub fn rollback_transaction(&self, transaction: &Transaction) -> Result<(), Error> {
        Ok(self.db.rollback_transaction(transaction)?)
    }

    /// Method to visualize hash mismatch after verification
    pub fn visualize_verify_grovedb(
        &self,
        transaction: TransactionArg,
        verify_references: bool,
        allow_cache: bool,
        grove_version: &GroveVersion,
    ) -> Result<HashMap<String, (String, String, String)>, Error> {
        Ok(self
            .verify_grovedb(transaction, verify_references, allow_cache, grove_version)?
            .iter()
            .map(|(path, (root_hash, expected, actual))| {
                (
                    path.iter()
                        .map(hex::encode)
                        .collect::<Vec<String>>()
                        .join("/"),
                    (
                        hex::encode(root_hash),
                        hex::encode(expected),
                        hex::encode(actual),
                    ),
                )
            })
            .collect())
    }

    /// Method to check that the value_hash of Element::Tree nodes are computed
    /// correctly.
    pub fn verify_grovedb(
        &self,
        transaction: TransactionArg,
        verify_references: bool,
        allow_cache: bool,
        grove_version: &GroveVersion,
    ) -> Result<VerificationIssues, Error> {
        if let Some(transaction) = transaction {
            let root_merk = self
                .open_transactional_merk_at_path(
                    SubtreePath::empty(),
                    transaction,
                    None,
                    grove_version,
                )
                .unwrap()?;
            self.verify_merk_and_submerks_in_transaction(
                root_merk,
                &SubtreePath::empty(),
                None,
                transaction,
                verify_references,
                allow_cache,
                grove_version,
            )
        } else {
            let root_merk = self
                .open_non_transactional_merk_at_path(SubtreePath::empty(), None, grove_version)
                .unwrap()?;
            self.verify_merk_and_submerks(
                root_merk,
                &SubtreePath::empty(),
                None,
                verify_references,
                allow_cache,
                grove_version,
            )
        }
    }

    /// Verifies that the root hash of the given merk and all submerks match
    /// those of the merk and submerks at the given path. Returns any issues.
    fn verify_merk_and_submerks<'db, B: AsRef<[u8]>, S: StorageContext<'db>>(
        &'db self,
        merk: Merk<S>,
        path: &SubtreePath<B>,
        batch: Option<&'db StorageBatch>,
        verify_references: bool,
        allow_cache: bool,
        grove_version: &GroveVersion,
    ) -> Result<VerificationIssues, Error> {
        let mut all_query = Query::new();
        all_query.insert_all();

        let mut issues = HashMap::new();
        let mut element_iterator = KVIterator::new(merk.storage.raw_iter(), &all_query).unwrap();

        while let Some((key, element_value)) = element_iterator.next_kv().unwrap() {
            let element = raw_decode(&element_value, grove_version)?;
            match element {
                Element::SumTree(..)
                | Element::Tree(..)
                | Element::BigSumTree(..)
                | Element::CountTree(..)
                | Element::CountSumTree(..) => {
                    let (kv_value, element_value_hash) = merk
                        .get_value_and_value_hash(
                            &key,
                            allow_cache,
                            None::<&fn(&[u8], &GroveVersion) -> Option<ValueDefinedCostType>>,
                            grove_version,
                        )
                        .unwrap()
                        .map_err(MerkError)?
                        .ok_or(Error::CorruptedData(format!(
                            "expected merk to contain value at key {} for {}",
                            hex_to_ascii(&key),
                            element.type_str()
                        )))?;
                    let new_path = path.derive_owned_with_child(key);
                    let new_path_ref = SubtreePath::from(&new_path);

                    let inner_merk = self
                        .open_non_transactional_merk_at_path(
                            new_path_ref.clone(),
                            batch,
                            grove_version,
                        )
                        .unwrap()?;
                    let root_hash = inner_merk.root_hash().unwrap();

                    let actual_value_hash = value_hash(&kv_value).unwrap();
                    let combined_value_hash = combine_hash(&actual_value_hash, &root_hash).unwrap();

                    if combined_value_hash != element_value_hash {
                        issues.insert(
                            new_path.to_vec(),
                            (root_hash, combined_value_hash, element_value_hash),
                        );
                    }
                    issues.extend(self.verify_merk_and_submerks(
                        inner_merk,
                        &new_path_ref,
                        batch,
                        verify_references,
                        true,
                        grove_version,
                    )?);
                }
                Element::Item(..) | Element::SumItem(..) => {
                    let (kv_value, element_value_hash) = merk
                        .get_value_and_value_hash(
                            &key,
                            allow_cache,
                            None::<&fn(&[u8], &GroveVersion) -> Option<ValueDefinedCostType>>,
                            grove_version,
                        )
                        .unwrap()
                        .map_err(MerkError)?
                        .ok_or(Error::CorruptedData(format!(
                            "expected merk to contain value at key {} for {}",
                            hex_to_ascii(&key),
                            element.type_str()
                        )))?;
                    let actual_value_hash = value_hash(&kv_value).unwrap();
                    if actual_value_hash != element_value_hash {
                        issues.insert(
                            path.derive_owned_with_child(key).to_vec(),
                            (actual_value_hash, element_value_hash, actual_value_hash),
                        );
                    }
                }
                Element::Reference(ref reference_path, ..) => {
                    // Skip this whole check if we don't `verify_references`
                    if !verify_references {
                        continue;
                    }

                    // Merk we're checking:
                    let (kv_value, element_value_hash) = merk
                        .get_value_and_value_hash(
                            &key,
                            allow_cache,
                            None::<&fn(&[u8], &GroveVersion) -> Option<ValueDefinedCostType>>,
                            grove_version,
                        )
                        .unwrap()
                        .map_err(MerkError)?
                        .ok_or(Error::CorruptedData(format!(
                            "expected merk to contain value at key {} for reference",
                            hex_to_ascii(&key)
                        )))?;

                    let referenced_value_hash = {
                        let full_path = path_from_reference_path_type(
                            reference_path.clone(),
                            &path.to_vec(),
                            Some(&key),
                        )?;
                        let item = self
                            .follow_reference(
                                (full_path.as_slice()).into(),
                                allow_cache,
                                None,
                                grove_version,
                            )
                            .unwrap()?;
                        item.value_hash(grove_version).unwrap()?
                    };

                    // Take the current item (reference) hash and combine it with referenced value's
                    // hash

                    let self_actual_value_hash = value_hash(&kv_value).unwrap();
                    let combined_value_hash =
                        combine_hash(&self_actual_value_hash, &referenced_value_hash).unwrap();

                    if combined_value_hash != element_value_hash {
                        issues.insert(
                            path.derive_owned_with_child(key).to_vec(),
                            (combined_value_hash, element_value_hash, combined_value_hash),
                        );
                    }
                }
            }
        }
        Ok(issues)
    }

    fn verify_merk_and_submerks_in_transaction<'db, B: AsRef<[u8]>, S: StorageContext<'db>>(
        &'db self,
        merk: Merk<S>,
        path: &SubtreePath<B>,
        batch: Option<&'db StorageBatch>,
        transaction: &Transaction,
        verify_references: bool,
        allow_cache: bool,
        grove_version: &GroveVersion,
    ) -> Result<VerificationIssues, Error> {
        let mut all_query = Query::new();
        all_query.insert_all();

        let mut issues = HashMap::new();
        let mut element_iterator = KVIterator::new(merk.storage.raw_iter(), &all_query).unwrap();

        while let Some((key, element_value)) = element_iterator.next_kv().unwrap() {
            let element = raw_decode(&element_value, grove_version)?;
            match element {
                Element::SumTree(..)
                | Element::Tree(..)
                | Element::BigSumTree(..)
                | Element::CountTree(..)
                | Element::CountSumTree(..) => {
                    let (kv_value, element_value_hash) = merk
                        .get_value_and_value_hash(
                            &key,
                            allow_cache,
                            None::<&fn(&[u8], &GroveVersion) -> Option<ValueDefinedCostType>>,
                            grove_version,
                        )
                        .unwrap()
                        .map_err(MerkError)?
                        .ok_or(Error::CorruptedData(format!(
                            "expected merk to contain value at key {} for {}",
                            hex_to_ascii(&key),
                            element.type_str()
                        )))?;
                    let new_path = path.derive_owned_with_child(key);
                    let new_path_ref = SubtreePath::from(&new_path);

                    let inner_merk = self
                        .open_transactional_merk_at_path(
                            new_path_ref.clone(),
                            transaction,
                            batch,
                            grove_version,
                        )
                        .unwrap()?;
                    let root_hash = inner_merk.root_hash().unwrap();

                    let actual_value_hash = value_hash(&kv_value).unwrap();
                    let combined_value_hash = combine_hash(&actual_value_hash, &root_hash).unwrap();

                    if combined_value_hash != element_value_hash {
                        issues.insert(
                            new_path.to_vec(),
                            (root_hash, combined_value_hash, element_value_hash),
                        );
                    }
                    issues.extend(self.verify_merk_and_submerks_in_transaction(
                        inner_merk,
                        &new_path_ref,
                        batch,
                        transaction,
                        verify_references,
                        true,
                        grove_version,
                    )?);
                }
                Element::Item(..) | Element::SumItem(..) => {
                    let (kv_value, element_value_hash) = merk
                        .get_value_and_value_hash(
                            &key,
                            allow_cache,
                            None::<&fn(&[u8], &GroveVersion) -> Option<ValueDefinedCostType>>,
                            grove_version,
                        )
                        .unwrap()
                        .map_err(MerkError)?
                        .ok_or(Error::CorruptedData(format!(
                            "expected merk to contain value at key {} for {}",
                            hex_to_ascii(&key),
                            element.type_str()
                        )))?;
                    let actual_value_hash = value_hash(&kv_value).unwrap();
                    if actual_value_hash != element_value_hash {
                        issues.insert(
                            path.derive_owned_with_child(key).to_vec(),
                            (actual_value_hash, element_value_hash, actual_value_hash),
                        );
                    }
                }
                Element::Reference(ref reference_path, ..) => {
                    // Skip this whole check if we don't `verify_references`
                    if !verify_references {
                        continue;
                    }

                    // Merk we're checking:
                    let (kv_value, element_value_hash) = merk
                        .get_value_and_value_hash(
                            &key,
                            allow_cache,
                            None::<&fn(&[u8], &GroveVersion) -> Option<ValueDefinedCostType>>,
                            grove_version,
                        )
                        .unwrap()
                        .map_err(MerkError)?
                        .ok_or(Error::CorruptedData(format!(
                            "expected merk to contain value at key {} for reference",
                            hex_to_ascii(&key)
                        )))?;

                    let referenced_value_hash = {
                        let full_path = path_from_reference_path_type(
                            reference_path.clone(),
                            &path.to_vec(),
                            Some(&key),
                        )?;
                        let item = self
                            .follow_reference(
                                (full_path.as_slice()).into(),
                                allow_cache,
                                Some(transaction),
                                grove_version,
                            )
                            .unwrap()?;
                        item.value_hash(grove_version).unwrap()?
                    };

                    // Take the current item (reference) hash and combine it with referenced value's
                    // hash
                    let self_actual_value_hash = value_hash(&kv_value).unwrap();
                    let combined_value_hash =
                        combine_hash(&self_actual_value_hash, &referenced_value_hash).unwrap();

                    if combined_value_hash != element_value_hash {
                        issues.insert(
                            path.derive_owned_with_child(key).to_vec(),
                            (combined_value_hash, element_value_hash, combined_value_hash),
                        );
                    }
                }
            }
        }
        Ok(issues)
    }
}<|MERGE_RESOLUTION|>--- conflicted
+++ resolved
@@ -186,16 +186,13 @@
     tree::{combine_hash, value_hash},
     BatchEntry, CryptoHash, KVIterator, Merk,
 };
-<<<<<<< HEAD
+#[cfg(feature = "minimal")]
 #[cfg(any(feature = "full", feature = "verify"))]
 pub use grovedb_merk::{
     merk::tree_type::{MaybeTree, TreeType},
     tree::AggregateData,
 };
-#[cfg(feature = "full")]
-=======
-#[cfg(feature = "minimal")]
->>>>>>> c24eea20
+#[cfg(feature = "minimal")]
 use grovedb_path::SubtreePath;
 #[cfg(feature = "minimal")]
 use grovedb_storage::rocksdb_storage::PrefixedRocksDbImmediateStorageContext;
