--- conflicted
+++ resolved
@@ -74,11 +74,7 @@
 }
 
 impl SizedQuery {
-    pub fn new(
-        query: Query,
-        limit: Option<u16>,
-        offset: Option<u16>,
-    ) -> SizedQuery {
+    pub fn new(query: Query, limit: Option<u16>, offset: Option<u16>) -> SizedQuery {
         SizedQuery {
             query,
             limit,
@@ -89,18 +85,11 @@
 
 impl PathQuery {
     pub fn new(path: Vec<Vec<u8>>, query: SizedQuery) -> PathQuery {
-        let path = path.iter().map(|x| x.to_vec()).collect();
         PathQuery { path, query }
     }
 
-<<<<<<< HEAD
     pub fn new_unsized(path: Vec<Vec<u8>>, query: Query) -> PathQuery {
-        let query = SizedQuery::new(query, None, None, true);
-        let path = path.iter().map(|x| x.to_vec()).collect();
-=======
-    pub fn new_unsized<'a>(path: &'a [&'a [u8]], query: Query) -> PathQuery<'a> {
         let query = SizedQuery::new(query, None, None);
->>>>>>> 9324abb6
         PathQuery { path, query }
     }
 }
