--- conflicted
+++ resolved
@@ -137,8 +137,6 @@
     PathKeyElementTrioResultItem(PathKeyElementTrio),
 }
 
-<<<<<<< HEAD
-=======
 #[cfg(feature = "full")]
 impl QueryResultElement {
     pub fn map_element(
@@ -172,7 +170,6 @@
 pub type Key = Vec<u8>;
 
 #[cfg(feature = "full")]
->>>>>>> b7bd5ce2
 /// Type alias for key-element common pattern.
 pub type KeyElementPair = (Key, Element);
 
