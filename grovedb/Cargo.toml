[package]
name = "grovedb"
description = "Fully featured database using balanced hierarchical authenticated data structures"
version = "0.12.2"
authors = ["Samuel Westrich <sam@dash.org>", "Wisdom Ogwu <wisdom@dash.org", "Evgeny Fomin <evgeny.fomin@dash.org>"]
edition = "2021"
license = "MIT"

[dependencies]
merk = { path = "../merk", optional = true }
thiserror = { version = "1.0.37", optional = true }
tempfile = { version = "3.3.0", optional = true }
bincode = { version = "1.3.3", optional = true }
serde = { version = "1.0.149", optional = true }
storage = { path = "../storage", optional = true }
visualize = { path = "../visualize", optional = true }
hex = { version = "0.4.3", optional = true }
itertools = { version = "0.10.5", optional = true }
integer-encoding = { version = "3.0.4", optional = true }
costs = { version = "1.0.0", path = "../costs", optional = true }
nohash-hasher = { version = "0.2.0", optional = true }
indexmap = { version = "1.9.2", optional = true }
intmap = { version = "2.0.0", optional = true }

[dev-dependencies]
rand = "0.8.5"
criterion = "0.4.0"
hex = "0.4.3"
pretty_assertions = "1.3.0"

[[bench]]
name = "insertion_benchmark"
harness = false

[features]
default = ["full"]
full = [
    "merk/full",
    "thiserror",
    "tempfile",
    "bincode",
    "serde/derive",
    "storage/rocksdb_storage",
    "visualize",
    "hex",
    "itertools",
    "integer-encoding",
    "costs",
    "nohash-hasher",
    "indexmap",
    "intmap"
]
verify = [
    "merk/verify",
    "costs",
    "thiserror",
    "serde/derive",
    "bincode",
    "storage/rocksdb_storage",
<<<<<<< HEAD
=======
    "bincode",
    "integer-encoding",
>>>>>>> 3f07f531
]<|MERGE_RESOLUTION|>--- conflicted
+++ resolved
@@ -33,7 +33,7 @@
 harness = false
 
 [features]
-default = ["full"]
+default = ["verify"]
 full = [
     "merk/full",
     "thiserror",
@@ -55,11 +55,7 @@
     "costs",
     "thiserror",
     "serde/derive",
-    "bincode",
     "storage/rocksdb_storage",
-<<<<<<< HEAD
-=======
     "bincode",
     "integer-encoding",
->>>>>>> 3f07f531
 ]