pub mod chunk;
pub mod encoding;
pub mod query;
pub mod tree;

pub use encoding::{encode_into, Decoder};
pub use query::Query;
pub use tree::Tree;

use crate::tree::CryptoHash;

/// A proof operator, executed to verify the data in a Merkle proof.
#[derive(Debug, Clone, PartialEq, Eq)]
pub enum Op {
    /// Pushes a node on the stack.
    /// Signifies ascending node keys
    Push(Node),

    /// Pushes a node on the stack
    /// Signifies descending node keys
    PushInverted(Node),

    /// Pops the top stack item as `parent`. Pops the next top stack item as
    /// `child`. Attaches `child` as the left child of `parent`. Pushes the
    /// updated `parent` back on the stack.
    Parent,

    /// Pops the top stack item as `child`. Pops the next top stack item as
    /// `parent`. Attaches `child` as the right child of `parent`. Pushes the
    /// updated `parent` back on the stack.
    Child,

    /// Pops the top stack item as `parent`. Pops the next top stack item as
    /// `child`. Attaches `child` as the right child of `parent`. Pushes the
    /// updated `parent` back on the stack.
    ParentInverted,

    /// Pops the top stack item as `child`. Pops the next top stack item as
    /// `parent`. Attaches `child` as the left child of `parent`. Pushes the
    /// updated `parent` back on the stack.
    ChildInverted,
}

/// A selected piece of data about a single tree node, to be contained in a
/// `Push` operator in a proof.
#[derive(Clone, Debug, PartialEq, Eq)]
pub enum Node {
    /// Represents the hash of a tree node.
    Hash(CryptoHash),

    /// Represents the hash of the key/value pair of a tree node.
    KVHash(CryptoHash),

    /// Represents the key/value_hash pair of a tree node
    KVDigest(Vec<u8>, CryptoHash),

    /// Represents the key and value of a tree node.
    KV(Vec<u8>, Vec<u8>),

    /// Represents the key, value and value_hash of a tree node
<<<<<<< HEAD
    KVValueHash(Vec<u8>, Vec<u8>, CryptoHash),
=======
    KVValueHash(Vec<u8>, Vec<u8>, Hash),

    /// Represents the key, value of some referenced node and value_hash of
    /// current tree node
    KVRefValueHash(Vec<u8>, Vec<u8>, Hash),
>>>>>>> b7d16fcc
}<|MERGE_RESOLUTION|>--- conflicted
+++ resolved
@@ -58,13 +58,9 @@
     KV(Vec<u8>, Vec<u8>),
 
     /// Represents the key, value and value_hash of a tree node
-<<<<<<< HEAD
     KVValueHash(Vec<u8>, Vec<u8>, CryptoHash),
-=======
-    KVValueHash(Vec<u8>, Vec<u8>, Hash),
 
     /// Represents the key, value of some referenced node and value_hash of
     /// current tree node
-    KVRefValueHash(Vec<u8>, Vec<u8>, Hash),
->>>>>>> b7d16fcc
+    KVRefValueHash(Vec<u8>, Vec<u8>, CryptoHash),
 }