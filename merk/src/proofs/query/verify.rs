use std::collections::LinkedList;

use costs::{cost_return_on_error, CostResult, CostsExt, OperationCost};

#[cfg(feature = "full")]
use crate::proofs::query::{Map, MapBuilder};

use crate::{
    proofs::{
<<<<<<< HEAD
=======
        query::{Key, Map, MapBuilder},
>>>>>>> 3f07f531
        tree::execute,
        Decoder, Node, Op, Query,
    },
    tree::value_hash,
    CryptoHash as MerkHash, CryptoHash, error::Error,
};

#[cfg(any(feature = "full", feature = "verify"))]
pub type ProofAbsenceLimitOffset = (LinkedList<Op>, (bool, bool), Option<u16>, Option<u16>);

#[cfg(feature = "full")]
/// Verify proof against expected hash
#[deprecated]
#[allow(unused)]
pub fn verify(bytes: &[u8], expected_hash: MerkHash) -> CostResult<Map, Error> {
    let ops = Decoder::new(bytes);
    let mut map_builder = MapBuilder::new();

    execute(ops, true, |node| map_builder.insert(node)).flat_map_ok(|root| {
        root.hash().map(|hash| {
            if hash != expected_hash {
                Err(Error::InvalidProofError(format!(
                    "Proof did not match expected hash\n\tExpected: {:?}\n\tActual: {:?}",
                    expected_hash,
                    root.hash()
                )))
            } else {
                Ok(map_builder.build())
            }
        })
    })
}

#[cfg(any(feature = "full", feature = "verify"))]
/// Verifies the encoded proof with the given query
///
/// Every key in `keys` is checked to either have a key/value pair in the proof,
/// or to have its absence in the tree proven.
///
/// Returns `Err` if the proof is invalid, or a list of proven values associated
/// with `keys`. For example, if `keys` contains keys `A` and `B`, the returned
/// list will contain 2 elements, the value of `A` and the value of `B`. Keys
/// proven to be absent in the tree will have an entry of `None`, keys that have
/// a proven value will have an entry of `Some(value)`.
pub fn execute_proof(
    bytes: &[u8],
    query: &Query,
    limit: Option<u16>,
    offset: Option<u16>,
    left_to_right: bool,
) -> CostResult<(MerkHash, ProofVerificationResult), Error> {
    let mut cost = OperationCost::default();

    let mut output = Vec::with_capacity(query.len());
    let mut last_push = None;
    let mut query = query.directional_iter(left_to_right).peekable();
    let mut in_range = false;
    let mut current_limit = limit;
    let mut current_offset = offset;

    let ops = Decoder::new(bytes);

    let root_wrapped = execute(ops, true, |node| {
        let mut execute_node = |key: &Vec<u8>,
                                value: Option<&Vec<u8>>,
                                value_hash: CryptoHash|
         -> Result<_, Error> {
            while let Some(item) = query.peek() {
                // get next item in query
                let query_item = *item;
                let (lower_bound, start_non_inclusive) = query_item.lower_bound();
                let (upper_bound, end_inclusive) = query_item.upper_bound();

                // terminate if we encounter a node before the current query item.
                // this means a node less than the current query item for left to right.
                // and a node greater than the current query item for right to left.
                let terminate = if left_to_right {
                    // if the query item is lower unbounded, then a node cannot be less than it.
                    // checks that the lower bound of the query item not greater than the key
                    // if they are equal make sure the start is inclusive
                    !query_item.lower_unbounded()
                        && ((lower_bound.expect("confirmed not unbounded") > key.as_slice())
                            || (start_non_inclusive
                                && lower_bound.expect("confirmed not unbounded") == key.as_slice()))
                } else {
                    !query_item.upper_unbounded()
                        && ((upper_bound.expect("confirmed not unbounded") < key.as_slice())
                            || (!end_inclusive
                                && upper_bound.expect("confirmed not unbounded") == key.as_slice()))
                };
                if terminate {
                    break;
                }

                if !in_range {
                    // this is the first data we have encountered for this query item
                    // we need to ensure that this is indeed the first node in state for this query
                    // item
                    if left_to_right {
                        // ensure lower bound of query item is proven
                        match last_push {
                            // lower bound is proven - we have an exact match
                            // ignoring the case when the lower bound is unbounded
                            // as it's not possible the get an exact key match for
                            // an unbounded value
                            _ if Some(key.as_slice()) == query_item.lower_bound().0 => {}

                            // lower bound is proven - this is the leftmost node
                            // in the tree
                            None => {}

                            // lower bound is proven - the preceding tree node
                            // is lower than the bound
                            Some(Node::KV(..)) => {}
                            Some(Node::KVDigest(..)) => {}
                            Some(Node::KVRefValueHash(..)) => {}
                            Some(Node::KVValueHash(..)) => {}

                            // cannot verify lower bound - we have an abridged
                            // tree so we cannot tell what the preceding key was
                            Some(_) => {
                                return Err(Error::InvalidProofError(
                                    "Cannot verify lower bound of queried range".to_string(),
                                ));
                            }
                        }
                    } else {
                        // ensure upper bound of query item is proven
                        match last_push {
                            // upper bound is proven - we have an exact match
                            // ignoring the case when the upper bound is unbounded
                            // as it's not possible the get an exact key match for
                            // an unbounded value
                            _ if Some(key.as_slice()) == query_item.upper_bound().0 => {}

                            // lower bound is proven - this is the rightmost node
                            // in the tree
                            None => {}

                            // upper bound is proven - the preceding tree node
                            // is greater than the bound
                            Some(Node::KV(..)) => {}
                            Some(Node::KVDigest(..)) => {}
                            Some(Node::KVRefValueHash(..)) => {}
                            Some(Node::KVValueHash(..)) => {}

                            // cannot verify upper bound - we have an abridged
                            // tree so we cannot tell what the previous key was
                            Some(_) => {
                                return Err(Error::InvalidProofError(
                                    "Cannot verify upper bound of queried range".to_string(),
                                ));
                            }
                        }
                    }
                }

                if left_to_right {
                    if query_item.upper_bound().0.is_some()
                        && Some(key.as_slice()) >= query_item.upper_bound().0
                    {
                        // at or past upper bound of range (or this was an exact
                        // match on a single-key queryitem), advance to next query
                        // item
                        query.next();
                        in_range = false;
                    } else {
                        // have not reached upper bound, we expect more values
                        // to be proven in the range (and all pushes should be
                        // unabridged until we reach end of range)
                        in_range = true;
                    }
                } else if query_item.lower_bound().0.is_some()
                    && Some(key.as_slice()) <= query_item.lower_bound().0
                {
                    // at or before lower bound of range (or this was an exact
                    // match on a single-key queryitem), advance to next query
                    // item
                    query.next();
                    in_range = false;
                } else {
                    // have not reached lower bound, we expect more values
                    // to be proven in the range (and all pushes should be
                    // unabridged until we reach end of range)
                    in_range = true;
                }

                // this push matches the queried item
                if query_item.contains(key) {
                    // if there are still offset slots, and node is of type kvdigest
                    // reduce the offset counter
                    // also, verify that a kv node was not pushed before offset is exhausted
                    if let Some(offset) = current_offset {
                        if offset > 0 && value.is_none() {
                            current_offset = Some(offset - 1);
                            break;
                        } else if offset > 0 && value.is_some() {
                            // inserting a kv node before exhausting offset
                            return Err(Error::InvalidProofError(
                                "Proof returns data before offset is exhausted".to_string(),
                            ));
                        }
                    }

                    // offset is equal to zero or none
                    if let Some(val) = value {
                        if let Some(limit) = current_limit {
                            if limit == 0 {
                                return Err(Error::InvalidProofError(
                                    "Proof returns more data than limit".to_string(),
                                ));
                            } else {
                                current_limit = Some(limit - 1);
                                if current_limit == Some(0) {
                                    in_range = false;
                                }
                            }
                        }
                        // add data to output
                        output.push(ProvedKeyValue {
                            key: key.clone(),
                            value: val.clone(),
                            proof: value_hash,
                        });

                        // continue to next push
                        break;
                    } else {
                        return Err(Error::InvalidProofError(
                            "Proof is missing data for query".to_string(),
                        ));
                    }
                }
                {}
                // continue to next queried item
            }
            Ok(())
        };

        match node {
            Node::KV(key, value) => execute_node(key, Some(value), value_hash(value).unwrap())?,
            Node::KVValueHash(key, value, value_hash)
            | Node::KVRefValueHash(key, value, value_hash) => {
                execute_node(key, Some(value), value_hash.to_owned())?
            }
            Node::KVDigest(key, value_hash) => execute_node(key, None, value_hash.to_owned())?,
            _ => {
                if in_range {
                    // we encountered a queried range but the proof was abridged (saw a
                    // non-KV push), we are missing some part of the range
                    return Err(Error::InvalidProofError(
                        "Proof is missing data for query for range".to_string(),
                    ));
                }
            }
        };

        last_push = Some(node.clone());

        Ok(())
    });

    let root = cost_return_on_error!(&mut cost, root_wrapped);

    // we have remaining query items, check absence proof against right edge of
    // tree
    if query.peek().is_some() {
        if current_limit == Some(0) {
            // do nothing
        } else {
            match last_push {
                // last node in tree was less than queried item
                Some(Node::KV(..)) => {}
                Some(Node::KVDigest(..)) => {}
                Some(Node::KVRefValueHash(..)) => {}
                Some(Node::KVValueHash(..)) => {}

                // proof contains abridged data so we cannot verify absence of
                // remaining query items
                _ => {
                    return Err(Error::InvalidProofError(
                        "Proof is missing data for query".to_string(),
                    ))
                    .wrap_with_cost(cost)
                }
            }
        }
    }

    Ok((
        root.hash().unwrap_add_cost(&mut cost),
        ProofVerificationResult {
            result_set: output,
            limit: current_limit,
            offset: current_offset,
        },
    ))
    .wrap_with_cost(cost)
}

#[cfg(any(feature = "full", feature = "verify"))]
#[derive(PartialEq, Eq, Debug)]
/// Proved key-value
pub struct ProvedKeyValue {
    /// Key
    pub key: Key,
    /// Value
    pub value: Vec<u8>,
    /// Proof
    pub proof: CryptoHash,
}

#[cfg(any(feature = "full", feature = "verify"))]
#[derive(PartialEq, Eq, Debug)]
/// Proof verification result
pub struct ProofVerificationResult {
    /// Result set
    pub result_set: Vec<ProvedKeyValue>,
    /// Limit
    pub limit: Option<u16>,
    /// Offset
    pub offset: Option<u16>,
}

#[cfg(any(feature = "full", feature = "verify"))]
/// Verifies the encoded proof with the given query and expected hash
pub fn verify_query(
    bytes: &[u8],
    query: &Query,
    limit: Option<u16>,
    offset: Option<u16>,
    left_to_right: bool,
    expected_hash: MerkHash,
) -> CostResult<ProofVerificationResult, Error> {
    execute_proof(bytes, query, limit, offset, left_to_right)
        .map_ok(|(root_hash, verification_result)| {
            if root_hash == expected_hash {
                Ok(verification_result)
            } else {
                Err(Error::InvalidProofError(format!(
                    "Proof did not match expected hash\n\tExpected: {expected_hash:?}\n\tActual: \
                     {root_hash:?}"
                )))
            }
        })
        .flatten()
}<|MERGE_RESOLUTION|>--- conflicted
+++ resolved
@@ -7,10 +7,6 @@
 
 use crate::{
     proofs::{
-<<<<<<< HEAD
-=======
-        query::{Key, Map, MapBuilder},
->>>>>>> 3f07f531
         tree::execute,
         Decoder, Node, Op, Query,
     },
@@ -18,7 +14,7 @@
     CryptoHash as MerkHash, CryptoHash, error::Error,
 };
 
-#[cfg(any(feature = "full", feature = "verify"))]
+#[cfg(feature = "full")]
 pub type ProofAbsenceLimitOffset = (LinkedList<Op>, (bool, bool), Option<u16>, Option<u16>);
 
 #[cfg(feature = "full")]
@@ -107,8 +103,6 @@
 
                 if !in_range {
                     // this is the first data we have encountered for this query item
-                    // we need to ensure that this is indeed the first node in state for this query
-                    // item
                     if left_to_right {
                         // ensure lower bound of query item is proven
                         match last_push {
@@ -250,23 +244,21 @@
             Ok(())
         };
 
-        match node {
-            Node::KV(key, value) => execute_node(key, Some(value), value_hash(value).unwrap())?,
-            Node::KVValueHash(key, value, value_hash)
-            | Node::KVRefValueHash(key, value, value_hash) => {
-                execute_node(key, Some(value), value_hash.to_owned())?
-            }
-            Node::KVDigest(key, value_hash) => execute_node(key, None, value_hash.to_owned())?,
-            _ => {
-                if in_range {
-                    // we encountered a queried range but the proof was abridged (saw a
-                    // non-KV push), we are missing some part of the range
-                    return Err(Error::InvalidProofError(
-                        "Proof is missing data for query for range".to_string(),
-                    ));
-                }
-            }
-        };
+        if let Node::KV(key, value) = node {
+            execute_node(key, Some(value), value_hash(value).unwrap())?;
+        } else if let Node::KVValueHash(key, value, value_hash) = node {
+            execute_node(key, Some(value), *value_hash)?;
+        } else if let Node::KVDigest(key, value_hash) = node {
+            execute_node(key, None, *value_hash)?;
+        } else if let Node::KVRefValueHash(key, value, value_hash) = node {
+            execute_node(key, Some(value), *value_hash)?;
+        } else if in_range {
+            // we encountered a queried range but the proof was abridged (saw a
+            // non-KV push), we are missing some part of the range
+            return Err(Error::InvalidProofError(
+                "Proof is missing data for query for range".to_string(),
+            ));
+        }
 
         last_push = Some(node.clone());
 
@@ -279,7 +271,6 @@
     // tree
     if query.peek().is_some() {
         if current_limit == Some(0) {
-            // do nothing
         } else {
             match last_push {
                 // last node in tree was less than queried item
@@ -292,7 +283,7 @@
                 // remaining query items
                 _ => {
                     return Err(Error::InvalidProofError(
-                        "Proof is missing data for query".to_string(),
+                        "Proof is missing data for query a".to_string(),
                     ))
                     .wrap_with_cost(cost)
                 }
@@ -316,7 +307,7 @@
 /// Proved key-value
 pub struct ProvedKeyValue {
     /// Key
-    pub key: Key,
+    pub key: Vec<u8>,
     /// Value
     pub value: Vec<u8>,
     /// Proof
