mod map;

use std::{
    cmp,
    cmp::{max, min, Ordering},
    collections::BTreeSet,
    hash::Hash,
    ops::{Range, RangeFrom, RangeFull, RangeInclusive, RangeTo, RangeToInclusive},
};

use anyhow::{anyhow, bail, Result};
use costs::{cost_return_on_error, CostContext, CostsExt, OperationCost};
use indexmap::IndexMap;
pub use map::*;
use storage::RawIterator;
#[cfg(feature = "full")]
use {super::Op, std::collections::LinkedList};

use super::{tree::execute, Decoder, Node};
use crate::{
    tree::{value_hash, CryptoHash as MerkHash, Fetch, Link, RefWalker},
    CryptoHash,
};

#[derive(Debug, Default, Clone, PartialEq)]
pub struct SubqueryBranch {
    pub subquery_key: Option<Vec<u8>>,
    pub subquery: Option<Box<Query>>,
}

/// `Query` represents one or more keys or ranges of keys, which can be used to
/// resolve a proof which will include all of the requested values.
#[derive(Debug, Default, Clone, PartialEq)]
pub struct Query {
    pub items: BTreeSet<QueryItem>,
    pub default_subquery_branch: SubqueryBranch,
    pub conditional_subquery_branches: IndexMap<QueryItem, SubqueryBranch>,
    pub left_to_right: bool,
}

type ProofAbsenceLimitOffset = (LinkedList<Op>, (bool, bool), Option<u16>, Option<u16>);

impl Query {
    /// Creates a new query which contains no items.
    pub fn new() -> Self {
        Self::new_with_direction(true)
    }

    pub fn new_with_direction(left_to_right: bool) -> Self {
        Self {
            left_to_right,
            ..Self::default()
        }
    }

    pub(crate) fn len(&self) -> usize {
        self.items.len()
    }

    pub fn iter(&self) -> impl Iterator<Item = &QueryItem> {
        self.items.iter()
    }

    pub fn rev_iter(&self) -> impl Iterator<Item = &QueryItem> {
        self.items.iter().rev()
    }

    pub fn directional_iter(
        &self,
        left_to_right: bool,
    ) -> Box<dyn Iterator<Item = &QueryItem> + '_> {
        if left_to_right {
            Box::new(self.iter())
        } else {
            Box::new(self.rev_iter())
        }
    }

    /// Sets the subquery_key for the query. This causes every element that is
    /// returned by the query to be subqueried to the subquery_key.
    pub fn set_subquery_key(&mut self, key: Vec<u8>) {
        self.default_subquery_branch.subquery_key = Some(key);
    }

    /// Sets the subquery for the query. This causes every element that is
    /// returned by the query to be subqueried or subqueried to the
    /// subquery_key/subquery if a subquery is present.
    pub fn set_subquery(&mut self, subquery: Self) {
        self.default_subquery_branch.subquery = Some(Box::new(subquery));
    }

    /// Adds a conditional subquery. A conditional subquery replaces the default
    /// subquery and subquery_key if the item matches for the key. If
    /// multiple conditional subquery items match, then the first one that
    /// matches is used (in order that they were added).
    pub fn add_conditional_subquery(
        &mut self,
        item: QueryItem,
        subquery_key: Option<Vec<u8>>,
        subquery: Option<Self>,
    ) {
        self.conditional_subquery_branches.insert(
            item,
            SubqueryBranch {
                subquery_key,
                subquery: subquery.map(Box::new),
            },
        );
    }

    /// Adds an individual key to the query, so that its value (or its absence)
    /// in the tree will be included in the resulting proof.
    ///
    /// If the key or a range including the key already exists in the query,
    /// this will have no effect. If the query already includes a range that has
    /// a non-inclusive bound equal to the key, the bound will be changed to be
    /// inclusive.
    pub fn insert_key(&mut self, key: Vec<u8>) {
        let key = QueryItem::Key(key);
        self.items.insert(key);
    }

    /// Adds a range to the query, so that all the entries in the tree with keys
    /// in the range will be included in the resulting proof.
    ///
    /// If a range including the range already exists in the query, this will
    /// have no effect. If the query already includes a range that overlaps with
    /// the range, the ranges will be joined together.
    pub fn insert_range(&mut self, range: Range<Vec<u8>>) {
        let range = QueryItem::Range(range);
        self.insert_item(range);
    }

    /// Adds an inclusive range to the query, so that all the entries in the
    /// tree with keys in the range will be included in the resulting proof.
    ///
    /// If a range including the range already exists in the query, this will
    /// have no effect. If the query already includes a range that overlaps with
    /// the range, the ranges will be merged together.
    pub fn insert_range_inclusive(&mut self, range: RangeInclusive<Vec<u8>>) {
        let range = QueryItem::RangeInclusive(range);
        self.insert_item(range);
    }

    /// Adds a range until a certain included value to the query, so that all
    /// the entries in the tree with keys in the range will be included in the
    /// resulting proof.
    ///
    /// If a range including the range already exists in the query, this will
    /// have no effect. If the query already includes a range that overlaps with
    /// the range, the ranges will be joined together.
    pub fn insert_range_to_inclusive(&mut self, range: RangeToInclusive<Vec<u8>>) {
        let range = QueryItem::RangeToInclusive(range);
        self.insert_item(range);
    }

    /// Adds a range from a certain included value to the query, so that all
    /// the entries in the tree with keys in the range will be included in the
    /// resulting proof.
    ///
    /// If a range including the range already exists in the query, this will
    /// have no effect. If the query already includes a range that overlaps with
    /// the range, the ranges will be joined together.
    pub fn insert_range_from(&mut self, range: RangeFrom<Vec<u8>>) {
        let range = QueryItem::RangeFrom(range);
        self.insert_item(range);
    }

    /// Adds a range until a certain non included value to the query, so that
    /// all the entries in the tree with keys in the range will be included
    /// in the resulting proof.
    ///
    /// If a range including the range already exists in the query, this will
    /// have no effect. If the query already includes a range that overlaps with
    /// the range, the ranges will be joined together.
    pub fn insert_range_to(&mut self, range: RangeTo<Vec<u8>>) {
        let range = QueryItem::RangeTo(range);
        self.insert_item(range);
    }

    /// Adds a range after the first value, so that all the entries in the tree
    /// with keys in the range will be included in the resulting proof.
    ///
    /// If a range including the range already exists in the query, this will
    /// have no effect. If the query already includes a range that overlaps with
    /// the range, the ranges will be joined together.
    pub fn insert_range_after(&mut self, range: RangeFrom<Vec<u8>>) {
        let range = QueryItem::RangeAfter(range);
        self.insert_item(range);
    }

    /// Adds a range after the first value, until a certain non included value
    /// to the query, so that all the entries in the tree with keys in the
    /// range will be included in the resulting proof.
    ///
    /// If a range including the range already exists in the query, this will
    /// have no effect. If the query already includes a range that overlaps with
    /// the range, the ranges will be joined together.
    pub fn insert_range_after_to(&mut self, range: Range<Vec<u8>>) {
        let range = QueryItem::RangeAfterTo(range);
        self.insert_item(range);
    }

    /// Adds a range after the first value, until a certain included value to
    /// the query, so that all the entries in the tree with keys in the
    /// range will be included in the resulting proof.
    ///
    /// If a range including the range already exists in the query, this will
    /// have no effect. If the query already includes a range that overlaps with
    /// the range, the ranges will be joined together.
    pub fn insert_range_after_to_inclusive(&mut self, range: RangeInclusive<Vec<u8>>) {
        let range = QueryItem::RangeAfterToInclusive(range);
        self.insert_item(range);
    }

    /// Adds a range of all potential values to the query, so that the query
    /// will return all values
    ///
    /// All other items in the query will be discarded as you are now getting
    /// back all elements.
    pub fn insert_all(&mut self) {
        let range = QueryItem::RangeFull(RangeFull);
        self.insert_item(range);
    }

    /// Adds the `QueryItem` to the query, first checking to see if it collides
    /// with any existing ranges or keys. All colliding items will be removed
    /// then merged together so that the query includes the minimum number of
    /// items (with no items covering any duplicate parts of keyspace) while
    /// still including every key or range that has been added to the query.
    pub fn insert_item(&mut self, mut item: QueryItem) {
        // since `QueryItem::eq` considers items equal if they collide at all
        // (including keys within ranges or ranges which partially overlap),
        // `items.take` will remove the first item which collides
        while let Some(existing) = self.items.take(&item) {
            item = item.merge(existing);
        }

        self.items.insert(item);
    }

    pub fn merge(&mut self, other: &Query) {
        // merge query items as they point to the same context
        for item in &other.items {
            self.insert_item(item.clone())
        }

        // TODO: deal with default subquery branch
        //  this is not needed currently for path_query merge as we enforce
        //  non-subset paths, but might be useful in the future
        //  Need to create a stretching function for queries that expands default
        //  subqueries  to conditional subqueries.

        // merge conditional query branches.
        for (query_item, subquery_branch) in other.conditional_subquery_branches.iter() {
            let subquery_branch_option = self.conditional_subquery_branches.get_mut(query_item);
            if let Some(subquery_branch_old) = subquery_branch_option {
                (subquery_branch_old.subquery.as_mut().unwrap())
                    .merge(subquery_branch.subquery.as_ref().unwrap());
            } else {
                // we don't have that branch just assign the query
                self.conditional_subquery_branches
                    .insert(query_item.clone(), subquery_branch.clone());
            }
        }
    }

    pub fn has_subquery(&self) -> bool {
        // checks if a query has subquery items
        if self.default_subquery_branch.subquery != None
            || self.default_subquery_branch.subquery_key != None
            || self.conditional_subquery_branches.len() != 0
        {
            return true;
        }
        false
    }
}

impl<Q: Into<QueryItem>> From<Vec<Q>> for Query {
    fn from(other: Vec<Q>) -> Self {
        let items = other.into_iter().map(Into::into).collect();
        Self {
            items,
            default_subquery_branch: SubqueryBranch {
                subquery_key: None,
                subquery: None,
            },
            conditional_subquery_branches: IndexMap::new(),
            left_to_right: true,
        }
    }
}

impl From<Query> for Vec<QueryItem> {
    fn from(q: Query) -> Self {
        q.into_iter().collect()
    }
}

impl IntoIterator for Query {
    type IntoIter = <BTreeSet<QueryItem> as IntoIterator>::IntoIter;
    type Item = QueryItem;

    fn into_iter(self) -> Self::IntoIter {
        self.items.into_iter()
    }
}

/// A `QueryItem` represents a key or range of keys to be included in a proof.
#[derive(Clone, Debug)]
pub enum QueryItem {
    Key(Vec<u8>),
    Range(Range<Vec<u8>>),
    RangeInclusive(RangeInclusive<Vec<u8>>),
    RangeFull(RangeFull),
    RangeFrom(RangeFrom<Vec<u8>>),
    RangeTo(RangeTo<Vec<u8>>),
    RangeToInclusive(RangeToInclusive<Vec<u8>>),
    RangeAfter(RangeFrom<Vec<u8>>),
    RangeAfterTo(Range<Vec<u8>>),
    RangeAfterToInclusive(RangeInclusive<Vec<u8>>),
}

impl Hash for QueryItem {
    fn hash<H: std::hash::Hasher>(&self, state: &mut H) {
        self.enum_value().hash(state);
        self.value_hash(state);
    }
}

impl QueryItem {
    pub fn processing_footprint(&self) -> u32 {
        match self {
            QueryItem::Key(key) => key.len() as u32,
            QueryItem::RangeFull(_) => 0u32,
            _ => {
                self.lower_bound().0.map_or(0u32, |x| x.len() as u32)
                    + self.upper_bound().0.map_or(0u32, |x| x.len() as u32)
            }
        }
    }

    pub fn lower_bound(&self) -> (Option<&[u8]>, bool) {
        match self {
            QueryItem::Key(key) => (Some(key.as_slice()), false),
            QueryItem::Range(range) => (Some(range.start.as_ref()), false),
            QueryItem::RangeInclusive(range) => (Some(range.start().as_ref()), false),
            QueryItem::RangeFull(_) => (None, false),
            QueryItem::RangeFrom(range) => (Some(range.start.as_ref()), false),
            QueryItem::RangeTo(_) => (None, false),
            QueryItem::RangeToInclusive(_) => (None, false),
            QueryItem::RangeAfter(range) => (Some(range.start.as_ref()), true),
            QueryItem::RangeAfterTo(range) => (Some(range.start.as_ref()), true),
            QueryItem::RangeAfterToInclusive(range) => (Some(range.start().as_ref()), true),
        }
    }

    pub const fn lower_unbounded(&self) -> bool {
        match self {
            QueryItem::Key(_) => false,
            QueryItem::Range(_) => false,
            QueryItem::RangeInclusive(_) => false,
            QueryItem::RangeFull(_) => true,
            QueryItem::RangeFrom(_) => false,
            QueryItem::RangeTo(_) => true,
            QueryItem::RangeToInclusive(_) => true,
            QueryItem::RangeAfter(_) => false,
            QueryItem::RangeAfterTo(_) => false,
            QueryItem::RangeAfterToInclusive(_) => false,
        }
    }

    pub fn upper_bound(&self) -> (Option<&[u8]>, bool) {
        match self {
            QueryItem::Key(key) => (Some(key.as_slice()), true),
            QueryItem::Range(range) => (Some(range.end.as_ref()), false),
            QueryItem::RangeInclusive(range) => (Some(range.end().as_ref()), true),
            QueryItem::RangeFull(_) => (None, true),
            QueryItem::RangeFrom(_) => (None, true),
            QueryItem::RangeTo(range) => (Some(range.end.as_ref()), false),
            QueryItem::RangeToInclusive(range) => (Some(range.end.as_ref()), true),
            QueryItem::RangeAfter(_) => (None, true),
            QueryItem::RangeAfterTo(range) => (Some(range.end.as_ref()), false),
            QueryItem::RangeAfterToInclusive(range) => (Some(range.end().as_ref()), true),
        }
    }

    pub const fn upper_unbounded(&self) -> bool {
        match self {
            QueryItem::Key(_) => false,
            QueryItem::Range(_) => false,
            QueryItem::RangeInclusive(_) => false,
            QueryItem::RangeFull(_) => true,
            QueryItem::RangeFrom(_) => true,
            QueryItem::RangeTo(_) => false,
            QueryItem::RangeToInclusive(_) => false,
            QueryItem::RangeAfter(_) => true,
            QueryItem::RangeAfterTo(_) => false,
            QueryItem::RangeAfterToInclusive(_) => false,
        }
    }

    pub fn contains(&self, key: &[u8]) -> bool {
        let (lower_bound, lower_bound_non_inclusive) = self.lower_bound();
        let (upper_bound, upper_bound_inclusive) = self.upper_bound();
        (self.lower_unbounded()
            || Some(key) > lower_bound
            || (Some(key) == lower_bound && !lower_bound_non_inclusive))
            && (self.upper_unbounded()
                || Some(key) < upper_bound
                || (Some(key) == upper_bound && upper_bound_inclusive))
    }

    fn merge(self, other: Self) -> Self {
        // TODO: don't copy into new vecs
        let lower_unbounded = self.lower_unbounded() || other.lower_unbounded();
        let upper_unbounded = self.upper_unbounded() || other.upper_unbounded();

        let (start, start_non_inclusive) = min(self.lower_bound(), other.lower_bound());
        let (end, end_inclusive) = max(self.upper_bound(), other.upper_bound());

        if start_non_inclusive {
            return if upper_unbounded {
                Self::RangeAfter(RangeFrom {
                    start: start.expect("start should be bounded").to_vec(),
                })
            } else if end_inclusive {
                Self::RangeAfterToInclusive(RangeInclusive::new(
                    start.expect("start should be bounded").to_vec(),
                    end.expect("end should be bounded").to_vec(),
                ))
            } else {
                // upper is bounded and not inclusive
                Self::RangeAfterTo(Range {
                    start: start.expect("start should be bounded").to_vec(),
                    end: end.expect("end should be bounded").to_vec(),
                })
            };
        }

        if lower_unbounded {
            return if upper_unbounded {
                Self::RangeFull(RangeFull)
            } else if end_inclusive {
                Self::RangeToInclusive(RangeToInclusive {
                    end: end.expect("end should be bounded").to_vec(),
                })
            } else {
                // upper is bounded and not inclusive
                Self::RangeTo(RangeTo {
                    end: end.expect("end should be bounded").to_vec(),
                })
            };
        }

        // Lower is bounded
        if upper_unbounded {
            Self::RangeFrom(RangeFrom {
                start: start.expect("start should be bounded").to_vec(),
            })
        } else if end_inclusive {
            Self::RangeInclusive(RangeInclusive::new(
                start.expect("start should be bounded").to_vec(),
                end.expect("end should be bounded").to_vec(),
            ))
        } else {
            // upper is bounded and not inclusive
            Self::Range(Range {
                start: start.expect("start should be bounded").to_vec(),
                end: end.expect("end should be bounded").to_vec(),
            })
        }
    }

    fn enum_value(&self) -> u32 {
        match self {
            QueryItem::Key(_) => 0,
            QueryItem::Range(_) => 1,
            QueryItem::RangeInclusive(_) => 2,
            QueryItem::RangeFull(_) => 3,
            QueryItem::RangeFrom(_) => 4,
            QueryItem::RangeTo(_) => 5,
            QueryItem::RangeToInclusive(_) => 6,
            QueryItem::RangeAfter(_) => 7,
            QueryItem::RangeAfterTo(_) => 8,
            QueryItem::RangeAfterToInclusive(_) => 9,
        }
    }

    fn value_hash<H: std::hash::Hasher>(&self, state: &mut H) {
        match self {
            QueryItem::Key(key) => key.hash(state),
            QueryItem::Range(range) => range.hash(state),
            QueryItem::RangeInclusive(range) => range.hash(state),
            QueryItem::RangeFull(range) => range.hash(state),
            QueryItem::RangeFrom(range) => range.hash(state),
            QueryItem::RangeTo(range) => range.hash(state),
            QueryItem::RangeToInclusive(range) => range.hash(state),
            QueryItem::RangeAfter(range) => range.hash(state),
            QueryItem::RangeAfterTo(range) => range.hash(state),
            QueryItem::RangeAfterToInclusive(range) => range.hash(state),
        }
    }

    pub const fn is_range(&self) -> bool {
        !matches!(self, QueryItem::Key(_))
    }

    pub fn seek_for_iter<I: RawIterator>(
        &self,
        iter: &mut I,
        left_to_right: bool,
    ) -> CostContext<()> {
        match self {
            QueryItem::Key(start) => iter.seek(start),
            QueryItem::Range(Range { start, end }) => {
                if left_to_right {
                    iter.seek(start)
                } else {
                    iter.seek(end).flat_map(|_| iter.prev())
                }
            }
            QueryItem::RangeInclusive(range_inclusive) => iter.seek(if left_to_right {
                range_inclusive.start()
            } else {
                range_inclusive.end()
            }),
            QueryItem::RangeFull(..) => {
                if left_to_right {
                    iter.seek_to_first()
                } else {
                    iter.seek_to_last()
                }
            }
            QueryItem::RangeFrom(RangeFrom { start }) => {
                if left_to_right {
                    iter.seek(start)
                } else {
                    iter.seek_to_last()
                }
            }
            QueryItem::RangeTo(RangeTo { end }) => {
                if left_to_right {
                    iter.seek_to_first()
                } else {
                    iter.seek(end).flat_map(|_| iter.prev())
                }
            }
            QueryItem::RangeToInclusive(RangeToInclusive { end }) => {
                if left_to_right {
                    iter.seek_to_first()
                } else {
                    iter.seek_for_prev(end)
                }
            }
            QueryItem::RangeAfter(RangeFrom { start }) => {
                if left_to_right {
                    let mut cost = OperationCost::default();
                    iter.seek(start).unwrap_add_cost(&mut cost);
                    if let Some(key) = iter.key().unwrap_add_cost(&mut cost) {
                        // if the key is the same as start we should go to next
                        if key == start {
                            iter.next().unwrap_add_cost(&mut cost)
                        }
                    }
                    ().wrap_with_cost(cost)
                } else {
                    iter.seek_to_last()
                }
            }
            QueryItem::RangeAfterTo(Range { start, end }) => {
                if left_to_right {
                    let mut cost = OperationCost::default();
                    iter.seek(start).unwrap_add_cost(&mut cost);
                    if let Some(key) = iter.key().unwrap_add_cost(&mut cost) {
                        // if the key is the same as start we тshould go to next
                        if key == start {
                            iter.next().unwrap_add_cost(&mut cost);
                        }
                    }
                    ().wrap_with_cost(cost)
                } else {
                    iter.seek(end).flat_map(|_| iter.prev())
                }
            }
            QueryItem::RangeAfterToInclusive(range_inclusive) => {
                if left_to_right {
                    let mut cost = OperationCost::default();
                    let start = range_inclusive.start();
                    iter.seek(start).unwrap_add_cost(&mut cost);
                    if let Some(key) = iter.key().unwrap_add_cost(&mut cost) {
                        // if the key is the same as start we тshould go to next
                        if key == start {
                            iter.next().unwrap_add_cost(&mut cost);
                        }
                    }
                    ().wrap_with_cost(cost)
                } else {
                    let end = range_inclusive.end();
                    iter.seek_for_prev(end)
                }
            }
        }
    }

    fn compare(a: &[u8], b: &[u8]) -> cmp::Ordering {
        for (ai, bi) in a.iter().zip(b.iter()) {
            match ai.cmp(bi) {
                Ordering::Equal => continue,
                ord => return ord,
            }
        }

        // if every single element was equal, compare length
        a.len().cmp(&b.len())
    }

    pub fn iter_is_valid_for_type<I: RawIterator>(
        &self,
        iter: &I,
        limit: Option<u16>,
        left_to_right: bool,
    ) -> CostContext<bool> {
        let mut cost = OperationCost::default();

        // Check that if limit is set it's greater than 0 and iterator points to a valid
        // place.
        let basic_valid =
            limit.map(|l| l > 0).unwrap_or(true) && iter.valid().unwrap_add_cost(&mut cost);

        if !basic_valid {
            return false.wrap_with_cost(cost);
        }

        // Key should also be something, otherwise terminate early.
        let key = if let Some(key) = iter.key().unwrap_add_cost(&mut cost) {
            key
        } else {
            return false.wrap_with_cost(cost);
        };

        let is_valid = match self {
            QueryItem::Key(start) => key == start,
            QueryItem::Range(Range { start, end }) => {
                if left_to_right {
                    key < end
                } else {
                    key >= start
                }
            }
            QueryItem::RangeInclusive(range_inclusive) => {
                if left_to_right {
                    key <= range_inclusive.end()
                } else {
                    key >= range_inclusive.start()
                }
            }
            QueryItem::RangeFull(..) => {
                true // requires only basic validation which is done above
            }
            QueryItem::RangeFrom(RangeFrom { start }) => left_to_right || key >= start,
            QueryItem::RangeTo(RangeTo { end }) => !left_to_right || key < end,
            QueryItem::RangeToInclusive(RangeToInclusive { end }) => !left_to_right || key <= end,
            QueryItem::RangeAfter(RangeFrom { start }) => left_to_right || key > start,
            QueryItem::RangeAfterTo(Range { start, end }) => {
                if left_to_right {
                    key < end
                } else {
                    key > start
                }
            }
            QueryItem::RangeAfterToInclusive(range_inclusive) => {
                if left_to_right {
                    let end = range_inclusive.end().as_slice();
                    match Self::compare(key, end) {
                        Ordering::Less => true,
                        Ordering::Equal => true,
                        Ordering::Greater => false,
                    }
                } else {
                    let start = range_inclusive.start().as_slice();
                    match Self::compare(key, start) {
                        Ordering::Less => false,
                        Ordering::Equal => false,
                        Ordering::Greater => true,
                    }
                }
            }
        };

        is_valid.wrap_with_cost(cost)
    }
}

impl PartialEq for QueryItem {
    fn eq(&self, other: &Self) -> bool {
        self.cmp(other) == Ordering::Equal
    }
}

impl PartialEq<&[u8]> for QueryItem {
    fn eq(&self, other: &&[u8]) -> bool {
        matches!(self.partial_cmp(other), Some(Ordering::Equal))
    }
}

impl Eq for QueryItem {}

impl Ord for QueryItem {
    fn cmp(&self, other: &Self) -> Ordering {
        let cmp_lu = if self.lower_unbounded() {
            if other.lower_unbounded() {
                Ordering::Equal
            } else {
                Ordering::Less
            }
        } else if other.lower_unbounded() {
            Ordering::Greater
        } else {
            // confirmed the bounds are not unbounded, hence safe to unwrap
            // as bound cannot be None
            self.lower_bound()
                .0
                .expect("should be bounded")
                .cmp(other.upper_bound().0.expect("should be bounded"))
        };

        let cmp_ul = if self.upper_unbounded() {
            if other.upper_unbounded() {
                Ordering::Equal
            } else {
                Ordering::Greater
            }
        } else if other.upper_unbounded() {
            Ordering::Less
        } else {
            // confirmed the bounds are not unbounded, hence safe to unwrap
            // as bound cannot be None
            self.upper_bound()
                .0
                .expect("should be bounded")
                .cmp(other.lower_bound().0.expect("should be bounded"))
        };

        let self_inclusive = self.upper_bound().1;
        let other_inclusive = other.upper_bound().1;

        match (cmp_lu, cmp_ul) {
            (Ordering::Less, Ordering::Less) => Ordering::Less,
            (Ordering::Less, Ordering::Equal) => match self_inclusive {
                true => Ordering::Equal,
                false => Ordering::Less,
            },
            (Ordering::Less, Ordering::Greater) => Ordering::Equal,
            (Ordering::Equal, _) => match other_inclusive {
                true => Ordering::Equal,
                false => Ordering::Greater,
            },
            (Ordering::Greater, _) => Ordering::Greater,
        }
    }
}

impl PartialOrd for QueryItem {
    fn partial_cmp(&self, other: &Self) -> Option<Ordering> {
        Some(self.cmp(other))
    }
}

impl PartialOrd<&[u8]> for QueryItem {
    fn partial_cmp(&self, other: &&[u8]) -> Option<Ordering> {
        let other = Self::Key(other.to_vec());
        Some(self.cmp(&other))
    }
}

impl From<Vec<u8>> for QueryItem {
    fn from(key: Vec<u8>) -> Self {
        Self::Key(key)
    }
}

impl Link {
    /// Creates a `Node::Hash` from this link. Panics if the link is of variant
    /// `Link::Modified` since its hash has not yet been computed.
    #[cfg(feature = "full")]
    const fn to_hash_node(&self) -> Node {
        let hash = match self {
            Link::Reference { hash, .. } => hash,
            Link::Modified { .. } => {
                panic!("Cannot convert Link::Modified to proof hash node");
            }
            Link::Uncommitted { hash, .. } => hash,
            Link::Loaded { hash, .. } => hash,
        };
        Node::Hash(*hash)
    }
}

impl<'a, S> RefWalker<'a, S>
where
    S: Fetch + Sized + Clone,
{
    /// Creates a `Node::KV` from the key/value pair of the root node.
    pub(crate) fn to_kv_node(&self) -> Node {
        Node::KV(
            self.tree().key().to_vec(),
            self.tree().value_as_slice().to_vec(),
        )
    }

    /// Creates a `Node::KVValueHash` from the key/value pair of the root node.
    pub(crate) fn to_kv_value_hash_node(&self) -> Node {
        Node::KVValueHash(
            self.tree().key().to_vec(),
            self.tree().value_ref().to_vec(),
            self.tree().value_hash().clone(),
        )
    }

    /// Creates a `Node::KVHash` from the hash of the key/value pair of the root
    /// node.
    pub(crate) fn to_kvhash_node(&self) -> Node {
        Node::KVHash(*self.tree().kv_hash())
    }

    /// Creates a `Node::KVDigest` from the key/value_hash pair of the root
    /// node.
    pub(crate) fn to_kvdigest_node(&self) -> Node {
        Node::KVDigest(self.tree().key().to_vec(), *self.tree().value_hash())
    }

    /// Creates a `Node::Hash` from the hash of the node.
    pub(crate) fn to_hash_node(&self) -> CostContext<Node> {
        self.tree().hash().map(Node::Hash)
    }

    #[cfg(feature = "full")]
    #[allow(dead_code)] // TODO: remove when proofs will be enabled
    pub(crate) fn create_full_proof(
        &mut self,
        query: &[QueryItem],
        limit: Option<u16>,
        offset: Option<u16>,
        left_to_right: bool,
    ) -> CostContext<Result<ProofAbsenceLimitOffset>> {
        self.create_proof(query, limit, offset, left_to_right)
    }

    /// Generates a proof for the list of queried keys. Returns a tuple
    /// containing the generated proof operators, and a tuple representing if
    /// any keys were queried were less than the left edge or greater than the
    /// right edge, respectively.
    ///
    /// TODO: Generalize logic and get code to better represent logic
    #[cfg(feature = "full")]
    pub(crate) fn create_proof(
        &mut self,
        query: &[QueryItem],
        limit: Option<u16>,
        offset: Option<u16>,
        left_to_right: bool,
    ) -> CostContext<Result<ProofAbsenceLimitOffset>> {
        let mut cost = OperationCost::default();

        // TODO: don't copy into vec, support comparing QI to byte slice
        let node_key = QueryItem::Key(self.tree().key().to_vec());
        let mut search = query.binary_search_by(|key| key.cmp(&node_key));

        let current_node_in_query: bool;
        let mut node_on_non_inclusive_bounds = false;
        // becomes true if the offset exists and is non zero
        let mut skip_current_node = false;

        let (mut left_items, mut right_items) = match search {
            Ok(index) => {
                current_node_in_query = true;
                let item = &query[index];
                let (left_bound, left_not_inclusive) = item.lower_bound();
                let (right_bound, right_inclusive) = item.upper_bound();

                if left_bound.is_some()
                    && left_bound.unwrap() == self.tree().key()
                    && left_not_inclusive
                    || right_bound.is_some()
                        && right_bound.unwrap() == self.tree().key()
                        && !right_inclusive
                {
                    node_on_non_inclusive_bounds = true;
                }

                // if range starts before this node's key, include it in left
                // child's query
                let left_query = if left_bound == None || left_bound < Some(self.tree().key()) {
                    &query[..=index]
                } else {
                    &query[..index]
                };

                // if range ends after this node's key, include it in right
                // child's query
                let right_query = if right_bound == None || right_bound > Some(self.tree().key()) {
                    &query[index..]
                } else {
                    &query[index + 1..]
                };

                (left_query, right_query)
            }
            Err(index) => {
                current_node_in_query = false;
                (&query[..index], &query[index..])
            }
        };

        if offset == None || offset == Some(0) {
            // when the limit hits zero, the rest of the query batch should be cleared
            // so empty the left, right query batch, and set the current node to not found
            if let Some(current_limit) = limit {
                if current_limit == 0 {
                    left_items = &[];
                    search = Err(Default::default());
                    right_items = &[];
                }
            }
        }

        let proof_direction = left_to_right; // signifies what direction the DFS should go
        let (mut proof, left_absence, mut new_limit, mut new_offset) = if left_to_right {
            cost_return_on_error!(
                &mut cost,
                self.create_child_proof(proof_direction, left_items, limit, offset, left_to_right)
            )
        } else {
            cost_return_on_error!(
                &mut cost,
                self.create_child_proof(proof_direction, right_items, limit, offset, left_to_right)
            )
        };

        if let Some(current_offset) = new_offset {
            if current_offset > 0 && current_node_in_query && !node_on_non_inclusive_bounds {
                // reserve offset slot for current node before generating proof for right
                // subtree
                new_offset = Some(current_offset - 1);
                skip_current_node = true;
            }
        }

        if !skip_current_node && (new_offset == None || new_offset == Some(0)) {
            if let Some(current_limit) = new_limit {
                // if after generating proof for the left subtree, the limit becomes 0
                // clear the current node and clear the right batch
                if current_limit == 0 {
                    if left_to_right {
                        right_items = &[];
                    } else {
                        left_items = &[];
                    }
                    search = Err(Default::default());
                } else if current_node_in_query && !node_on_non_inclusive_bounds {
                    // if limit is not zero, reserve a limit slot for the current node
                    // before generating proof for the right subtree
                    new_limit = Some(current_limit - 1);
                    // if after limit slot reservation, limit becomes 0, right query
                    // should be cleared
                    if current_limit - 1 == 0 {
                        if left_to_right {
                            right_items = &[];
                        } else {
                            left_items = &[];
                        }
                    }
                }
            }
        }

        let proof_direction = !proof_direction; // search the opposite path on second pass
        let (mut right_proof, right_absence, new_limit, new_offset) = if left_to_right {
            cost_return_on_error!(
                &mut cost,
                self.create_child_proof(
                    proof_direction,
                    right_items,
                    new_limit,
                    new_offset,
                    left_to_right,
                )
            )
        } else {
            cost_return_on_error!(
                &mut cost,
                self.create_child_proof(
                    proof_direction,
                    left_items,
                    new_limit,
                    new_offset,
                    left_to_right,
                )
            )
        };

        let (has_left, has_right) = (!proof.is_empty(), !right_proof.is_empty());

        proof.push_back(match search {
            Ok(_) => {
                if node_on_non_inclusive_bounds || skip_current_node {
                    if left_to_right {
                        Op::Push(self.to_kvdigest_node())
                    } else {
                        Op::PushInverted(self.to_kvdigest_node())
                    }
                } else if left_to_right {
                    Op::Push(self.to_kv_node())
                } else {
                    Op::PushInverted(self.to_kv_node())
                }
            }
            Err(_) => {
                if left_absence.1 || right_absence.0 {
                    if left_to_right {
                        Op::Push(self.to_kvdigest_node())
                    } else {
                        Op::PushInverted(self.to_kvdigest_node())
                    }
                } else if left_to_right {
                    Op::Push(self.to_kvhash_node())
                } else {
                    Op::PushInverted(self.to_kvhash_node())
                }
            }
        });

        if has_left {
            if left_to_right {
                proof.push_back(Op::Parent);
            } else {
                proof.push_back(Op::ParentInverted);
            }
        }

        if has_right {
            proof.append(&mut right_proof);
            if left_to_right {
                proof.push_back(Op::Child);
            } else {
                proof.push_back(Op::ChildInverted);
            }
        }

        Ok((
            proof,
            (left_absence.0, right_absence.1),
            new_limit,
            new_offset,
        ))
        .wrap_with_cost(cost)
    }

    /// Similar to `create_proof`. Recurses into the child on the given side and
    /// generates a proof for the queried keys.
    #[cfg(feature = "full")]
    fn create_child_proof(
        &mut self,
        left: bool,
        query: &[QueryItem],
        limit: Option<u16>,
        offset: Option<u16>,
        left_to_right: bool,
    ) -> CostContext<Result<ProofAbsenceLimitOffset>> {
        if !query.is_empty() {
            self.walk(left).flat_map_ok(|child_opt| {
                if let Some(mut child) = child_opt {
                    child.create_proof(query, limit, offset, left_to_right)
                } else {
                    Ok((LinkedList::new(), (true, true), limit, offset))
                        .wrap_with_cost(Default::default())
                }
            })
        } else if let Some(link) = self.tree().link(left) {
            let mut proof = LinkedList::new();
            proof.push_back(if left_to_right {
                Op::Push(link.to_hash_node())
            } else {
                Op::PushInverted(link.to_hash_node())
            });
            Ok((proof, (false, false), limit, offset)).wrap_with_cost(Default::default())
        } else {
            Ok((LinkedList::new(), (false, false), limit, offset))
                .wrap_with_cost(Default::default())
        }
    }
}

pub fn verify(bytes: &[u8], expected_hash: MerkHash) -> CostContext<Result<Map>> {
    let ops = Decoder::new(bytes);
    let mut map_builder = MapBuilder::new();

    execute(ops, true, |node| map_builder.insert(node)).flat_map_ok(|root| {
        root.hash().map(|hash| {
            if hash != expected_hash {
                bail!(
                    "Proof did not match expected hash\n\tExpected: {:?}\n\tActual: {:?}",
                    expected_hash,
                    root.hash()
                );
            }

            Ok(map_builder.build())
        })
    })
}

/// Verifies the encoded proof with the given query
///
/// Every key in `keys` is checked to either have a key/value pair in the proof,
/// or to have its absence in the tree proven.
///
/// Returns `Err` if the proof is invalid, or a list of proven values associated
/// with `keys`. For example, if `keys` contains keys `A` and `B`, the returned
/// list will contain 2 elements, the value of `A` and the value of `B`. Keys
/// proven to be absent in the tree will have an entry of `None`, keys that have
/// a proven value will have an entry of `Some(value)`.
pub fn execute_proof(
    bytes: &[u8],
    query: &Query,
    limit: Option<u16>,
    offset: Option<u16>,
    left_to_right: bool,
) -> CostContext<Result<(MerkHash, ProofVerificationResult)>> {
    let mut cost = OperationCost::default();

    let mut output = Vec::with_capacity(query.len());
    let mut last_push = None;
    let mut query = query.directional_iter(left_to_right).peekable();
    let mut in_range = false;
    let mut current_limit = limit;
    let mut current_offset = offset;

    let ops = Decoder::new(bytes);

    let root_wrapped = execute(ops, true, |node| {
        let mut execute_node =
            |key: &Vec<u8>, value: Option<&Vec<u8>>, value_hash: CryptoHash| -> Result<_> {
                while let Some(item) = query.peek() {
                    // get next item in query
                    let query_item = *item;
                    let (lower_bound, start_non_inclusive) = query_item.lower_bound();
                    let (upper_bound, end_inclusive) = query_item.upper_bound();

                    let terminate = if left_to_right {
                        // we have not reached next queried part of tree
                        // or we intersect with the query_item but at the start which is non
                        // inclusive; continue to the next push
                        *query_item > key.as_slice()
                            || (start_non_inclusive
                                && lower_bound.is_some()
                                && lower_bound.unwrap() == key.as_slice())
                    } else {
                        // we intersect with the query_item but at the end which is non inclusive;
                        // continue to the next push
                        *query_item < key.as_slice()
                            || (!end_inclusive
                                && upper_bound.is_some()
                                && upper_bound.unwrap() == key.as_slice())
                    };
                    if terminate {
                        break;
                    }

<<<<<<< HEAD
                    if !in_range {
                        // this is the first data we have encountered for this query item
                        if left_to_right {
                            // ensure lower bound of query item is proven
                            match last_push {
                                // lower bound is proven - we have an exact match
                                // ignoring the case when the lower bound is unbounded
                                // as it's not possible the get an exact key match for
                                // an unbounded value
                                _ if Some(key.as_slice()) == query_item.lower_bound().0 => {}

                                // lower bound is proven - this is the leftmost node
                                // in the tree
                                None => {}

                                // lower bound is proven - the preceding tree node
                                // is lower than the bound
                                Some(Node::KV(..)) => {}
                                Some(Node::KVDigest(..)) => {}

                                // cannot verify lower bound - we have an abridged
                                // tree so we cannot tell what the preceding key was
                                Some(_) => {
                                    bail!("Cannot verify lower bound of queried range");
                                }
                            }
                        } else {
                            // ensure upper bound of query item is proven
                            match last_push {
                                // upper bound is proven - we have an exact match
                                // ignoring the case when the upper bound is unbounded
                                // as it's not possible the get an exact key match for
                                // an unbounded value
                                _ if Some(key.as_slice()) == query_item.upper_bound().0 => {}

                                // lower bound is proven - this is the rightmost node
                                // in the tree
                                None => {}

                                // upper bound is proven - the preceding tree node
                                // is greater than the bound
                                Some(Node::KV(..)) => {}
                                Some(Node::KVDigest(..)) => {}

                                // cannot verify upper bound - we have an abridged
                                // tree so we cannot tell what the previous key was
                                Some(_) => {
                                    bail!("Cannot verify upper bound of queried range");
                                }
=======
                if !in_range {
                    // this is the first data we have encountered for this query item
                    if left_to_right {
                        // ensure lower bound of query item is proven
                        match last_push {
                            // lower bound is proven - we have an exact match
                            // ignoring the case when the lower bound is unbounded
                            // as it's not possible the get an exact key match for
                            // an unbounded value
                            _ if Some(key.as_slice()) == query_item.lower_bound().0 => {}

                            // lower bound is proven - this is the leftmost node
                            // in the tree
                            None => {}

                            // lower bound is proven - the preceding tree node
                            // is lower than the bound
                            Some(Node::KV(..)) => {}
                            Some(Node::KVDigest(..)) => {}
                            Some(Node::KVRefValueHash(..)) => {}

                            // cannot verify lower bound - we have an abridged
                            // tree so we cannot tell what the preceding key was
                            Some(_) => {
                                bail!("Cannot verify lower bound of queried range");
                            }
                        }
                    } else {
                        // ensure upper bound of query item is proven
                        match last_push {
                            // upper bound is proven - we have an exact match
                            // ignoring the case when the upper bound is unbounded
                            // as it's not possible the get an exact key match for
                            // an unbounded value
                            _ if Some(key.as_slice()) == query_item.upper_bound().0 => {}

                            // lower bound is proven - this is the rightmost node
                            // in the tree
                            None => {}

                            // upper bound is proven - the preceding tree node
                            // is greater than the bound
                            Some(Node::KV(..)) => {}
                            Some(Node::KVDigest(..)) => {}
                            Some(Node::KVRefValueHash(..)) => {}

                            // cannot verify upper bound - we have an abridged
                            // tree so we cannot tell what the previous key was
                            Some(_) => {
                                bail!("Cannot verify upper bound of queried range");
>>>>>>> b7d16fcc
                            }
                        }
                    }

                    if left_to_right {
                        if query_item.upper_bound().0 != None
                            && Some(key.as_slice()) >= query_item.upper_bound().0
                        {
                            // at or past upper bound of range (or this was an exact
                            // match on a single-key queryitem), advance to next query
                            // item
                            query.next();
                            in_range = false;
                        } else {
                            // have not reached upper bound, we expect more values
                            // to be proven in the range (and all pushes should be
                            // unabridged until we reach end of range)
                            in_range = true;
                        }
                    } else if query_item.lower_bound().0 != None
                        && Some(key.as_slice()) <= query_item.lower_bound().0
                    {
                        // at or before lower bound of range (or this was an exact
                        // match on a single-key queryitem), advance to next query
                        // item
                        query.next();
                        in_range = false;
                    } else {
                        // have not reached lower bound, we expect more values
                        // to be proven in the range (and all pushes should be
                        // unabridged until we reach end of range)
                        in_range = true;
                    }

                    // this push matches the queried item
                    if query_item.contains(key) {
                        // if there are still offset slots, and node is of type kvdigest
                        // reduce the offset counter
                        // also, verify that a kv node was not pushed before offset is exhausted
                        if let Some(offset) = current_offset {
                            if offset > 0 && value == None {
                                current_offset = Some(offset - 1);
                                break;
                            } else if offset > 0 && value != None {
                                // inserting a kv node before exhausting offset
                                bail!("Proof returns data before offset is exhausted");
                            }
                        }

                        // offset is equal to zero or none
                        if let Some(val) = value {
                            if let Some(limit) = current_limit {
                                if limit == 0 {
                                    bail!("Proof returns more data than limit");
                                } else {
                                    current_limit = Some(limit - 1);
                                    if current_limit == Some(0) {
                                        in_range = false;
                                    }
                                }
                            }
                            // add data to output
                            output.push((key.clone(), val.clone(), value_hash));

                            // continue to next push
                            break;
                        } else {
                            bail!("Proof is missing data for query");
                        }
                    }
                    // continue to next queried item
                }
                Ok(())
            };

        if let Node::KV(key, value) = node {
<<<<<<< HEAD
            execute_node(key, Some(value), value_hash(value).unwrap())?;
        } else if let Node::KVDigest(key, value_hash) = node {
            execute_node(key, None, value_hash.clone())?;
=======
            execute_node(key, Some(value))?;
        } else if let Node::KVDigest(key, _) = node {
            execute_node(key, None)?;
        } else if let Node::KVRefValueHash(key, value, _) = node {
            execute_node(key, Some(value))?;
>>>>>>> b7d16fcc
        } else if in_range {
            // we encountered a queried range but the proof was abridged (saw a
            // non-KV push), we are missing some part of the range
            bail!("Proof is missing data for query");
        }

        last_push = Some(node.clone());

        Ok(())
    });

    let root = cost_return_on_error!(&mut cost, root_wrapped);

    // we have remaining query items, check absence proof against right edge of
    // tree
    if query.peek().is_some() {
        if current_limit == Some(0) {
        } else {
            match last_push {
                // last node in tree was less than queried item
                Some(Node::KV(..)) => {}
                Some(Node::KVDigest(..)) => {}
                Some(Node::KVRefValueHash(..)) => {}

                // proof contains abridged data so we cannot verify absence of
                // remaining query items
                _ => return Err(anyhow!("Proof is missing data for query")).wrap_with_cost(cost),
            }
        }
    }

    Ok((
        root.hash().unwrap_add_cost(&mut cost),
        ProofVerificationResult {
            result_set: output,
            limit: current_limit,
            offset: current_offset,
        },
    ))
    .wrap_with_cost(cost)
}

#[derive(PartialEq, Eq, Debug)]
pub struct ProofVerificationResult {
    pub result_set: Vec<(Vec<u8>, Vec<u8>, CryptoHash)>,
    pub limit: Option<u16>,
    pub offset: Option<u16>,
}

/// Verifies the encoded proof with the given query and expected hash
pub fn verify_query(
    bytes: &[u8],
    query: &Query,
    limit: Option<u16>,
    offset: Option<u16>,
    left_to_right: bool,
    expected_hash: MerkHash,
) -> CostContext<Result<ProofVerificationResult>> {
    execute_proof(bytes, query, limit, offset, left_to_right)
        .map_ok(|(root_hash, verification_result)| {
            if root_hash != expected_hash {
                bail!(
                    "Proof did not match expected hash\n\tExpected: {:?}\n\tActual: {:?}",
                    expected_hash,
                    root_hash
                );
            };
            Ok(verification_result)
        })
        .flatten()
}

#[allow(deprecated)]
#[cfg(test)]
mod test {
    use costs::storage_cost::removal::StorageRemovedBytes::NoStorageRemoval;

    use super::{
        super::{encoding::encode_into, *},
        *,
    };
    use crate::{
        proofs::query::QueryItem::RangeAfter,
        test_utils::make_tree_seq,
        tree::{NoopCommit, PanicSource, RefWalker, Tree},
    };

    fn compare_result_tuples(
        result_set: Vec<(Vec<u8>, Vec<u8>, CryptoHash)>,
        expected_result_set: Vec<(Vec<u8>, Vec<u8>)>,
    ) {
        assert_eq!(expected_result_set.len(), result_set.len());
        for i in 0..expected_result_set.len() {
            assert_eq!(expected_result_set[i].0, result_set[i].0);
            assert_eq!(expected_result_set[i].1, result_set[i].1);
        }
    }

    fn make_3_node_tree() -> Tree {
        let mut tree = Tree::new(vec![5], vec![5])
            .unwrap()
            .attach(true, Some(Tree::new(vec![3], vec![3]).unwrap()))
            .attach(false, Some(Tree::new(vec![7], vec![7]).unwrap()));
        tree.commit(&mut NoopCommit {}, &mut |_, _, _| Ok(false), &mut |_, _| {
            Ok(NoStorageRemoval)
        })
        .unwrap()
        .expect("commit failed");
        tree
    }

    fn make_6_node_tree() -> Tree {
        let two_tree = Tree::new(vec![2], vec![2]).unwrap();
        let four_tree = Tree::new(vec![4], vec![4]).unwrap();
        let mut three_tree = Tree::new(vec![3], vec![3])
            .unwrap()
            .attach(true, Some(two_tree))
            .attach(false, Some(four_tree));
        three_tree
            .commit(&mut NoopCommit {}, &mut |_, _, _| Ok(false), &mut |_, _| {
                Ok(NoStorageRemoval)
            })
            .unwrap()
            .expect("commit failed");

        let seven_tree = Tree::new(vec![7], vec![7]).unwrap();
        let mut eight_tree = Tree::new(vec![8], vec![8])
            .unwrap()
            .attach(true, Some(seven_tree));
        eight_tree
            .commit(&mut NoopCommit {}, &mut |_, _, _| Ok(false), &mut |_, _| {
                Ok(NoStorageRemoval)
            })
            .unwrap()
            .expect("commit failed");

        let mut root_tree = Tree::new(vec![5], vec![5])
            .unwrap()
            .attach(true, Some(three_tree))
            .attach(false, Some(eight_tree));
        root_tree
            .commit(&mut NoopCommit {}, &mut |_, _, _| Ok(false), &mut |_, _| {
                Ok(NoStorageRemoval)
            })
            .unwrap()
            .expect("commit failed");

        root_tree
    }

    fn verify_keys_test(keys: Vec<Vec<u8>>, expected_result: Vec<Option<Vec<u8>>>) {
        let mut tree = make_3_node_tree();
        let mut walker = RefWalker::new(&mut tree, PanicSource {});

        let (proof, ..) = walker
            .create_full_proof(
                keys.clone()
                    .into_iter()
                    .map(QueryItem::Key)
                    .collect::<Vec<_>>()
                    .as_slice(),
                None,
                None,
                true,
            )
            .unwrap()
            .expect("failed to create proof");
        let mut bytes = vec![];
        encode_into(proof.iter(), &mut bytes);

        let expected_hash = [
            148, 227, 127, 84, 149, 54, 117, 188, 32, 85, 176, 25, 96, 127, 170, 90, 148, 196, 218,
            30, 5, 109, 112, 3, 120, 138, 194, 28, 27, 49, 119, 125,
        ];

        let mut query = Query::new();
        for key in keys.iter() {
            query.insert_key(key.clone());
        }

        let result = verify_query(bytes.as_slice(), &query, None, None, true, expected_hash)
            .unwrap()
            .expect("verify failed");

        let mut values = std::collections::HashMap::new();
        for (key, value, _) in result.result_set {
            assert!(values.insert(key, value).is_none());
        }

        for (key, expected_value) in keys.iter().zip(expected_result.iter()) {
            assert_eq!(values.get(key), expected_value.as_ref());
        }
    }

    #[test]
    fn test_query_merge() {
        // single key test
        let mut query_one = Query::new();
        query_one.insert_key(b"a".to_vec());
        let mut query_two = Query::new();
        query_two.insert_key(b"b".to_vec());
        query_one.merge(&query_two);
        let mut expected_query = Query::new();
        expected_query.insert_key(b"a".to_vec());
        expected_query.insert_key(b"b".to_vec());
        assert_eq!(query_one, expected_query);

        // range test
        let mut query_one = Query::new();
        query_one.insert_range(b"a".to_vec()..b"c".to_vec());
        let mut query_two = Query::new();
        query_two.insert_key(b"b".to_vec());
        query_one.merge(&query_two);
        let mut expected_query = Query::new();
        expected_query.insert_range(b"a".to_vec()..b"c".to_vec());
        assert_eq!(query_one, expected_query);

        // conditional query test
        let mut query_one = Query::new();
        query_one.insert_key(b"a".to_vec());
        let mut insert_all_query = Query::new();
        insert_all_query.insert_all();
        query_one.add_conditional_subquery(
            QueryItem::Key(b"a".to_vec()),
            None,
            Some(insert_all_query),
        );

        let mut query_two = Query::new();
        query_two.insert_key(b"b".to_vec());
        query_one.merge(&query_two);

        let mut expected_query = Query::new();
        expected_query.insert_key(b"a".to_vec());
        expected_query.insert_key(b"b".to_vec());
        let mut insert_all_query = Query::new();
        insert_all_query.insert_all();
        expected_query.add_conditional_subquery(
            QueryItem::Key(b"a".to_vec()),
            None,
            Some(insert_all_query),
        );
        assert_eq!(query_one, expected_query);

        // deep conditional query
        // [a, b, c]
        // [a, c, d]
        let mut query_one = Query::new();
        query_one.insert_key(b"a".to_vec());
        let mut query_one_b = Query::new();
        query_one_b.insert_key(b"b".to_vec());
        let mut query_one_c = Query::new();
        query_one_c.insert_key(b"c".to_vec());
        query_one_b.add_conditional_subquery(
            QueryItem::Key(b"b".to_vec()),
            None,
            Some(query_one_c),
        );
        query_one.add_conditional_subquery(QueryItem::Key(b"a".to_vec()), None, Some(query_one_b));

        let mut query_two = Query::new();
        query_two.insert_key(b"a".to_vec());
        let mut query_two_c = Query::new();
        query_two_c.insert_key(b"c".to_vec());
        let mut query_two_d = Query::new();
        query_two_d.insert_key(b"d".to_vec());
        query_two_c.add_conditional_subquery(
            QueryItem::Key(b"c".to_vec()),
            None,
            Some(query_two_d),
        );
        query_two.add_conditional_subquery(QueryItem::Key(b"a".to_vec()), None, Some(query_two_c));
        query_one.merge(&query_two);

        let mut expected_query = Query::new();
        expected_query.insert_key(b"a".to_vec());
        let mut query_b_c = Query::new();
        query_b_c.insert_key(b"b".to_vec());
        query_b_c.insert_key(b"c".to_vec());
        let mut query_c = Query::new();
        query_c.insert_key(b"c".to_vec());
        let mut query_d = Query::new();
        query_d.insert_key(b"d".to_vec());

        query_b_c.add_conditional_subquery(QueryItem::Key(b"b".to_vec()), None, Some(query_c));
        query_b_c.add_conditional_subquery(QueryItem::Key(b"c".to_vec()), None, Some(query_d));

        expected_query.add_conditional_subquery(
            QueryItem::Key(b"a".to_vec()),
            None,
            Some(query_b_c),
        );
        assert_eq!(query_one, expected_query);
    }

    #[test]
    fn root_verify() {
        verify_keys_test(vec![vec![5]], vec![Some(vec![5])]);
    }

    #[test]
    fn single_verify() {
        verify_keys_test(vec![vec![3]], vec![Some(vec![3])]);
    }

    #[test]
    fn double_verify() {
        verify_keys_test(vec![vec![3], vec![5]], vec![Some(vec![3]), Some(vec![5])]);
    }

    #[test]
    fn double_verify_2() {
        verify_keys_test(vec![vec![3], vec![7]], vec![Some(vec![3]), Some(vec![7])]);
    }

    #[test]
    fn triple_verify() {
        verify_keys_test(
            vec![vec![3], vec![5], vec![7]],
            vec![Some(vec![3]), Some(vec![5]), Some(vec![7])],
        );
    }

    #[test]
    fn left_edge_absence_verify() {
        verify_keys_test(vec![vec![2]], vec![None]);
    }

    #[test]
    fn right_edge_absence_verify() {
        verify_keys_test(vec![vec![8]], vec![None]);
    }

    #[test]
    fn inner_absence_verify() {
        verify_keys_test(vec![vec![6]], vec![None]);
    }

    #[test]
    fn absent_and_present_verify() {
        verify_keys_test(vec![vec![5], vec![6]], vec![Some(vec![5]), None]);
    }

    #[test]
    fn node_variant_conversion() {
        let mut tree = make_6_node_tree();
        let walker = RefWalker::new(&mut tree, PanicSource {});

        assert_eq!(walker.to_kv_node(), Node::KV(vec![5], vec![5]));
        assert_eq!(
            walker.to_kvhash_node(),
            Node::KVHash([
                61, 233, 169, 61, 231, 15, 78, 53, 219, 99, 131, 45, 44, 165, 68, 87, 7, 52, 238,
                68, 142, 211, 110, 161, 111, 220, 108, 11, 17, 31, 88, 197
            ])
        );
        assert_eq!(
            walker.to_kvdigest_node(),
            Node::KVDigest(
                vec![5],
                [
                    116, 30, 0, 135, 25, 118, 86, 14, 12, 107, 215, 214, 133, 122, 48, 45, 180, 21,
                    158, 223, 88, 148, 181, 149, 189, 65, 121, 19, 81, 118, 11, 106
                ]
            ),
        );
        assert_eq!(
            walker.to_hash_node().unwrap(),
            Node::Hash([
                47, 88, 45, 83, 28, 53, 123, 233, 238, 140, 130, 174, 250, 220, 210, 37, 3, 215,
                82, 177, 190, 30, 154, 156, 35, 214, 144, 79, 40, 41, 218, 142
            ])
        );
    }

    #[test]
    fn empty_proof() {
        let mut tree = make_3_node_tree();
        let mut walker = RefWalker::new(&mut tree, PanicSource {});

        let (proof, absence, ..) = walker
            .create_full_proof(vec![].as_slice(), None, None, true)
            .unwrap()
            .expect("create_proof errored");

        let mut iter = proof.iter();
        assert_eq!(
            iter.next(),
            Some(&Op::Push(Node::Hash([
                139, 162, 218, 27, 213, 199, 221, 8, 110, 173, 94, 78, 254, 231, 225, 61, 122, 169,
                82, 205, 81, 207, 60, 90, 166, 78, 184, 53, 134, 79, 66, 255
            ])))
        );
        assert_eq!(
            iter.next(),
            Some(&Op::Push(Node::KVHash([
                61, 233, 169, 61, 231, 15, 78, 53, 219, 99, 131, 45, 44, 165, 68, 87, 7, 52, 238,
                68, 142, 211, 110, 161, 111, 220, 108, 11, 17, 31, 88, 197
            ])))
        );
        assert_eq!(iter.next(), Some(&Op::Parent));
        assert_eq!(
            iter.next(),
            Some(&Op::Push(Node::Hash([
                171, 95, 191, 1, 198, 99, 138, 43, 233, 158, 239, 50, 56, 86, 221, 125, 213, 84,
                143, 196, 177, 139, 135, 144, 4, 86, 197, 9, 92, 30, 65, 41
            ])))
        );
        assert_eq!(iter.next(), Some(&Op::Child));
        assert!(iter.next().is_none());
        assert_eq!(absence, (false, false));

        let mut bytes = vec![];
        encode_into(proof.iter(), &mut bytes);
        let res = verify_query(
            bytes.as_slice(),
            &Query::new(),
            None,
            None,
            true,
            tree.hash().unwrap(),
        )
        .unwrap()
        .unwrap();
        assert!(res.result_set.is_empty());
    }

    #[test]
    fn root_proof() {
        let mut tree = make_3_node_tree();
        let mut walker = RefWalker::new(&mut tree, PanicSource {});

        let queryitems = vec![QueryItem::Key(vec![5])];
        let (proof, absence, ..) = walker
            .create_full_proof(queryitems.as_slice(), None, None, true)
            .unwrap()
            .expect("create_proof errored");

        let mut iter = proof.iter();
        assert_eq!(
            iter.next(),
            Some(&Op::Push(Node::Hash([
                139, 162, 218, 27, 213, 199, 221, 8, 110, 173, 94, 78, 254, 231, 225, 61, 122, 169,
                82, 205, 81, 207, 60, 90, 166, 78, 184, 53, 134, 79, 66, 255
            ])))
        );
        assert_eq!(iter.next(), Some(&Op::Push(Node::KV(vec![5], vec![5]))));
        assert_eq!(iter.next(), Some(&Op::Parent));
        assert_eq!(
            iter.next(),
            Some(&Op::Push(Node::Hash([
                171, 95, 191, 1, 198, 99, 138, 43, 233, 158, 239, 50, 56, 86, 221, 125, 213, 84,
                143, 196, 177, 139, 135, 144, 4, 86, 197, 9, 92, 30, 65, 41
            ])))
        );
        assert_eq!(iter.next(), Some(&Op::Child));
        assert!(iter.next().is_none());
        assert_eq!(absence, (false, false));

        let mut bytes = vec![];
        encode_into(proof.iter(), &mut bytes);
        let mut query = Query::new();
        for item in queryitems {
            query.insert_item(item);
        }
        let res = verify_query(
            bytes.as_slice(),
            &query,
            None,
            None,
            true,
            tree.hash().unwrap(),
        )
        .unwrap()
        .unwrap();
        compare_result_tuples(res.result_set, vec![(vec![5], vec![5])]);
    }

    #[test]
    fn leaf_proof() {
        let mut tree = make_3_node_tree();
        let mut walker = RefWalker::new(&mut tree, PanicSource {});

        let queryitems = vec![QueryItem::Key(vec![3])];
        let (proof, absence, ..) = walker
            .create_full_proof(queryitems.as_slice(), None, None, true)
            .unwrap()
            .expect("create_proof errored");

        let mut iter = proof.iter();
        assert_eq!(iter.next(), Some(&Op::Push(Node::KV(vec![3], vec![3]))));
        assert_eq!(
            iter.next(),
            Some(&Op::Push(Node::KVHash([
                61, 233, 169, 61, 231, 15, 78, 53, 219, 99, 131, 45, 44, 165, 68, 87, 7, 52, 238,
                68, 142, 211, 110, 161, 111, 220, 108, 11, 17, 31, 88, 197
            ])))
        );
        assert_eq!(iter.next(), Some(&Op::Parent));
        assert_eq!(
            iter.next(),
            Some(&Op::Push(Node::Hash([
                171, 95, 191, 1, 198, 99, 138, 43, 233, 158, 239, 50, 56, 86, 221, 125, 213, 84,
                143, 196, 177, 139, 135, 144, 4, 86, 197, 9, 92, 30, 65, 41
            ])))
        );
        assert_eq!(iter.next(), Some(&Op::Child));
        assert!(iter.next().is_none());
        assert_eq!(absence, (false, false));

        let mut bytes = vec![];
        encode_into(proof.iter(), &mut bytes);
        let mut query = Query::new();
        for item in queryitems {
            query.insert_item(item);
        }
        let res = verify_query(
            bytes.as_slice(),
            &query,
            None,
            None,
            true,
            tree.hash().unwrap(),
        )
        .unwrap()
        .unwrap();
        compare_result_tuples(res.result_set, vec![(vec![3], vec![3])]);
    }

    #[test]
    fn double_leaf_proof() {
        let mut tree = make_3_node_tree();
        let mut walker = RefWalker::new(&mut tree, PanicSource {});

        let queryitems = vec![QueryItem::Key(vec![3]), QueryItem::Key(vec![7])];
        let (proof, absence, ..) = walker
            .create_full_proof(queryitems.as_slice(), None, None, true)
            .unwrap()
            .expect("create_proof errored");

        let mut iter = proof.iter();
        assert_eq!(iter.next(), Some(&Op::Push(Node::KV(vec![3], vec![3]))));
        assert_eq!(
            iter.next(),
            Some(&Op::Push(Node::KVHash([
                61, 233, 169, 61, 231, 15, 78, 53, 219, 99, 131, 45, 44, 165, 68, 87, 7, 52, 238,
                68, 142, 211, 110, 161, 111, 220, 108, 11, 17, 31, 88, 197
            ])))
        );
        assert_eq!(iter.next(), Some(&Op::Parent));
        assert_eq!(iter.next(), Some(&Op::Push(Node::KV(vec![7], vec![7]))));
        assert_eq!(iter.next(), Some(&Op::Child));
        assert!(iter.next().is_none());
        assert_eq!(absence, (false, false));

        let mut bytes = vec![];
        encode_into(proof.iter(), &mut bytes);
        let mut query = Query::new();
        for item in queryitems {
            query.insert_item(item);
        }
        let res = verify_query(
            bytes.as_slice(),
            &query,
            None,
            None,
            true,
            tree.hash().unwrap(),
        )
        .unwrap()
        .unwrap();
        compare_result_tuples(res.result_set, vec![(vec![3], vec![3]), (vec![7], vec![7])]);
    }

    #[test]
    fn all_nodes_proof() {
        let mut tree = make_3_node_tree();
        let mut walker = RefWalker::new(&mut tree, PanicSource {});

        let queryitems = vec![
            QueryItem::Key(vec![3]),
            QueryItem::Key(vec![5]),
            QueryItem::Key(vec![7]),
        ];
        let (proof, absence, ..) = walker
            .create_full_proof(queryitems.as_slice(), None, None, true)
            .unwrap()
            .expect("create_proof errored");

        let mut iter = proof.iter();
        assert_eq!(iter.next(), Some(&Op::Push(Node::KV(vec![3], vec![3]))));
        assert_eq!(iter.next(), Some(&Op::Push(Node::KV(vec![5], vec![5]))));
        assert_eq!(iter.next(), Some(&Op::Parent));
        assert_eq!(iter.next(), Some(&Op::Push(Node::KV(vec![7], vec![7]))));
        assert_eq!(iter.next(), Some(&Op::Child));
        assert!(iter.next().is_none());
        assert_eq!(absence, (false, false));

        let mut bytes = vec![];
        encode_into(proof.iter(), &mut bytes);
        let mut query = Query::new();
        for item in queryitems {
            query.insert_item(item);
        }
        let res = verify_query(
            bytes.as_slice(),
            &query,
            None,
            None,
            true,
            tree.hash().unwrap(),
        )
        .unwrap()
        .unwrap();
        compare_result_tuples(
            res.result_set,
            vec![(vec![3], vec![3]), (vec![5], vec![5]), (vec![7], vec![7])],
        );
    }

    #[test]
    fn global_edge_absence_proof() {
        let mut tree = make_3_node_tree();
        let mut walker = RefWalker::new(&mut tree, PanicSource {});

        let queryitems = vec![QueryItem::Key(vec![8])];
        let (proof, absence, ..) = walker
            .create_full_proof(queryitems.as_slice(), None, None, true)
            .unwrap()
            .expect("create_proof errored");

        let mut iter = proof.iter();
        assert_eq!(
            iter.next(),
            Some(&Op::Push(Node::Hash([
                139, 162, 218, 27, 213, 199, 221, 8, 110, 173, 94, 78, 254, 231, 225, 61, 122, 169,
                82, 205, 81, 207, 60, 90, 166, 78, 184, 53, 134, 79, 66, 255
            ])))
        );
        assert_eq!(
            iter.next(),
            Some(&Op::Push(Node::KVHash([
                61, 233, 169, 61, 231, 15, 78, 53, 219, 99, 131, 45, 44, 165, 68, 87, 7, 52, 238,
                68, 142, 211, 110, 161, 111, 220, 108, 11, 17, 31, 88, 197
            ])))
        );
        assert_eq!(iter.next(), Some(&Op::Parent));
        assert_eq!(
            iter.next(),
            Some(&Op::Push(Node::KVDigest(
                vec![7],
                [
                    63, 193, 78, 215, 236, 222, 32, 58, 144, 66, 94, 225, 145, 233, 219, 89, 102,
                    51, 109, 115, 127, 3, 152, 236, 147, 183, 100, 81, 123, 109, 244, 0
                ]
            )))
        );
        assert_eq!(iter.next(), Some(&Op::Child));
        assert!(iter.next().is_none());
        assert_eq!(absence, (false, true));

        let mut bytes = vec![];
        encode_into(proof.iter(), &mut bytes);
        let mut query = Query::new();
        for item in queryitems {
            query.insert_item(item);
        }
        let res = verify_query(
            bytes.as_slice(),
            &query,
            None,
            None,
            true,
            tree.hash().unwrap(),
        )
        .unwrap()
        .unwrap();
        compare_result_tuples(res.result_set, vec![]);
    }

    #[test]
    fn absence_proof() {
        let mut tree = make_3_node_tree();
        let mut walker = RefWalker::new(&mut tree, PanicSource {});

        let queryitems = vec![QueryItem::Key(vec![6])];
        let (proof, absence, ..) = walker
            .create_full_proof(queryitems.as_slice(), None, None, true)
            .unwrap()
            .expect("create_proof errored");

        let mut iter = proof.iter();
        assert_eq!(
            iter.next(),
            Some(&Op::Push(Node::Hash([
                139, 162, 218, 27, 213, 199, 221, 8, 110, 173, 94, 78, 254, 231, 225, 61, 122, 169,
                82, 205, 81, 207, 60, 90, 166, 78, 184, 53, 134, 79, 66, 255
            ])))
        );
        assert_eq!(
            iter.next(),
            Some(&Op::Push(Node::KVDigest(
                vec![5],
                [
                    116, 30, 0, 135, 25, 118, 86, 14, 12, 107, 215, 214, 133, 122, 48, 45, 180, 21,
                    158, 223, 88, 148, 181, 149, 189, 65, 121, 19, 81, 118, 11, 106
                ]
            )))
        );
        assert_eq!(iter.next(), Some(&Op::Parent));
        assert_eq!(
            iter.next(),
            Some(&Op::Push(Node::KVDigest(
                vec![7],
                [
                    63, 193, 78, 215, 236, 222, 32, 58, 144, 66, 94, 225, 145, 233, 219, 89, 102,
                    51, 109, 115, 127, 3, 152, 236, 147, 183, 100, 81, 123, 109, 244, 0
                ]
            )))
        );
        assert_eq!(iter.next(), Some(&Op::Child));
        assert!(iter.next().is_none());
        assert_eq!(absence, (false, false));

        let mut bytes = vec![];
        encode_into(proof.iter(), &mut bytes);
        let mut query = Query::new();
        for item in queryitems {
            query.insert_item(item);
        }
        let res = verify_query(
            bytes.as_slice(),
            &query,
            None,
            None,
            true,
            tree.hash().unwrap(),
        )
        .unwrap()
        .unwrap();
        compare_result_tuples(res.result_set, vec![]);
    }

    #[test]
    fn doc_proof() {
        let mut tree = Tree::new(vec![5], vec![5])
            .unwrap()
            .attach(
                true,
                Some(
                    Tree::new(vec![2], vec![2])
                        .unwrap()
                        .attach(true, Some(Tree::new(vec![1], vec![1]).unwrap()))
                        .attach(
                            false,
                            Some(
                                Tree::new(vec![4], vec![4])
                                    .unwrap()
                                    .attach(true, Some(Tree::new(vec![3], vec![3]).unwrap())),
                            ),
                        ),
                ),
            )
            .attach(
                false,
                Some(
                    Tree::new(vec![9], vec![9])
                        .unwrap()
                        .attach(
                            true,
                            Some(
                                Tree::new(vec![7], vec![7])
                                    .unwrap()
                                    .attach(true, Some(Tree::new(vec![6], vec![6]).unwrap()))
                                    .attach(false, Some(Tree::new(vec![8], vec![8]).unwrap())),
                            ),
                        )
                        .attach(
                            false,
                            Some(
                                Tree::new(vec![11], vec![11])
                                    .unwrap()
                                    .attach(true, Some(Tree::new(vec![10], vec![10]).unwrap())),
                            ),
                        ),
                ),
            );
        tree.commit(&mut NoopCommit {}, &mut |_, _, _| Ok(false), &mut |_, _| {
            Ok(NoStorageRemoval)
        })
        .unwrap()
        .unwrap();

        let mut walker = RefWalker::new(&mut tree, PanicSource {});

        let queryitems = vec![
            QueryItem::Key(vec![1]),
            QueryItem::Key(vec![2]),
            QueryItem::Key(vec![3]),
            QueryItem::Key(vec![4]),
        ];
        let (proof, absence, ..) = walker
            .create_full_proof(queryitems.as_slice(), None, None, true)
            .unwrap()
            .expect("create_proof errored");

        let mut iter = proof.iter();
        assert_eq!(iter.next(), Some(&Op::Push(Node::KV(vec![1], vec![1]))));
        assert_eq!(iter.next(), Some(&Op::Push(Node::KV(vec![2], vec![2]))));
        assert_eq!(iter.next(), Some(&Op::Parent));
        assert_eq!(iter.next(), Some(&Op::Push(Node::KV(vec![3], vec![3]))));
        assert_eq!(iter.next(), Some(&Op::Push(Node::KV(vec![4], vec![4]))));
        assert_eq!(iter.next(), Some(&Op::Parent));
        assert_eq!(iter.next(), Some(&Op::Child));
        assert_eq!(
            iter.next(),
            Some(&Op::Push(Node::KVHash([
                61, 233, 169, 61, 231, 15, 78, 53, 219, 99, 131, 45, 44, 165, 68, 87, 7, 52, 238,
                68, 142, 211, 110, 161, 111, 220, 108, 11, 17, 31, 88, 197
            ])))
        );
        assert_eq!(iter.next(), Some(&Op::Parent));
        assert_eq!(
            iter.next(),
            Some(&Op::Push(Node::Hash([
                12, 156, 232, 212, 220, 65, 226, 32, 91, 101, 248, 64, 225, 206, 63, 12, 153, 191,
                183, 10, 233, 251, 249, 76, 184, 200, 88, 57, 219, 2, 250, 113
            ])))
        );
        assert_eq!(iter.next(), Some(&Op::Child));
        assert!(iter.next().is_none());
        assert_eq!(absence, (false, false));

        let mut bytes = vec![];
        encode_into(proof.iter(), &mut bytes);
        assert_eq!(
            bytes,
            vec![
                3, 1, 1, 0, 1, 1, 3, 1, 2, 0, 1, 2, 16, 3, 1, 3, 0, 1, 3, 3, 1, 4, 0, 1, 4, 16, 17,
                2, 61, 233, 169, 61, 231, 15, 78, 53, 219, 99, 131, 45, 44, 165, 68, 87, 7, 52,
                238, 68, 142, 211, 110, 161, 111, 220, 108, 11, 17, 31, 88, 197, 16, 1, 12, 156,
                232, 212, 220, 65, 226, 32, 91, 101, 248, 64, 225, 206, 63, 12, 153, 191, 183, 10,
                233, 251, 249, 76, 184, 200, 88, 57, 219, 2, 250, 113, 17
            ]
        );

        let mut bytes = vec![];
        encode_into(proof.iter(), &mut bytes);
        let mut query = Query::new();
        for item in queryitems {
            query.insert_item(item);
        }
        let res = verify_query(
            bytes.as_slice(),
            &query,
            None,
            None,
            true,
            tree.hash().unwrap(),
        )
        .unwrap()
        .unwrap();
        compare_result_tuples(
            res.result_set,
            vec![
                (vec![1], vec![1]),
                (vec![2], vec![2]),
                (vec![3], vec![3]),
                (vec![4], vec![4]),
            ],
        );
    }

    #[test]
    fn query_item_cmp() {
        assert!(QueryItem::Key(vec![10]) < QueryItem::Key(vec![20]));
        assert_eq!(QueryItem::Key(vec![10]), QueryItem::Key(vec![10]));
        assert!(QueryItem::Key(vec![20]) > QueryItem::Key(vec![10]));

        assert!(QueryItem::Key(vec![10]) < QueryItem::Range(vec![20]..vec![30]));
        assert_eq!(
            QueryItem::Key(vec![10]),
            QueryItem::Range(vec![10]..vec![20])
        );
        assert_eq!(
            QueryItem::Key(vec![15]),
            QueryItem::Range(vec![10]..vec![20])
        );
        assert!(QueryItem::Key(vec![20]) > QueryItem::Range(vec![10]..vec![20]));
        assert_eq!(
            QueryItem::Key(vec![20]),
            QueryItem::RangeInclusive(vec![10]..=vec![20])
        );
        assert!(QueryItem::Key(vec![30]) > QueryItem::Range(vec![10]..vec![20]));

        assert!(QueryItem::Range(vec![10]..vec![20]) < QueryItem::Range(vec![30]..vec![40]));
        assert!(QueryItem::Range(vec![10]..vec![20]) < QueryItem::Range(vec![20]..vec![30]));
        assert_eq!(
            QueryItem::RangeInclusive(vec![10]..=vec![20]),
            QueryItem::Range(vec![20]..vec![30])
        );
        assert_eq!(
            QueryItem::Range(vec![15]..vec![25]),
            QueryItem::Range(vec![20]..vec![30])
        );
        assert!(QueryItem::Range(vec![20]..vec![30]) > QueryItem::Range(vec![10]..vec![20]));
    }

    #[test]
    fn query_item_merge() {
        let mine = QueryItem::Range(vec![10]..vec![30]);
        let other = QueryItem::Range(vec![15]..vec![20]);
        assert_eq!(mine.merge(other), QueryItem::Range(vec![10]..vec![30]));

        let mine = QueryItem::RangeInclusive(vec![10]..=vec![30]);
        let other = QueryItem::Range(vec![20]..vec![30]);
        assert_eq!(
            mine.merge(other),
            QueryItem::RangeInclusive(vec![10]..=vec![30])
        );

        let mine = QueryItem::Key(vec![5]);
        let other = QueryItem::Range(vec![1]..vec![10]);
        assert_eq!(mine.merge(other), QueryItem::Range(vec![1]..vec![10]));

        let mine = QueryItem::Key(vec![10]);
        let other = QueryItem::RangeInclusive(vec![1]..=vec![10]);
        assert_eq!(
            mine.merge(other),
            QueryItem::RangeInclusive(vec![1]..=vec![10])
        );
    }

    #[test]
    fn query_insert() {
        let mut query = Query::new();
        query.insert_key(vec![2]);
        query.insert_range(vec![3]..vec![5]);
        query.insert_range_inclusive(vec![5]..=vec![7]);
        query.insert_range(vec![4]..vec![6]);
        query.insert_key(vec![5]);

        let mut iter = query.items.iter();
        assert_eq!(format!("{:?}", iter.next()), "Some(Key([2]))");
        assert_eq!(
            format!("{:?}", iter.next()),
            "Some(RangeInclusive([3]..=[7]))"
        );
        assert_eq!(iter.next(), None);
    }

    #[test]
    fn range_proof() {
        let mut tree = make_tree_seq(10);
        let mut walker = RefWalker::new(&mut tree, PanicSource {});

        let queryitems = vec![QueryItem::Range(
            vec![0, 0, 0, 0, 0, 0, 0, 5]..vec![0, 0, 0, 0, 0, 0, 0, 7],
        )];
        let (proof, absence, ..) = walker
            .create_full_proof(queryitems.as_slice(), None, None, true)
            .unwrap()
            .expect("create_proof errored");

        let mut iter = proof.iter();
        assert_eq!(
            iter.next(),
            Some(&Op::Push(Node::Hash([
                15, 191, 194, 224, 193, 134, 156, 159, 52, 166, 27, 230, 63, 93, 135, 17, 255, 154,
                197, 27, 14, 205, 136, 199, 234, 59, 188, 241, 187, 239, 117, 93
            ])))
        );
        assert_eq!(
            iter.next(),
            Some(&Op::Push(Node::KVHash([
                95, 245, 207, 74, 17, 152, 55, 24, 246, 112, 233, 61, 187, 164, 177, 44, 203, 123,
                117, 31, 98, 233, 121, 106, 202, 39, 49, 163, 56, 243, 123, 176
            ])))
        );
        assert_eq!(iter.next(), Some(&Op::Parent));
        assert_eq!(
            iter.next(),
            Some(&Op::Push(Node::Hash([
                41, 224, 141, 252, 95, 145, 96, 170, 95, 214, 144, 222, 239, 139, 144, 77, 172,
                237, 19, 147, 70, 9, 109, 145, 10, 54, 165, 205, 249, 140, 29, 180
            ])))
        );
        assert_eq!(
            iter.next(),
            Some(&Op::Push(Node::KV(
                vec![0, 0, 0, 0, 0, 0, 0, 5],
                vec![123; 60]
            )))
        );
        assert_eq!(iter.next(), Some(&Op::Parent));
        assert_eq!(
            iter.next(),
            Some(&Op::Push(Node::KV(
                vec![0, 0, 0, 0, 0, 0, 0, 6],
                vec![123; 60]
            )))
        );
        assert_eq!(iter.next(), Some(&Op::Child));
        assert_eq!(
            iter.next(),
            Some(&Op::Push(Node::KVDigest(
                vec![0, 0, 0, 0, 0, 0, 0, 7],
                [
                    18, 20, 146, 3, 255, 218, 128, 82, 50, 175, 125, 255, 248, 14, 221, 175, 220,
                    56, 190, 183, 81, 241, 201, 175, 242, 210, 209, 100, 99, 235, 119, 243
                ]
            )))
        );
        assert_eq!(iter.next(), Some(&Op::Parent));
        assert_eq!(
            iter.next(),
            Some(&Op::Push(Node::Hash([
                161, 130, 183, 198, 179, 212, 6, 233, 106, 118, 142, 222, 33, 98, 197, 61, 120, 14,
                188, 1, 146, 86, 114, 147, 90, 50, 135, 7, 213, 112, 77, 72
            ])))
        );
        assert_eq!(iter.next(), Some(&Op::Child));
        assert_eq!(iter.next(), Some(&Op::Child));
        assert!(iter.next().is_none());
        assert_eq!(absence, (false, false));

        let mut bytes = vec![];
        encode_into(proof.iter(), &mut bytes);
        let mut query = Query::new();
        for item in queryitems {
            query.insert_item(item);
        }
        let res = verify_query(
            bytes.as_slice(),
            &query,
            None,
            None,
            true,
            tree.hash().unwrap(),
        )
        .unwrap()
        .unwrap();
        compare_result_tuples(
            res.result_set,
            vec![
                (vec![0, 0, 0, 0, 0, 0, 0, 5], vec![123; 60]),
                (vec![0, 0, 0, 0, 0, 0, 0, 6], vec![123; 60]),
            ],
        );
        assert_eq!(res.limit, None);
        assert_eq!(res.offset, None);

        // skip 1 element
        let mut tree = make_tree_seq(10);
        let mut walker = RefWalker::new(&mut tree, PanicSource {});

        let queryitems = vec![QueryItem::Range(
            vec![0, 0, 0, 0, 0, 0, 0, 5]..vec![0, 0, 0, 0, 0, 0, 0, 7],
        )];
        let (proof, ..) = walker
            .create_full_proof(queryitems.as_slice(), Some(1), Some(1), true)
            .unwrap()
            .expect("create_proof errored");

        let mut bytes = vec![];
        encode_into(proof.iter(), &mut bytes);
        let mut query = Query::new();
        for item in queryitems {
            query.insert_item(item);
        }
        let res = verify_query(
            bytes.as_slice(),
            &query,
            Some(1),
            Some(1),
            true,
            tree.hash().unwrap(),
        )
        .unwrap()
        .unwrap();
        compare_result_tuples(
            res.result_set,
            vec![(vec![0, 0, 0, 0, 0, 0, 0, 6], vec![123; 60])],
        );
        assert_eq!(res.limit, Some(0));
        assert_eq!(res.offset, Some(0));

        // skip 2 elements
        let mut tree = make_tree_seq(10);
        let mut walker = RefWalker::new(&mut tree, PanicSource {});

        let queryitems = vec![QueryItem::Range(
            vec![0, 0, 0, 0, 0, 0, 0, 5]..vec![0, 0, 0, 0, 0, 0, 0, 7],
        )];
        let (proof, ..) = walker
            .create_full_proof(queryitems.as_slice(), Some(1), Some(2), true)
            .unwrap()
            .expect("create_proof errored");

        let mut bytes = vec![];
        encode_into(proof.iter(), &mut bytes);
        let mut query = Query::new();
        for item in queryitems {
            query.insert_item(item);
        }
        let res = verify_query(
            bytes.as_slice(),
            &query,
            Some(1),
            Some(2),
            true,
            tree.hash().unwrap(),
        )
        .unwrap()
        .unwrap();
        compare_result_tuples(res.result_set, vec![]);
        assert_eq!(res.limit, Some(1));
        assert_eq!(res.offset, Some(0));

        // skip all elements
        let mut tree = make_tree_seq(10);
        let mut walker = RefWalker::new(&mut tree, PanicSource {});

        let queryitems = vec![QueryItem::Range(
            vec![0, 0, 0, 0, 0, 0, 0, 5]..vec![0, 0, 0, 0, 0, 0, 0, 7],
        )];
        let (proof, ..) = walker
            .create_full_proof(queryitems.as_slice(), Some(1), Some(200), true)
            .unwrap()
            .expect("create_proof errored");

        let mut bytes = vec![];
        encode_into(proof.iter(), &mut bytes);
        let mut query = Query::new();
        for item in queryitems {
            query.insert_item(item);
        }
        let res = verify_query(
            bytes.as_slice(),
            &query,
            Some(1),
            Some(200),
            true,
            tree.hash().unwrap(),
        )
        .unwrap()
        .unwrap();
        compare_result_tuples(res.result_set, vec![]);
        assert_eq!(res.limit, Some(1));
        assert_eq!(res.offset, Some(198));

        // right to left test
        let mut tree = make_tree_seq(10);
        let mut walker = RefWalker::new(&mut tree, PanicSource {});

        let queryitems = vec![QueryItem::Range(
            vec![0, 0, 0, 0, 0, 0, 0, 5]..vec![0, 0, 0, 0, 0, 0, 0, 7],
        )];
        let (proof, ..) = walker
            .create_full_proof(queryitems.as_slice(), None, None, false)
            .unwrap()
            .expect("create_proof errored");

        let mut bytes = vec![];
        encode_into(proof.iter(), &mut bytes);
        let mut query = Query::new();
        for item in queryitems {
            query.insert_item(item);
        }
        let res = verify_query(
            bytes.as_slice(),
            &query,
            None,
            None,
            false,
            tree.hash().unwrap(),
        )
        .unwrap()
        .unwrap();
        compare_result_tuples(
            res.result_set,
            vec![
                (vec![0, 0, 0, 0, 0, 0, 0, 6], vec![123; 60]),
                (vec![0, 0, 0, 0, 0, 0, 0, 5], vec![123; 60]),
            ],
        );
    }

    #[test]
    fn range_proof_inclusive() {
        let mut tree = make_tree_seq(10);
        let mut walker = RefWalker::new(&mut tree, PanicSource {});

        let queryitems = vec![QueryItem::RangeInclusive(
            vec![0, 0, 0, 0, 0, 0, 0, 5]..=vec![0, 0, 0, 0, 0, 0, 0, 7],
        )];
        let (proof, absence, ..) = walker
            .create_full_proof(queryitems.as_slice(), None, None, true)
            .unwrap()
            .expect("create_proof errored");

        let mut iter = proof.iter();
        assert_eq!(
            iter.next(),
            Some(&Op::Push(Node::Hash([
                15, 191, 194, 224, 193, 134, 156, 159, 52, 166, 27, 230, 63, 93, 135, 17, 255, 154,
                197, 27, 14, 205, 136, 199, 234, 59, 188, 241, 187, 239, 117, 93
            ])))
        );
        assert_eq!(
            iter.next(),
            Some(&Op::Push(Node::KVHash([
                95, 245, 207, 74, 17, 152, 55, 24, 246, 112, 233, 61, 187, 164, 177, 44, 203, 123,
                117, 31, 98, 233, 121, 106, 202, 39, 49, 163, 56, 243, 123, 176
            ])))
        );
        assert_eq!(iter.next(), Some(&Op::Parent));
        assert_eq!(
            iter.next(),
            Some(&Op::Push(Node::Hash([
                41, 224, 141, 252, 95, 145, 96, 170, 95, 214, 144, 222, 239, 139, 144, 77, 172,
                237, 19, 147, 70, 9, 109, 145, 10, 54, 165, 205, 249, 140, 29, 180
            ])))
        );
        assert_eq!(
            iter.next(),
            Some(&Op::Push(Node::KV(
                vec![0, 0, 0, 0, 0, 0, 0, 5],
                vec![123; 60]
            )))
        );
        assert_eq!(iter.next(), Some(&Op::Parent));
        assert_eq!(
            iter.next(),
            Some(&Op::Push(Node::KV(
                vec![0, 0, 0, 0, 0, 0, 0, 6],
                vec![123; 60]
            )))
        );
        assert_eq!(iter.next(), Some(&Op::Child));
        assert_eq!(
            iter.next(),
            Some(&Op::Push(Node::KV(
                vec![0, 0, 0, 0, 0, 0, 0, 7],
                vec![123; 60]
            )))
        );
        assert_eq!(iter.next(), Some(&Op::Parent));
        assert_eq!(
            iter.next(),
            Some(&Op::Push(Node::Hash([
                161, 130, 183, 198, 179, 212, 6, 233, 106, 118, 142, 222, 33, 98, 197, 61, 120, 14,
                188, 1, 146, 86, 114, 147, 90, 50, 135, 7, 213, 112, 77, 72
            ])))
        );
        assert_eq!(iter.next(), Some(&Op::Child));
        assert_eq!(iter.next(), Some(&Op::Child));
        assert!(iter.next().is_none());
        assert_eq!(absence, (false, false));

        let mut bytes = vec![];
        encode_into(proof.iter(), &mut bytes);
        let mut query = Query::new();
        for item in queryitems {
            query.insert_item(item);
        }
        let res = verify_query(
            bytes.as_slice(),
            &query,
            None,
            None,
            true,
            tree.hash().unwrap(),
        )
        .unwrap()
        .unwrap();
        compare_result_tuples(
            res.result_set,
            vec![
                (vec![0, 0, 0, 0, 0, 0, 0, 5], vec![123; 60]),
                (vec![0, 0, 0, 0, 0, 0, 0, 6], vec![123; 60]),
                (vec![0, 0, 0, 0, 0, 0, 0, 7], vec![123; 60]),
            ],
        );
        assert_eq!(res.limit, None);
        assert_eq!(res.offset, None);

        // skip 1 element
        let mut tree = make_tree_seq(10);
        let mut walker = RefWalker::new(&mut tree, PanicSource {});

        let queryitems = vec![QueryItem::RangeInclusive(
            vec![0, 0, 0, 0, 0, 0, 0, 5]..=vec![0, 0, 0, 0, 0, 0, 0, 7],
        )];
        let (proof, ..) = walker
            .create_full_proof(queryitems.as_slice(), Some(1), Some(1), true)
            .unwrap()
            .expect("create_proof errored");

        let mut bytes = vec![];
        encode_into(proof.iter(), &mut bytes);
        let mut query = Query::new();
        for item in queryitems {
            query.insert_item(item);
        }
        let res = verify_query(
            bytes.as_slice(),
            &query,
            Some(1),
            Some(1),
            true,
            tree.hash().unwrap(),
        )
        .unwrap()
        .unwrap();
        compare_result_tuples(
            res.result_set,
            vec![(vec![0, 0, 0, 0, 0, 0, 0, 6], vec![123; 60])],
        );
        assert_eq!(res.limit, Some(0));
        assert_eq!(res.offset, Some(0));

        // skip 2 elements
        let mut tree = make_tree_seq(10);
        let mut walker = RefWalker::new(&mut tree, PanicSource {});

        let queryitems = vec![QueryItem::RangeInclusive(
            vec![0, 0, 0, 0, 0, 0, 0, 5]..=vec![0, 0, 0, 0, 0, 0, 0, 7],
        )];
        let (proof, ..) = walker
            .create_full_proof(queryitems.as_slice(), Some(1), Some(2), true)
            .unwrap()
            .expect("create_proof errored");

        let mut bytes = vec![];
        encode_into(proof.iter(), &mut bytes);
        let mut query = Query::new();
        for item in queryitems {
            query.insert_item(item);
        }
        let res = verify_query(
            bytes.as_slice(),
            &query,
            Some(1),
            Some(2),
            true,
            tree.hash().unwrap(),
        )
        .unwrap()
        .unwrap();
        compare_result_tuples(
            res.result_set,
            vec![(vec![0, 0, 0, 0, 0, 0, 0, 7], vec![123; 60])],
        );
        assert_eq!(res.limit, Some(0));
        assert_eq!(res.offset, Some(0));

        // skip all elements
        let mut tree = make_tree_seq(10);
        let mut walker = RefWalker::new(&mut tree, PanicSource {});

        let queryitems = vec![QueryItem::RangeInclusive(
            vec![0, 0, 0, 0, 0, 0, 0, 5]..=vec![0, 0, 0, 0, 0, 0, 0, 7],
        )];
        let (proof, ..) = walker
            .create_full_proof(queryitems.as_slice(), Some(1), Some(200), true)
            .unwrap()
            .expect("create_proof errored");

        let mut bytes = vec![];
        encode_into(proof.iter(), &mut bytes);
        let mut query = Query::new();
        for item in queryitems {
            query.insert_item(item);
        }
        let res = verify_query(
            bytes.as_slice(),
            &query,
            Some(1),
            Some(200),
            true,
            tree.hash().unwrap(),
        )
        .unwrap()
        .unwrap();
        compare_result_tuples(res.result_set, vec![]);
        assert_eq!(res.limit, Some(1));
        assert_eq!(res.offset, Some(197));

        // right_to_left proof
        let mut tree = make_tree_seq(10);
        let mut walker = RefWalker::new(&mut tree, PanicSource {});

        let queryitems = vec![QueryItem::RangeInclusive(
            vec![0, 0, 0, 0, 0, 0, 0, 5]..=vec![0, 0, 0, 0, 0, 0, 0, 7],
        )];
        let (proof, ..) = walker
            .create_full_proof(queryitems.as_slice(), None, None, false)
            .unwrap()
            .expect("create_proof errored");

        let mut bytes = vec![];
        encode_into(proof.iter(), &mut bytes);
        let mut query = Query::new();
        for item in queryitems {
            query.insert_item(item);
        }
        let res = verify_query(
            bytes.as_slice(),
            &query,
            None,
            None,
            false,
            tree.hash().unwrap(),
        )
        .unwrap()
        .unwrap();

        compare_result_tuples(
            res.result_set,
            vec![
                (vec![0, 0, 0, 0, 0, 0, 0, 7], vec![123; 60]),
                (vec![0, 0, 0, 0, 0, 0, 0, 6], vec![123; 60]),
                (vec![0, 0, 0, 0, 0, 0, 0, 5], vec![123; 60]),
            ],
        );

        let mut tree = make_tree_seq(10);
        let mut walker = RefWalker::new(&mut tree, PanicSource {});

        let queryitems = vec![QueryItem::RangeInclusive(
            vec![0, 0, 0, 0, 0, 0, 0, 5]..=vec![0, 0, 0, 0, 0, 0, 0, 7],
        )];
        let (proof, ..) = walker
            .create_full_proof(queryitems.as_slice(), None, Some(2), false)
            .unwrap()
            .expect("create_proof errored");

        let mut bytes = vec![];
        encode_into(proof.iter(), &mut bytes);
        let mut query = Query::new();
        for item in queryitems {
            query.insert_item(item);
        }
        let res = verify_query(
            bytes.as_slice(),
            &query,
            None,
            Some(2),
            false,
            tree.hash().unwrap(),
        )
        .unwrap()
        .unwrap();

        compare_result_tuples(
            res.result_set,
            vec![(vec![0, 0, 0, 0, 0, 0, 0, 5], vec![123; 60])],
        );
        assert_eq!(res.limit, None);
        assert_eq!(res.offset, Some(0));
    }

    #[test]
    fn range_from_proof() {
        let mut tree = make_6_node_tree();
        let mut walker = RefWalker::new(&mut tree, PanicSource {});

        let queryitems = vec![QueryItem::RangeFrom(vec![5]..)];
        let (proof, absence, ..) = walker
            .create_full_proof(queryitems.as_slice(), None, None, true)
            .unwrap()
            .expect("create_proof errored");

        let mut iter = proof.iter();
        assert_eq!(
            iter.next(),
            Some(&Op::Push(Node::Hash([
                85, 217, 56, 226, 204, 53, 103, 145, 201, 33, 178, 80, 207, 194, 104, 128, 199,
                145, 156, 208, 152, 255, 209, 24, 140, 222, 204, 193, 211, 26, 118, 58
            ])))
        );
        assert_eq!(iter.next(), Some(&Op::Push(Node::KV(vec![5], vec![5]))));
        assert_eq!(iter.next(), Some(&Op::Parent));
        assert_eq!(iter.next(), Some(&Op::Push(Node::KV(vec![7], vec![7]))));
        assert_eq!(iter.next(), Some(&Op::Push(Node::KV(vec![8], vec![8]))));
        assert_eq!(iter.next(), Some(&Op::Parent));
        assert_eq!(iter.next(), Some(&Op::Child));
        assert!(iter.next().is_none());
        assert_eq!(absence, (false, true));

        let mut bytes = vec![];
        encode_into(proof.iter(), &mut bytes);
        let mut query = Query::new();
        for item in queryitems {
            query.insert_item(item);
        }
        let res = verify_query(
            bytes.as_slice(),
            &query,
            None,
            None,
            true,
            tree.hash().unwrap(),
        )
        .unwrap()
        .unwrap();
        compare_result_tuples(
            res.result_set,
            vec![(vec![5], vec![5]), (vec![7], vec![7]), (vec![8], vec![8])],
        );
        assert_eq!(res.limit, None);
        assert_eq!(res.offset, None);

        // Limit result set to 1 item
        let mut tree = make_6_node_tree();
        let mut walker = RefWalker::new(&mut tree, PanicSource {});

        let queryitems = vec![QueryItem::RangeFrom(vec![5]..)];
        let (proof, absence, ..) = walker
            .create_full_proof(queryitems.as_slice(), Some(1), None, true)
            .unwrap()
            .expect("create_proof errored");

        let equivalent_queryitems = vec![QueryItem::Key(vec![5])];
        let (equivalent_proof, equivalent_absence, ..) = walker
            .create_full_proof(equivalent_queryitems.as_slice(), None, None, true)
            .unwrap()
            .expect("create_proof errored");

        assert_eq!(proof, equivalent_proof);
        assert_eq!(absence, equivalent_absence);

        let mut bytes = vec![];
        encode_into(proof.iter(), &mut bytes);
        let mut query = Query::new();
        for item in queryitems {
            query.insert_item(item);
        }
        let res = verify_query(
            bytes.as_slice(),
            &query,
            Some(1),
            None,
            true,
            tree.hash().unwrap(),
        )
        .unwrap()
        .unwrap();
        compare_result_tuples(res.result_set, vec![(vec![5], vec![5])]);
        assert_eq!(res.limit, Some(0));
        assert_eq!(res.offset, None);

        // Limit result set to 2 items
        let mut tree = make_6_node_tree();
        let mut walker = RefWalker::new(&mut tree, PanicSource {});

        let queryitems = vec![QueryItem::RangeFrom(vec![5]..)];
        let (proof, absence, ..) = walker
            .create_full_proof(queryitems.as_slice(), Some(2), None, true)
            .unwrap()
            .expect("create_proof errored");

        let equivalent_queryitems = vec![
            QueryItem::Key(vec![5]),
            QueryItem::Key(vec![6]),
            QueryItem::Key(vec![7]),
        ];
        let (equivalent_proof, equivalent_absence, ..) = walker
            .create_full_proof(equivalent_queryitems.as_slice(), None, None, true)
            .unwrap()
            .expect("create_proof errored");

        assert_eq!(proof, equivalent_proof);
        assert_eq!(absence, equivalent_absence);

        let mut bytes = vec![];
        encode_into(proof.iter(), &mut bytes);
        let mut query = Query::new();
        for item in queryitems {
            query.insert_item(item);
        }
        let res = verify_query(
            bytes.as_slice(),
            &query,
            Some(2),
            None,
            true,
            tree.hash().unwrap(),
        )
        .unwrap()
        .unwrap();
        compare_result_tuples(res.result_set, vec![(vec![5], vec![5]), (vec![7], vec![7])]);
        assert_eq!(res.limit, Some(0));
        assert_eq!(res.offset, None);

        // Limit result set to 100 items
        let mut tree = make_6_node_tree();
        let mut walker = RefWalker::new(&mut tree, PanicSource {});

        let queryitems = vec![QueryItem::RangeFrom(vec![5]..)];
        let (proof, absence, ..) = walker
            .create_full_proof(queryitems.as_slice(), Some(100), None, true)
            .unwrap()
            .expect("create_proof errored");

        let equivalent_queryitems = vec![QueryItem::RangeFrom(vec![5]..)];
        let (equivalent_proof, equivalent_absence, ..) = walker
            .create_full_proof(equivalent_queryitems.as_slice(), None, None, true)
            .unwrap()
            .expect("create_proof errored");

        assert_eq!(proof, equivalent_proof);
        assert_eq!(absence, equivalent_absence);

        let mut bytes = vec![];
        encode_into(proof.iter(), &mut bytes);
        let mut query = Query::new();
        for item in queryitems {
            query.insert_item(item);
        }
        let res = verify_query(
            bytes.as_slice(),
            &query,
            Some(100),
            None,
            true,
            tree.hash().unwrap(),
        )
        .unwrap()
        .unwrap();
        compare_result_tuples(
            res.result_set,
            vec![(vec![5], vec![5]), (vec![7], vec![7]), (vec![8], vec![8])],
        );
        assert_eq!(res.limit, Some(97));
        assert_eq!(res.offset, None);

        // skip 1 element
        let mut tree = make_6_node_tree();
        let mut walker = RefWalker::new(&mut tree, PanicSource {});

        let queryitems = vec![QueryItem::RangeFrom(vec![5]..)];
        let (proof, ..) = walker
            .create_full_proof(queryitems.as_slice(), Some(1), Some(1), true)
            .unwrap()
            .expect("create_proof errored");

        let mut bytes = vec![];
        encode_into(proof.iter(), &mut bytes);
        let mut query = Query::new();
        for item in queryitems {
            query.insert_item(item);
        }
        let res = verify_query(
            bytes.as_slice(),
            &query,
            Some(1),
            Some(1),
            true,
            tree.hash().unwrap(),
        )
        .unwrap()
        .unwrap();
        compare_result_tuples(res.result_set, vec![(vec![7], vec![7])]);
        assert_eq!(res.limit, Some(0));
        assert_eq!(res.offset, Some(0));

        // skip 2 elements
        let mut tree = make_6_node_tree();
        let mut walker = RefWalker::new(&mut tree, PanicSource {});

        let queryitems = vec![QueryItem::RangeFrom(vec![5]..)];
        let (proof, ..) = walker
            .create_full_proof(queryitems.as_slice(), Some(1), Some(2), true)
            .unwrap()
            .expect("create_proof errored");

        let mut bytes = vec![];
        encode_into(proof.iter(), &mut bytes);
        let mut query = Query::new();
        for item in queryitems {
            query.insert_item(item);
        }
        let res = verify_query(
            bytes.as_slice(),
            &query,
            Some(1),
            Some(2),
            true,
            tree.hash().unwrap(),
        )
        .unwrap()
        .unwrap();
        compare_result_tuples(res.result_set, vec![(vec![8], vec![8])]);
        assert_eq!(res.limit, Some(0));
        assert_eq!(res.offset, Some(0));

        // skip all elements
        let mut tree = make_6_node_tree();
        let mut walker = RefWalker::new(&mut tree, PanicSource {});

        let queryitems = vec![QueryItem::RangeFrom(vec![5]..)];
        let (proof, ..) = walker
            .create_full_proof(queryitems.as_slice(), Some(1), Some(200), true)
            .unwrap()
            .expect("create_proof errored");

        let mut bytes = vec![];
        encode_into(proof.iter(), &mut bytes);
        let mut query = Query::new();
        for item in queryitems {
            query.insert_item(item);
        }
        let res = verify_query(
            bytes.as_slice(),
            &query,
            Some(1),
            Some(200),
            true,
            tree.hash().unwrap(),
        )
        .unwrap()
        .unwrap();
        compare_result_tuples(res.result_set, vec![]);
        assert_eq!(res.limit, Some(1));
        assert_eq!(res.offset, Some(197));

        // right_to_left test
        let mut tree = make_6_node_tree();
        let mut walker = RefWalker::new(&mut tree, PanicSource {});

        let queryitems = vec![QueryItem::RangeFrom(vec![5]..)];
        let (proof, absence, ..) = walker
            .create_full_proof(queryitems.as_slice(), None, None, false)
            .unwrap()
            .expect("create_proof errored");

        assert_eq!(absence, (true, false));

        let mut bytes = vec![];
        encode_into(proof.iter(), &mut bytes);
        let mut query = Query::new();
        for item in queryitems {
            query.insert_item(item);
        }
        let res = verify_query(
            bytes.as_slice(),
            &query,
            None,
            None,
            false,
            tree.hash().unwrap(),
        )
        .unwrap()
        .unwrap();
        compare_result_tuples(
            res.result_set,
            vec![(vec![8], vec![8]), (vec![7], vec![7]), (vec![5], vec![5])],
        );

        let mut tree = make_6_node_tree();
        let mut walker = RefWalker::new(&mut tree, PanicSource {});

        let queryitems = vec![QueryItem::RangeFrom(vec![5]..)];
        let (proof, absence, ..) = walker
            .create_full_proof(queryitems.as_slice(), Some(2), Some(1), false)
            .unwrap()
            .expect("create_proof errored");

        assert_eq!(absence, (true, false));

        let mut bytes = vec![];
        encode_into(proof.iter(), &mut bytes);
        let mut query = Query::new();
        for item in queryitems {
            query.insert_item(item);
        }
        let res = verify_query(
            bytes.as_slice(),
            &query,
            Some(2),
            Some(1),
            false,
            tree.hash().unwrap(),
        )
        .unwrap()
        .unwrap();
        compare_result_tuples(res.result_set, vec![(vec![7], vec![7]), (vec![5], vec![5])]);
        assert_eq!(res.limit, Some(0));
        assert_eq!(res.offset, Some(0));
    }

    #[test]
    fn range_to_proof() {
        let mut tree = make_6_node_tree();
        let mut walker = RefWalker::new(&mut tree, PanicSource {});

        let queryitems = vec![QueryItem::RangeTo(..vec![6])];
        let (proof, absence, ..) = walker
            .create_full_proof(queryitems.as_slice(), None, None, true)
            .unwrap()
            .expect("create_proof errored");

        let mut iter = proof.iter();
        assert_eq!(iter.next(), Some(&Op::Push(Node::KV(vec![2], vec![2]))));
        assert_eq!(iter.next(), Some(&Op::Push(Node::KV(vec![3], vec![3]))));
        assert_eq!(iter.next(), Some(&Op::Parent));
        assert_eq!(iter.next(), Some(&Op::Push(Node::KV(vec![4], vec![4]))));
        assert_eq!(iter.next(), Some(&Op::Child));
        assert_eq!(iter.next(), Some(&Op::Push(Node::KV(vec![5], vec![5]))));
        assert_eq!(iter.next(), Some(&Op::Parent));
        assert_eq!(
            iter.next(),
            Some(&Op::Push(Node::KVDigest(
                vec![7],
                [
                    63, 193, 78, 215, 236, 222, 32, 58, 144, 66, 94, 225, 145, 233, 219, 89, 102,
                    51, 109, 115, 127, 3, 152, 236, 147, 183, 100, 81, 123, 109, 244, 0
                ]
            )))
        );
        assert_eq!(
            iter.next(),
            Some(&Op::Push(Node::KVHash([
                236, 141, 96, 8, 244, 103, 232, 110, 117, 105, 162, 111, 148, 9, 59, 195, 2, 250,
                165, 180, 215, 137, 202, 221, 38, 98, 93, 247, 54, 180, 242, 116
            ])))
        );
        assert_eq!(iter.next(), Some(&Op::Parent));
        assert_eq!(iter.next(), Some(&Op::Child));
        assert!(iter.next().is_none());
        assert_eq!(absence, (true, false));

        let mut bytes = vec![];
        encode_into(proof.iter(), &mut bytes);
        let mut query = Query::new();
        for item in queryitems {
            query.insert_item(item);
        }
        let res = verify_query(
            bytes.as_slice(),
            &query,
            None,
            None,
            true,
            tree.hash().unwrap(),
        )
        .unwrap()
        .unwrap();
        compare_result_tuples(
            res.result_set,
            vec![
                (vec![2], vec![2]),
                (vec![3], vec![3]),
                (vec![4], vec![4]),
                (vec![5], vec![5]),
            ],
        );
        assert_eq!(res.limit, None);
        assert_eq!(res.offset, None);

        // Limit result set to 1 item
        let mut tree = make_6_node_tree();
        let mut walker = RefWalker::new(&mut tree, PanicSource {});

        let queryitems = vec![QueryItem::RangeTo(..vec![6])];
        let (proof, absence, ..) = walker
            .create_full_proof(queryitems.as_slice(), Some(1), None, true)
            .unwrap()
            .expect("create_proof errored");

        let equivalent_queryitems = vec![QueryItem::RangeToInclusive(..=vec![2])];
        let (equivalent_proof, equivalent_absence, ..) = walker
            .create_full_proof(equivalent_queryitems.as_slice(), None, None, true)
            .unwrap()
            .expect("create_proof errored");

        assert_eq!(proof, equivalent_proof);
        assert_eq!(absence, equivalent_absence);

        let mut bytes = vec![];
        encode_into(proof.iter(), &mut bytes);
        let mut query = Query::new();
        for item in queryitems {
            query.insert_item(item);
        }
        let res = verify_query(
            bytes.as_slice(),
            &query,
            Some(1),
            None,
            true,
            tree.hash().unwrap(),
        )
        .unwrap()
        .unwrap();
        compare_result_tuples(res.result_set, vec![(vec![2], vec![2])]);
        assert_eq!(res.limit, Some(0));
        assert_eq!(res.offset, None);

        // Limit result set to 2 items
        let mut tree = make_6_node_tree();
        let mut walker = RefWalker::new(&mut tree, PanicSource {});

        let queryitems = vec![QueryItem::RangeTo(..vec![6])];
        let (proof, absence, ..) = walker
            .create_full_proof(queryitems.as_slice(), Some(2), None, true)
            .unwrap()
            .expect("create_proof errored");

        let equivalent_queryitems = vec![QueryItem::RangeToInclusive(..=vec![3])];
        let (equivalent_proof, equivalent_absence, ..) = walker
            .create_full_proof(equivalent_queryitems.as_slice(), None, None, true)
            .unwrap()
            .expect("create_proof errored");

        assert_eq!(proof, equivalent_proof);
        assert_eq!(absence, equivalent_absence);

        let mut bytes = vec![];
        encode_into(proof.iter(), &mut bytes);
        let mut query = Query::new();
        for item in queryitems {
            query.insert_item(item);
        }
        let res = verify_query(
            bytes.as_slice(),
            &query,
            Some(2),
            None,
            true,
            tree.hash().unwrap(),
        )
        .unwrap()
        .unwrap();
        compare_result_tuples(res.result_set, vec![(vec![2], vec![2]), (vec![3], vec![3])]);
        assert_eq!(res.limit, Some(0));
        assert_eq!(res.offset, None);

        // Limit result set to 100 items
        let mut tree = make_6_node_tree();
        let mut walker = RefWalker::new(&mut tree, PanicSource {});

        let queryitems = vec![QueryItem::RangeTo(..vec![6])];
        let (proof, absence, ..) = walker
            .create_full_proof(queryitems.as_slice(), Some(100), None, true)
            .unwrap()
            .expect("create_proof errored");

        let equivalent_queryitems = vec![QueryItem::RangeTo(..vec![6])];
        let (equivalent_proof, equivalent_absence, ..) = walker
            .create_full_proof(equivalent_queryitems.as_slice(), None, None, true)
            .unwrap()
            .expect("create_proof errored");

        assert_eq!(proof, equivalent_proof);
        assert_eq!(absence, equivalent_absence);

        let mut bytes = vec![];
        encode_into(proof.iter(), &mut bytes);
        let mut query = Query::new();
        for item in queryitems {
            query.insert_item(item);
        }
        let res = verify_query(
            bytes.as_slice(),
            &query,
            Some(100),
            None,
            true,
            tree.hash().unwrap(),
        )
        .unwrap()
        .unwrap();
        compare_result_tuples(
            res.result_set,
            vec![
                (vec![2], vec![2]),
                (vec![3], vec![3]),
                (vec![4], vec![4]),
                (vec![5], vec![5]),
            ],
        );
        assert_eq!(res.limit, Some(96));
        assert_eq!(res.offset, None);

        // skip 1 element
        let mut tree = make_6_node_tree();
        let mut walker = RefWalker::new(&mut tree, PanicSource {});

        let queryitems = vec![QueryItem::RangeTo(..vec![6])];
        let (proof, ..) = walker
            .create_full_proof(queryitems.as_slice(), Some(1), Some(1), true)
            .unwrap()
            .expect("create_proof errored");

        let mut bytes = vec![];
        encode_into(proof.iter(), &mut bytes);
        let mut query = Query::new();
        for item in queryitems {
            query.insert_item(item);
        }
        let res = verify_query(
            bytes.as_slice(),
            &query,
            Some(1),
            Some(1),
            true,
            tree.hash().unwrap(),
        )
        .unwrap()
        .unwrap();
        compare_result_tuples(res.result_set, vec![(vec![3], vec![3])]);
        assert_eq!(res.limit, Some(0));
        assert_eq!(res.offset, Some(0));

        // skip 2 elements
        let mut tree = make_6_node_tree();
        let mut walker = RefWalker::new(&mut tree, PanicSource {});

        let queryitems = vec![QueryItem::RangeTo(..vec![6])];
        let (proof, ..) = walker
            .create_full_proof(queryitems.as_slice(), Some(1), Some(2), true)
            .unwrap()
            .expect("create_proof errored");

        let mut bytes = vec![];
        encode_into(proof.iter(), &mut bytes);
        let mut query = Query::new();
        for item in queryitems {
            query.insert_item(item);
        }
        let res = verify_query(
            bytes.as_slice(),
            &query,
            Some(1),
            Some(2),
            true,
            tree.hash().unwrap(),
        )
        .unwrap()
        .unwrap();
        compare_result_tuples(res.result_set, vec![(vec![4], vec![4])]);
        assert_eq!(res.limit, Some(0));
        assert_eq!(res.offset, Some(0));

        // skip all elements
        let mut tree = make_6_node_tree();
        let mut walker = RefWalker::new(&mut tree, PanicSource {});

        let queryitems = vec![QueryItem::RangeTo(..vec![6])];
        let (proof, ..) = walker
            .create_full_proof(queryitems.as_slice(), Some(1), Some(200), true)
            .unwrap()
            .expect("create_proof errored");

        let mut bytes = vec![];
        encode_into(proof.iter(), &mut bytes);
        let mut query = Query::new();
        for item in queryitems {
            query.insert_item(item);
        }
        let res = verify_query(
            bytes.as_slice(),
            &query,
            Some(1),
            Some(200),
            true,
            tree.hash().unwrap(),
        )
        .unwrap()
        .unwrap();
        compare_result_tuples(res.result_set, vec![]);
        assert_eq!(res.limit, Some(1));
        assert_eq!(res.offset, Some(196));

        // right_to_left proof
        let mut tree = make_6_node_tree();
        let mut walker = RefWalker::new(&mut tree, PanicSource {});

        let queryitems = vec![QueryItem::RangeTo(..vec![6])];
        let (proof, absence, ..) = walker
            .create_full_proof(queryitems.as_slice(), None, None, false)
            .unwrap()
            .expect("create_proof errored");

        assert_eq!(absence, (false, true));

        let mut bytes = vec![];
        encode_into(proof.iter(), &mut bytes);
        let mut query = Query::new();
        for item in queryitems {
            query.insert_item(item);
        }
        let res = verify_query(
            bytes.as_slice(),
            &query,
            None,
            None,
            false,
            tree.hash().unwrap(),
        )
        .unwrap()
        .unwrap();
        compare_result_tuples(
            res.result_set,
            vec![
                (vec![5], vec![5]),
                (vec![4], vec![4]),
                (vec![3], vec![3]),
                (vec![2], vec![2]),
            ],
        );

        let mut tree = make_6_node_tree();
        let mut walker = RefWalker::new(&mut tree, PanicSource {});

        let queryitems = vec![QueryItem::RangeTo(..vec![6])];
        let (proof, absence, ..) = walker
            .create_full_proof(queryitems.as_slice(), Some(2), None, false)
            .unwrap()
            .expect("create_proof errored");

        assert_eq!(absence, (false, false));

        let mut bytes = vec![];
        encode_into(proof.iter(), &mut bytes);
        let mut query = Query::new();
        for item in queryitems {
            query.insert_item(item);
        }
        let res = verify_query(
            bytes.as_slice(),
            &query,
            Some(2),
            None,
            false,
            tree.hash().unwrap(),
        )
        .unwrap()
        .unwrap();
        compare_result_tuples(res.result_set, vec![(vec![5], vec![5]), (vec![4], vec![4])]);
        assert_eq!(res.limit, Some(0));
        assert_eq!(res.offset, None);
    }

    #[test]
    fn range_to_proof_inclusive() {
        let mut tree = make_6_node_tree();
        let mut walker = RefWalker::new(&mut tree, PanicSource {});

        let queryitems = vec![QueryItem::RangeToInclusive(..=vec![6])];
        let (proof, absence, ..) = walker
            .create_full_proof(queryitems.as_slice(), None, None, true)
            .unwrap()
            .expect("create_proof errored");

        let mut iter = proof.iter();
        assert_eq!(iter.next(), Some(&Op::Push(Node::KV(vec![2], vec![2]))));
        assert_eq!(iter.next(), Some(&Op::Push(Node::KV(vec![3], vec![3]))));
        assert_eq!(iter.next(), Some(&Op::Parent));
        assert_eq!(iter.next(), Some(&Op::Push(Node::KV(vec![4], vec![4]))));
        assert_eq!(iter.next(), Some(&Op::Child));
        assert_eq!(iter.next(), Some(&Op::Push(Node::KV(vec![5], vec![5]))));
        assert_eq!(iter.next(), Some(&Op::Parent));
        assert_eq!(
            iter.next(),
            Some(&Op::Push(Node::KVDigest(
                vec![7],
                [
                    63, 193, 78, 215, 236, 222, 32, 58, 144, 66, 94, 225, 145, 233, 219, 89, 102,
                    51, 109, 115, 127, 3, 152, 236, 147, 183, 100, 81, 123, 109, 244, 0
                ]
            )))
        );
        assert_eq!(
            iter.next(),
            Some(&Op::Push(Node::KVHash([
                236, 141, 96, 8, 244, 103, 232, 110, 117, 105, 162, 111, 148, 9, 59, 195, 2, 250,
                165, 180, 215, 137, 202, 221, 38, 98, 93, 247, 54, 180, 242, 116
            ])))
        );
        assert_eq!(iter.next(), Some(&Op::Parent));
        assert_eq!(iter.next(), Some(&Op::Child));
        assert!(iter.next().is_none());
        assert_eq!(absence, (true, false));

        let mut bytes = vec![];
        encode_into(proof.iter(), &mut bytes);
        let mut query = Query::new();
        for item in queryitems {
            query.insert_item(item);
        }
        let res = verify_query(
            bytes.as_slice(),
            &query,
            None,
            None,
            true,
            tree.hash().unwrap(),
        )
        .unwrap()
        .unwrap();
        compare_result_tuples(
            res.result_set,
            vec![
                (vec![2], vec![2]),
                (vec![3], vec![3]),
                (vec![4], vec![4]),
                (vec![5], vec![5]),
            ],
        );
        assert_eq!(res.limit, None);
        assert_eq!(res.offset, None);

        // Limit result set to 1 item
        let mut tree = make_6_node_tree();
        let mut walker = RefWalker::new(&mut tree, PanicSource {});

        let queryitems = vec![QueryItem::RangeToInclusive(..=vec![6])];
        let (proof, absence, ..) = walker
            .create_full_proof(queryitems.as_slice(), Some(1), None, true)
            .unwrap()
            .expect("create_proof errored");

        let equivalent_queryitems = vec![QueryItem::RangeToInclusive(..=vec![2])];
        let (equivalent_proof, equivalent_absence, ..) = walker
            .create_full_proof(equivalent_queryitems.as_slice(), None, None, true)
            .unwrap()
            .expect("create_proof errored");

        assert_eq!(proof, equivalent_proof);
        assert_eq!(absence, equivalent_absence);

        let mut bytes = vec![];
        encode_into(proof.iter(), &mut bytes);
        let mut query = Query::new();
        for item in queryitems {
            query.insert_item(item);
        }
        let res = verify_query(
            bytes.as_slice(),
            &query,
            Some(1),
            None,
            true,
            tree.hash().unwrap(),
        )
        .unwrap()
        .unwrap();
        compare_result_tuples(res.result_set, vec![(vec![2], vec![2])]);
        assert_eq!(res.limit, Some(0));
        assert_eq!(res.offset, None);

        // Limit result set to 2 items
        let mut tree = make_6_node_tree();
        let mut walker = RefWalker::new(&mut tree, PanicSource {});

        let queryitems = vec![QueryItem::RangeToInclusive(..=vec![6])];
        let (proof, absence, ..) = walker
            .create_full_proof(queryitems.as_slice(), Some(2), None, true)
            .unwrap()
            .expect("create_proof errored");

        let equivalent_queryitems = vec![QueryItem::RangeToInclusive(..=vec![3])];
        let (equivalent_proof, equivalent_absence, ..) = walker
            .create_full_proof(equivalent_queryitems.as_slice(), None, None, true)
            .unwrap()
            .expect("create_proof errored");

        assert_eq!(proof, equivalent_proof);
        assert_eq!(absence, equivalent_absence);

        let mut bytes = vec![];
        encode_into(proof.iter(), &mut bytes);
        let mut query = Query::new();
        for item in queryitems {
            query.insert_item(item);
        }
        let res = verify_query(
            bytes.as_slice(),
            &query,
            Some(2),
            None,
            true,
            tree.hash().unwrap(),
        )
        .unwrap()
        .unwrap();
        compare_result_tuples(res.result_set, vec![(vec![2], vec![2]), (vec![3], vec![3])]);
        assert_eq!(res.limit, Some(0));
        assert_eq!(res.offset, None);

        // Limit result set to 100 items
        let mut tree = make_6_node_tree();
        let mut walker = RefWalker::new(&mut tree, PanicSource {});

        let queryitems = vec![QueryItem::RangeToInclusive(..=vec![6])];
        let (proof, absence, ..) = walker
            .create_full_proof(queryitems.as_slice(), Some(100), None, true)
            .unwrap()
            .expect("create_proof errored");

        let equivalent_queryitems = vec![QueryItem::RangeToInclusive(..=vec![6])];
        let (equivalent_proof, equivalent_absence, ..) = walker
            .create_full_proof(equivalent_queryitems.as_slice(), None, None, true)
            .unwrap()
            .expect("create_proof errored");

        assert_eq!(proof, equivalent_proof);
        assert_eq!(absence, equivalent_absence);

        let mut bytes = vec![];
        encode_into(proof.iter(), &mut bytes);
        let mut query = Query::new();
        for item in queryitems {
            query.insert_item(item);
        }
        let res = verify_query(
            bytes.as_slice(),
            &query,
            Some(100),
            None,
            true,
            tree.hash().unwrap(),
        )
        .unwrap()
        .unwrap();
        compare_result_tuples(
            res.result_set,
            vec![
                (vec![2], vec![2]),
                (vec![3], vec![3]),
                (vec![4], vec![4]),
                (vec![5], vec![5]),
            ],
        );
        assert_eq!(res.limit, Some(96));
        assert_eq!(res.offset, None);

        // skip 1 element
        let mut tree = make_6_node_tree();
        let mut walker = RefWalker::new(&mut tree, PanicSource {});

        let queryitems = vec![QueryItem::RangeToInclusive(..=vec![6])];
        let (proof, ..) = walker
            .create_full_proof(queryitems.as_slice(), Some(1), Some(1), true)
            .unwrap()
            .expect("create_proof errored");

        let mut bytes = vec![];
        encode_into(proof.iter(), &mut bytes);
        let mut query = Query::new();
        for item in queryitems {
            query.insert_item(item);
        }
        let res = verify_query(
            bytes.as_slice(),
            &query,
            Some(1),
            Some(1),
            true,
            tree.hash().unwrap(),
        )
        .unwrap()
        .unwrap();
        compare_result_tuples(res.result_set, vec![(vec![3], vec![3])]);
        assert_eq!(res.limit, Some(0));
        assert_eq!(res.offset, Some(0));

        // skip 2 elements
        let mut tree = make_6_node_tree();
        let mut walker = RefWalker::new(&mut tree, PanicSource {});

        let queryitems = vec![QueryItem::RangeToInclusive(..=vec![6])];
        let (proof, ..) = walker
            .create_full_proof(queryitems.as_slice(), Some(1), Some(2), true)
            .unwrap()
            .expect("create_proof errored");

        let mut bytes = vec![];
        encode_into(proof.iter(), &mut bytes);
        let mut query = Query::new();
        for item in queryitems {
            query.insert_item(item);
        }
        let res = verify_query(
            bytes.as_slice(),
            &query,
            Some(1),
            Some(2),
            true,
            tree.hash().unwrap(),
        )
        .unwrap()
        .unwrap();
        compare_result_tuples(res.result_set, vec![(vec![4], vec![4])]);
        assert_eq!(res.limit, Some(0));
        assert_eq!(res.offset, Some(0));

        // skip all elements
        let mut tree = make_6_node_tree();
        let mut walker = RefWalker::new(&mut tree, PanicSource {});

        let queryitems = vec![QueryItem::RangeToInclusive(..=vec![6])];
        let (proof, ..) = walker
            .create_full_proof(queryitems.as_slice(), Some(1), Some(200), true)
            .unwrap()
            .expect("create_proof errored");

        let mut bytes = vec![];
        encode_into(proof.iter(), &mut bytes);
        let mut query = Query::new();
        for item in queryitems {
            query.insert_item(item);
        }
        let res = verify_query(
            bytes.as_slice(),
            &query,
            Some(1),
            Some(200),
            true,
            tree.hash().unwrap(),
        )
        .unwrap()
        .unwrap();
        compare_result_tuples(res.result_set, vec![]);
        assert_eq!(res.limit, Some(1));
        assert_eq!(res.offset, Some(196));

        // right_to_left proof
        let mut tree = make_6_node_tree();
        let mut walker = RefWalker::new(&mut tree, PanicSource {});

        let queryitems = vec![QueryItem::RangeToInclusive(..=vec![6])];
        let (proof, absence, ..) = walker
            .create_full_proof(queryitems.as_slice(), None, None, false)
            .unwrap()
            .expect("create_proof errored");

        assert_eq!(absence, (false, true));

        let mut bytes = vec![];
        encode_into(proof.iter(), &mut bytes);
        let mut query = Query::new();
        for item in queryitems {
            query.insert_item(item);
        }
        let res = verify_query(
            bytes.as_slice(),
            &query,
            None,
            None,
            false,
            tree.hash().unwrap(),
        )
        .unwrap()
        .unwrap();
        compare_result_tuples(
            res.result_set,
            vec![
                (vec![5], vec![5]),
                (vec![4], vec![4]),
                (vec![3], vec![3]),
                (vec![2], vec![2]),
            ],
        );

        let mut tree = make_6_node_tree();
        let mut walker = RefWalker::new(&mut tree, PanicSource {});

        let queryitems = vec![QueryItem::RangeToInclusive(..=vec![6])];
        let (proof, absence, ..) = walker
            .create_full_proof(queryitems.as_slice(), Some(1), Some(1), false)
            .unwrap()
            .expect("create_proof errored");

        assert_eq!(absence, (false, false));

        let mut bytes = vec![];
        encode_into(proof.iter(), &mut bytes);
        let mut query = Query::new();
        for item in queryitems {
            query.insert_item(item);
        }
        let res = verify_query(
            bytes.as_slice(),
            &query,
            Some(1),
            Some(1),
            false,
            tree.hash().unwrap(),
        )
        .unwrap()
        .unwrap();
        compare_result_tuples(res.result_set, vec![(vec![4], vec![4])]);
        assert_eq!(res.limit, Some(0));
        assert_eq!(res.offset, Some(0));
    }

    #[test]
    fn range_after_proof() {
        let mut tree = make_6_node_tree();
        let mut walker = RefWalker::new(&mut tree, PanicSource {});

        let queryitems = vec![RangeAfter(vec![3]..)];
        let (proof, absence, ..) = walker
            .create_full_proof(queryitems.as_slice(), None, None, true)
            .unwrap()
            .expect("create_proof errored");

        let mut iter = proof.iter();
        assert_eq!(
            iter.next(),
            Some(&Op::Push(Node::Hash([
                121, 235, 207, 195, 143, 58, 159, 120, 166, 33, 151, 45, 178, 124, 91, 233, 201, 4,
                241, 127, 41, 198, 197, 228, 19, 190, 36, 173, 183, 73, 104, 30
            ])))
        );
        assert_eq!(
            iter.next(),
            Some(&Op::Push(Node::KVDigest(
                vec![3],
                [
                    210, 173, 26, 11, 185, 253, 244, 69, 11, 216, 113, 81, 192, 139, 153, 104, 205,
                    4, 107, 218, 102, 84, 170, 189, 186, 36, 48, 176, 169, 129, 231, 144
                ]
            )))
        );
        assert_eq!(iter.next(), Some(&Op::Parent));
        assert_eq!(iter.next(), Some(&Op::Push(Node::KV(vec![4], vec![4]))));
        assert_eq!(iter.next(), Some(&Op::Child));
        assert_eq!(iter.next(), Some(&Op::Push(Node::KV(vec![5], vec![5]))));
        assert_eq!(iter.next(), Some(&Op::Parent));
        assert_eq!(iter.next(), Some(&Op::Push(Node::KV(vec![7], vec![7]))));
        assert_eq!(iter.next(), Some(&Op::Push(Node::KV(vec![8], vec![8]))));
        assert_eq!(iter.next(), Some(&Op::Parent));
        assert_eq!(iter.next(), Some(&Op::Child));
        assert!(iter.next().is_none());
        assert_eq!(absence, (false, true));

        let mut bytes = vec![];
        encode_into(proof.iter(), &mut bytes);
        let mut query = Query::new();
        for item in queryitems {
            query.insert_item(item);
        }
        let res = verify_query(
            bytes.as_slice(),
            &query,
            None,
            None,
            true,
            tree.hash().unwrap(),
        )
        .unwrap()
        .unwrap();
        compare_result_tuples(
            res.result_set,
            vec![
                (vec![4], vec![4]),
                (vec![5], vec![5]),
                (vec![7], vec![7]),
                (vec![8], vec![8]),
            ],
        );
        assert_eq!(res.limit, None);
        assert_eq!(res.offset, None);

        // Limit result set to 1 item
        let mut tree = make_6_node_tree();
        let mut walker = RefWalker::new(&mut tree, PanicSource {});

        let queryitems = vec![QueryItem::RangeAfter(vec![3]..)];
        let (proof, absence, ..) = walker
            .create_full_proof(queryitems.as_slice(), Some(1), None, true)
            .unwrap()
            .expect("create_proof errored");

        let equivalent_queryitems = vec![QueryItem::RangeAfterToInclusive(vec![3]..=vec![4])];
        let (equivalent_proof, equivalent_absence, ..) = walker
            .create_full_proof(equivalent_queryitems.as_slice(), None, None, true)
            .unwrap()
            .expect("create_proof errored");

        assert_eq!(proof, equivalent_proof);
        assert_eq!(absence, equivalent_absence);

        let mut bytes = vec![];
        encode_into(proof.iter(), &mut bytes);
        let mut query = Query::new();
        for item in queryitems {
            query.insert_item(item);
        }
        let res = verify_query(
            bytes.as_slice(),
            &query,
            Some(1),
            None,
            true,
            tree.hash().unwrap(),
        )
        .unwrap()
        .unwrap();
        compare_result_tuples(res.result_set, vec![(vec![4], vec![4])]);
        assert_eq!(res.limit, Some(0));
        assert_eq!(res.offset, None);

        // Limit result set to 2 items
        let mut tree = make_6_node_tree();
        let mut walker = RefWalker::new(&mut tree, PanicSource {});

        let queryitems = vec![QueryItem::RangeAfter(vec![3]..)];
        let (proof, absence, ..) = walker
            .create_full_proof(queryitems.as_slice(), Some(2), None, true)
            .unwrap()
            .expect("create_proof errored");

        let equivalent_queryitems = vec![QueryItem::RangeAfterToInclusive(vec![3]..=vec![5])];
        let (equivalent_proof, equivalent_absence, ..) = walker
            .create_full_proof(equivalent_queryitems.as_slice(), None, None, true)
            .unwrap()
            .expect("create_proof errored");

        assert_eq!(proof, equivalent_proof);
        assert_eq!(absence, equivalent_absence);

        let mut bytes = vec![];
        encode_into(proof.iter(), &mut bytes);
        let mut query = Query::new();
        for item in queryitems {
            query.insert_item(item);
        }
        let res = verify_query(
            bytes.as_slice(),
            &query,
            Some(2),
            None,
            true,
            tree.hash().unwrap(),
        )
        .unwrap()
        .unwrap();
        compare_result_tuples(res.result_set, vec![(vec![4], vec![4]), (vec![5], vec![5])]);
        assert_eq!(res.limit, Some(0));
        assert_eq!(res.offset, None);

        // Limit result set to 100 items
        let mut tree = make_6_node_tree();
        let mut walker = RefWalker::new(&mut tree, PanicSource {});

        let queryitems = vec![QueryItem::RangeAfter(vec![3]..)];
        let (proof, absence, ..) = walker
            .create_full_proof(queryitems.as_slice(), Some(100), None, true)
            .unwrap()
            .expect("create_proof errored");

        let equivalent_queryitems = vec![QueryItem::RangeAfter(vec![3]..)];
        let (equivalent_proof, equivalent_absence, ..) = walker
            .create_full_proof(equivalent_queryitems.as_slice(), None, None, true)
            .unwrap()
            .expect("create_proof errored");

        assert_eq!(proof, equivalent_proof);
        assert_eq!(absence, equivalent_absence);

        let mut bytes = vec![];
        encode_into(proof.iter(), &mut bytes);
        let mut query = Query::new();
        for item in queryitems {
            query.insert_item(item);
        }
        let res = verify_query(
            bytes.as_slice(),
            &query,
            Some(100),
            None,
            true,
            tree.hash().unwrap(),
        )
        .unwrap()
        .unwrap();
        compare_result_tuples(
            res.result_set,
            vec![
                (vec![4], vec![4]),
                (vec![5], vec![5]),
                (vec![7], vec![7]),
                (vec![8], vec![8]),
            ],
        );
        assert_eq!(res.limit, Some(96));
        assert_eq!(res.offset, None);

        // skip 1 element
        let mut tree = make_6_node_tree();
        let mut walker = RefWalker::new(&mut tree, PanicSource {});

        let queryitems = vec![QueryItem::RangeAfter(vec![3]..)];
        let (proof, ..) = walker
            .create_full_proof(queryitems.as_slice(), Some(1), Some(1), true)
            .unwrap()
            .expect("create_proof errored");

        let mut bytes = vec![];
        encode_into(proof.iter(), &mut bytes);
        let mut query = Query::new();
        for item in queryitems {
            query.insert_item(item);
        }
        let res = verify_query(
            bytes.as_slice(),
            &query,
            Some(1),
            Some(1),
            true,
            tree.hash().unwrap(),
        )
        .unwrap()
        .unwrap();
        compare_result_tuples(res.result_set, vec![(vec![5], vec![5])]);
        assert_eq!(res.limit, Some(0));
        assert_eq!(res.offset, Some(0));

        // skip 2 elements
        let mut tree = make_6_node_tree();
        let mut walker = RefWalker::new(&mut tree, PanicSource {});

        let queryitems = vec![QueryItem::RangeAfter(vec![3]..)];
        let (proof, ..) = walker
            .create_full_proof(queryitems.as_slice(), Some(1), Some(2), true)
            .unwrap()
            .expect("create_proof errored");

        let mut bytes = vec![];
        encode_into(proof.iter(), &mut bytes);
        let mut query = Query::new();
        for item in queryitems {
            query.insert_item(item);
        }
        let res = verify_query(
            bytes.as_slice(),
            &query,
            Some(1),
            Some(2),
            true,
            tree.hash().unwrap(),
        )
        .unwrap()
        .unwrap();
        compare_result_tuples(res.result_set, vec![(vec![7], vec![7])]);
        assert_eq!(res.limit, Some(0));
        assert_eq!(res.offset, Some(0));

        // skip all elements
        let mut tree = make_6_node_tree();
        let mut walker = RefWalker::new(&mut tree, PanicSource {});

        let queryitems = vec![QueryItem::RangeAfter(vec![3]..)];
        let (proof, ..) = walker
            .create_full_proof(queryitems.as_slice(), Some(1), Some(200), true)
            .unwrap()
            .expect("create_proof errored");

        let mut bytes = vec![];
        encode_into(proof.iter(), &mut bytes);
        let mut query = Query::new();
        for item in queryitems {
            query.insert_item(item);
        }
        let res = verify_query(
            bytes.as_slice(),
            &query,
            Some(1),
            Some(200),
            true,
            tree.hash().unwrap(),
        )
        .unwrap()
        .unwrap();
        compare_result_tuples(res.result_set, vec![]);
        assert_eq!(res.limit, Some(1));
        assert_eq!(res.offset, Some(196));

        // right_to_left proof
        let mut tree = make_6_node_tree();
        let mut walker = RefWalker::new(&mut tree, PanicSource {});

        let queryitems = vec![RangeAfter(vec![3]..)];
        let (proof, absence, ..) = walker
            .create_full_proof(queryitems.as_slice(), None, None, false)
            .unwrap()
            .expect("create_proof errored");

        assert_eq!(absence, (true, false));

        let mut bytes = vec![];
        encode_into(proof.iter(), &mut bytes);
        let mut query = Query::new();
        for item in queryitems {
            query.insert_item(item);
        }
        let res = verify_query(
            bytes.as_slice(),
            &query,
            None,
            None,
            false,
            tree.hash().unwrap(),
        )
        .unwrap()
        .unwrap();
        compare_result_tuples(
            res.result_set,
            vec![
                (vec![8], vec![8]),
                (vec![7], vec![7]),
                (vec![5], vec![5]),
                (vec![4], vec![4]),
            ],
        );

        let mut tree = make_6_node_tree();
        let mut walker = RefWalker::new(&mut tree, PanicSource {});

        let queryitems = vec![RangeAfter(vec![3]..)];
        let (proof, absence, ..) = walker
            .create_full_proof(queryitems.as_slice(), Some(3), None, false)
            .unwrap()
            .expect("create_proof errored");

        assert_eq!(absence, (true, false));

        let mut bytes = vec![];
        encode_into(proof.iter(), &mut bytes);
        let mut query = Query::new();
        for item in queryitems {
            query.insert_item(item);
        }
        let res = verify_query(
            bytes.as_slice(),
            &query,
            Some(3),
            None,
            false,
            tree.hash().unwrap(),
        )
        .unwrap()
        .unwrap();
        compare_result_tuples(
            res.result_set,
            vec![(vec![8], vec![8]), (vec![7], vec![7]), (vec![5], vec![5])],
        );
        assert_eq!(res.limit, Some(0));
        assert_eq!(res.offset, None);
    }

    #[test]
    fn range_after_to_proof() {
        let mut tree = make_6_node_tree();
        let mut walker = RefWalker::new(&mut tree, PanicSource {});

        let queryitems = vec![QueryItem::RangeAfterTo(vec![3]..vec![7])];
        let (proof, absence, ..) = walker
            .create_full_proof(queryitems.as_slice(), None, None, true)
            .unwrap()
            .expect("create_proof errored");

        let mut iter = proof.iter();
        assert_eq!(
            iter.next(),
            Some(&Op::Push(Node::Hash([
                121, 235, 207, 195, 143, 58, 159, 120, 166, 33, 151, 45, 178, 124, 91, 233, 201, 4,
                241, 127, 41, 198, 197, 228, 19, 190, 36, 173, 183, 73, 104, 30
            ])))
        );
        assert_eq!(
            iter.next(),
            Some(&Op::Push(Node::KVDigest(
                vec![3],
                [
                    210, 173, 26, 11, 185, 253, 244, 69, 11, 216, 113, 81, 192, 139, 153, 104, 205,
                    4, 107, 218, 102, 84, 170, 189, 186, 36, 48, 176, 169, 129, 231, 144
                ]
            )))
        );
        assert_eq!(iter.next(), Some(&Op::Parent));
        assert_eq!(iter.next(), Some(&Op::Push(Node::KV(vec![4], vec![4]))));
        assert_eq!(iter.next(), Some(&Op::Child));
        assert_eq!(iter.next(), Some(&Op::Push(Node::KV(vec![5], vec![5]))));
        assert_eq!(iter.next(), Some(&Op::Parent));
        assert_eq!(
            iter.next(),
            Some(&Op::Push(Node::KVDigest(
                vec![7],
                [
                    63, 193, 78, 215, 236, 222, 32, 58, 144, 66, 94, 225, 145, 233, 219, 89, 102,
                    51, 109, 115, 127, 3, 152, 236, 147, 183, 100, 81, 123, 109, 244, 0
                ]
            )))
        );
        assert_eq!(
            iter.next(),
            Some(&Op::Push(Node::KVHash([
                236, 141, 96, 8, 244, 103, 232, 110, 117, 105, 162, 111, 148, 9, 59, 195, 2, 250,
                165, 180, 215, 137, 202, 221, 38, 98, 93, 247, 54, 180, 242, 116
            ])))
        );
        assert_eq!(iter.next(), Some(&Op::Parent));
        assert_eq!(iter.next(), Some(&Op::Child));
        assert!(iter.next().is_none());
        assert_eq!(absence, (false, false));

        let mut bytes = vec![];
        encode_into(proof.iter(), &mut bytes);
        let mut query = Query::new();
        for item in queryitems {
            query.insert_item(item);
        }
        let res = verify_query(
            bytes.as_slice(),
            &query,
            None,
            None,
            true,
            tree.hash().unwrap(),
        )
        .unwrap()
        .unwrap();
        compare_result_tuples(res.result_set, vec![(vec![4], vec![4]), (vec![5], vec![5])]);
        assert_eq!(res.limit, None);
        assert_eq!(res.offset, None);

        // Limit result set to 1 item
        let mut tree = make_6_node_tree();
        let mut walker = RefWalker::new(&mut tree, PanicSource {});

        let queryitems = vec![QueryItem::RangeAfterTo(vec![3]..vec![7])];
        let (proof, absence, ..) = walker
            .create_full_proof(queryitems.as_slice(), Some(1), None, true)
            .unwrap()
            .expect("create_proof errored");

        let equivalent_queryitems = vec![QueryItem::RangeAfterToInclusive(vec![3]..=vec![4])];
        let (equivalent_proof, equivalent_absence, ..) = walker
            .create_full_proof(equivalent_queryitems.as_slice(), None, None, true)
            .unwrap()
            .expect("create_proof errored");

        assert_eq!(proof, equivalent_proof);
        assert_eq!(absence, equivalent_absence);

        let mut bytes = vec![];
        encode_into(proof.iter(), &mut bytes);
        let mut query = Query::new();
        for item in queryitems {
            query.insert_item(item);
        }
        let res = verify_query(
            bytes.as_slice(),
            &query,
            Some(1),
            None,
            true,
            tree.hash().unwrap(),
        )
        .unwrap()
        .unwrap();
        compare_result_tuples(res.result_set, vec![(vec![4], vec![4])]);
        assert_eq!(res.limit, Some(0));
        assert_eq!(res.offset, None);

        // Limit result set to 2 items
        let mut tree = make_6_node_tree();
        let mut walker = RefWalker::new(&mut tree, PanicSource {});

        let queryitems = vec![QueryItem::RangeAfterTo(vec![3]..vec![7])];
        let (proof, absence, ..) = walker
            .create_full_proof(queryitems.as_slice(), Some(2), None, true)
            .unwrap()
            .expect("create_proof errored");

        let equivalent_queryitems = vec![QueryItem::RangeAfterToInclusive(vec![3]..=vec![5])];
        let (equivalent_proof, equivalent_absence, ..) = walker
            .create_full_proof(equivalent_queryitems.as_slice(), None, None, true)
            .unwrap()
            .expect("create_proof errored");

        assert_eq!(proof, equivalent_proof);
        assert_eq!(absence, equivalent_absence);

        let mut bytes = vec![];
        encode_into(proof.iter(), &mut bytes);
        let mut query = Query::new();
        for item in queryitems {
            query.insert_item(item);
        }
        let res = verify_query(
            bytes.as_slice(),
            &query,
            Some(2),
            None,
            true,
            tree.hash().unwrap(),
        )
        .unwrap()
        .unwrap();
        compare_result_tuples(res.result_set, vec![(vec![4], vec![4]), (vec![5], vec![5])]);
        assert_eq!(res.limit, Some(0));
        assert_eq!(res.offset, None);

        // Limit result set to 100 items
        let mut tree = make_6_node_tree();
        let mut walker = RefWalker::new(&mut tree, PanicSource {});

        let queryitems = vec![QueryItem::RangeAfterTo(vec![3]..vec![7])];
        let (proof, absence, ..) = walker
            .create_full_proof(queryitems.as_slice(), Some(100), None, true)
            .unwrap()
            .expect("create_proof errored");

        let equivalent_queryitems = vec![QueryItem::RangeAfterTo(vec![3]..vec![7])];
        let (equivalent_proof, equivalent_absence, ..) = walker
            .create_full_proof(equivalent_queryitems.as_slice(), None, None, true)
            .unwrap()
            .expect("create_proof errored");

        assert_eq!(proof, equivalent_proof);
        assert_eq!(absence, equivalent_absence);

        let mut bytes = vec![];
        encode_into(proof.iter(), &mut bytes);
        let mut query = Query::new();
        for item in queryitems {
            query.insert_item(item);
        }
        let res = verify_query(
            bytes.as_slice(),
            &query,
            Some(100),
            None,
            true,
            tree.hash().unwrap(),
        )
        .unwrap()
        .unwrap();
        compare_result_tuples(res.result_set, vec![(vec![4], vec![4]), (vec![5], vec![5])]);
        assert_eq!(res.limit, Some(98));
        assert_eq!(res.offset, None);

        // skip 1 element
        let mut tree = make_6_node_tree();
        let mut walker = RefWalker::new(&mut tree, PanicSource {});

        let queryitems = vec![QueryItem::RangeAfterTo(vec![3]..vec![7])];
        let (proof, ..) = walker
            .create_full_proof(queryitems.as_slice(), Some(1), Some(1), true)
            .unwrap()
            .expect("create_proof errored");

        let mut bytes = vec![];
        encode_into(proof.iter(), &mut bytes);
        let mut query = Query::new();
        for item in queryitems {
            query.insert_item(item);
        }
        let res = verify_query(
            bytes.as_slice(),
            &query,
            Some(1),
            Some(1),
            true,
            tree.hash().unwrap(),
        )
        .unwrap()
        .unwrap();
        compare_result_tuples(res.result_set, vec![(vec![5], vec![5])]);
        assert_eq!(res.limit, Some(0));
        assert_eq!(res.offset, Some(0));

        // skip 2 elements
        let mut tree = make_6_node_tree();
        let mut walker = RefWalker::new(&mut tree, PanicSource {});

        let queryitems = vec![QueryItem::RangeAfterTo(vec![3]..vec![7])];
        let (proof, ..) = walker
            .create_full_proof(queryitems.as_slice(), Some(1), Some(2), true)
            .unwrap()
            .expect("create_proof errored");

        let mut bytes = vec![];
        encode_into(proof.iter(), &mut bytes);
        let mut query = Query::new();
        for item in queryitems {
            query.insert_item(item);
        }
        let res = verify_query(
            bytes.as_slice(),
            &query,
            Some(1),
            Some(2),
            true,
            tree.hash().unwrap(),
        )
        .unwrap()
        .unwrap();
        compare_result_tuples(res.result_set, vec![]);
        assert_eq!(res.limit, Some(1));
        assert_eq!(res.offset, Some(0));

        // skip all elements
        let mut tree = make_6_node_tree();
        let mut walker = RefWalker::new(&mut tree, PanicSource {});

        let queryitems = vec![QueryItem::RangeAfterTo(vec![3]..vec![7])];
        let (proof, ..) = walker
            .create_full_proof(queryitems.as_slice(), Some(1), Some(200), true)
            .unwrap()
            .expect("create_proof errored");

        let mut bytes = vec![];
        encode_into(proof.iter(), &mut bytes);
        let mut query = Query::new();
        for item in queryitems {
            query.insert_item(item);
        }
        let res = verify_query(
            bytes.as_slice(),
            &query,
            Some(1),
            Some(200),
            true,
            tree.hash().unwrap(),
        )
        .unwrap()
        .unwrap();
        compare_result_tuples(res.result_set, vec![]);
        assert_eq!(res.limit, Some(1));
        assert_eq!(res.offset, Some(198));

        // right_to_left
        let mut tree = make_6_node_tree();
        let mut walker = RefWalker::new(&mut tree, PanicSource {});

        let queryitems = vec![QueryItem::RangeAfterTo(vec![3]..vec![7])];
        let (proof, absence, ..) = walker
            .create_full_proof(queryitems.as_slice(), None, None, false)
            .unwrap()
            .expect("create_proof errored");

        assert_eq!(absence, (false, false));

        let mut bytes = vec![];
        encode_into(proof.iter(), &mut bytes);
        let mut query = Query::new();
        for item in queryitems {
            query.insert_item(item);
        }
        let res = verify_query(
            bytes.as_slice(),
            &query,
            None,
            None,
            false,
            tree.hash().unwrap(),
        )
        .unwrap()
        .unwrap();
        compare_result_tuples(res.result_set, vec![(vec![5], vec![5]), (vec![4], vec![4])]);

        let mut tree = make_6_node_tree();
        let mut walker = RefWalker::new(&mut tree, PanicSource {});

        let queryitems = vec![QueryItem::RangeAfterTo(vec![3]..vec![7])];
        let (proof, absence, ..) = walker
            .create_full_proof(queryitems.as_slice(), Some(300), Some(1), false)
            .unwrap()
            .expect("create_proof errored");

        assert_eq!(absence, (false, false));

        let mut bytes = vec![];
        encode_into(proof.iter(), &mut bytes);
        let mut query = Query::new();
        for item in queryitems {
            query.insert_item(item);
        }
        let res = verify_query(
            bytes.as_slice(),
            &query,
            Some(300),
            Some(1),
            false,
            tree.hash().unwrap(),
        )
        .unwrap()
        .unwrap();
        compare_result_tuples(res.result_set, vec![(vec![4], vec![4])]);
        assert_eq!(res.limit, Some(299));
        assert_eq!(res.offset, Some(0));
    }

    #[test]
    fn range_after_to_proof_inclusive() {
        let mut tree = make_6_node_tree();
        let mut walker = RefWalker::new(&mut tree, PanicSource {});

        let queryitems = vec![QueryItem::RangeAfterToInclusive(vec![3]..=vec![7])];
        let (proof, absence, ..) = walker
            .create_full_proof(queryitems.as_slice(), None, None, true)
            .unwrap()
            .expect("create_proof errored");

        let mut iter = proof.iter();
        (
            iter.next(),
            Some(&Op::Push(Node::Hash([
                121, 235, 207, 195, 143, 58, 159, 120, 166, 33, 151, 45, 178, 124, 91, 233, 201, 4,
                241, 127, 41, 198, 197, 228, 19, 190, 36, 173, 183, 73, 104, 30,
            ]))),
        );
        assert_eq!(
            iter.next(),
            Some(&Op::Push(Node::KVDigest(
                vec![3],
                [
                    210, 173, 26, 11, 185, 253, 244, 69, 11, 216, 113, 81, 192, 139, 153, 104, 205,
                    4, 107, 218, 102, 84, 170, 189, 186, 36, 48, 176, 169, 129, 231, 144
                ]
            )))
        );
        assert_eq!(iter.next(), Some(&Op::Parent));
        assert_eq!(iter.next(), Some(&Op::Push(Node::KV(vec![4], vec![4]))));
        assert_eq!(iter.next(), Some(&Op::Child));
        assert_eq!(iter.next(), Some(&Op::Push(Node::KV(vec![5], vec![5]))));
        assert_eq!(iter.next(), Some(&Op::Parent));
        assert_eq!(iter.next(), Some(&Op::Push(Node::KV(vec![7], vec![7]))));
        assert_eq!(
            iter.next(),
            Some(&Op::Push(Node::KVHash([
                236, 141, 96, 8, 244, 103, 232, 110, 117, 105, 162, 111, 148, 9, 59, 195, 2, 250,
                165, 180, 215, 137, 202, 221, 38, 98, 93, 247, 54, 180, 242, 116
            ])))
        );
        assert_eq!(iter.next(), Some(&Op::Parent));
        assert_eq!(iter.next(), Some(&Op::Child));
        assert!(iter.next().is_none());
        assert_eq!(absence, (false, false));

        let mut bytes = vec![];
        encode_into(proof.iter(), &mut bytes);
        let mut query = Query::new();
        for item in queryitems {
            query.insert_item(item);
        }
        let res = verify_query(
            bytes.as_slice(),
            &query,
            None,
            None,
            true,
            tree.hash().unwrap(),
        )
        .unwrap()
        .unwrap();
        compare_result_tuples(
            res.result_set,
            vec![(vec![4], vec![4]), (vec![5], vec![5]), (vec![7], vec![7])],
        );
        assert_eq!(res.limit, None);
        assert_eq!(res.offset, None);

        // Limit result set to 1 item
        let mut tree = make_6_node_tree();
        let mut walker = RefWalker::new(&mut tree, PanicSource {});

        let queryitems = vec![QueryItem::RangeAfterToInclusive(vec![3]..=vec![7])];
        let (proof, absence, ..) = walker
            .create_full_proof(queryitems.as_slice(), Some(1), None, true)
            .unwrap()
            .expect("create_proof errored");

        let equivalent_queryitems = vec![QueryItem::RangeAfterToInclusive(vec![3]..=vec![4])];
        let (equivalent_proof, equivalent_absence, ..) = walker
            .create_full_proof(equivalent_queryitems.as_slice(), None, None, true)
            .unwrap()
            .expect("create_proof errored");

        assert_eq!(proof, equivalent_proof);
        assert_eq!(absence, equivalent_absence);

        let mut bytes = vec![];
        encode_into(proof.iter(), &mut bytes);
        let mut query = Query::new();
        for item in queryitems {
            query.insert_item(item);
        }
        let res = verify_query(
            bytes.as_slice(),
            &query,
            Some(1),
            None,
            true,
            tree.hash().unwrap(),
        )
        .unwrap()
        .unwrap();
        compare_result_tuples(res.result_set, vec![(vec![4], vec![4])]);
        assert_eq!(res.limit, Some(0));
        assert_eq!(res.offset, None);

        // Limit result set to 2 items
        let mut tree = make_6_node_tree();
        let mut walker = RefWalker::new(&mut tree, PanicSource {});

        let queryitems = vec![QueryItem::RangeAfterToInclusive(vec![3]..=vec![7])];
        let (proof, absence, ..) = walker
            .create_full_proof(queryitems.as_slice(), Some(2), None, true)
            .unwrap()
            .expect("create_proof errored");

        let equivalent_queryitems = vec![QueryItem::RangeAfterToInclusive(vec![3]..=vec![5])];
        let (equivalent_proof, equivalent_absence, ..) = walker
            .create_full_proof(equivalent_queryitems.as_slice(), None, None, true)
            .unwrap()
            .expect("create_proof errored");

        assert_eq!(proof, equivalent_proof);
        assert_eq!(absence, equivalent_absence);

        let mut bytes = vec![];
        encode_into(proof.iter(), &mut bytes);
        let mut query = Query::new();
        for item in queryitems {
            query.insert_item(item);
        }
        let res = verify_query(
            bytes.as_slice(),
            &query,
            Some(2),
            None,
            true,
            tree.hash().unwrap(),
        )
        .unwrap()
        .unwrap();
        compare_result_tuples(res.result_set, vec![(vec![4], vec![4]), (vec![5], vec![5])]);
        assert_eq!(res.limit, Some(0));
        assert_eq!(res.offset, None);

        // Limit result set to 100 items
        let mut tree = make_6_node_tree();
        let mut walker = RefWalker::new(&mut tree, PanicSource {});

        let queryitems = vec![QueryItem::RangeAfterToInclusive(vec![3]..=vec![7])];
        let (proof, absence, ..) = walker
            .create_full_proof(queryitems.as_slice(), Some(100), None, true)
            .unwrap()
            .expect("create_proof errored");

        let equivalent_queryitems = vec![QueryItem::RangeAfterToInclusive(vec![3]..=vec![7])];
        let (equivalent_proof, equivalent_absence, ..) = walker
            .create_full_proof(equivalent_queryitems.as_slice(), None, None, true)
            .unwrap()
            .expect("create_proof errored");

        assert_eq!(proof, equivalent_proof);
        assert_eq!(absence, equivalent_absence);

        let mut bytes = vec![];
        encode_into(proof.iter(), &mut bytes);
        let mut query = Query::new();
        for item in queryitems {
            query.insert_item(item);
        }
        let res = verify_query(
            bytes.as_slice(),
            &query,
            Some(100),
            None,
            true,
            tree.hash().unwrap(),
        )
        .unwrap()
        .unwrap();
        compare_result_tuples(
            res.result_set,
            vec![(vec![4], vec![4]), (vec![5], vec![5]), (vec![7], vec![7])],
        );
        assert_eq!(res.limit, Some(97));
        assert_eq!(res.offset, None);

        // skip 1 element
        let mut tree = make_6_node_tree();
        let mut walker = RefWalker::new(&mut tree, PanicSource {});

        let queryitems = vec![QueryItem::RangeAfterToInclusive(vec![3]..=vec![7])];
        let (proof, ..) = walker
            .create_full_proof(queryitems.as_slice(), Some(1), Some(1), true)
            .unwrap()
            .expect("create_proof errored");

        let mut bytes = vec![];
        encode_into(proof.iter(), &mut bytes);
        let mut query = Query::new();
        for item in queryitems {
            query.insert_item(item);
        }
        let res = verify_query(
            bytes.as_slice(),
            &query,
            Some(1),
            Some(1),
            true,
            tree.hash().unwrap(),
        )
        .unwrap()
        .unwrap();
        compare_result_tuples(res.result_set, vec![(vec![5], vec![5])]);
        assert_eq!(res.limit, Some(0));
        assert_eq!(res.offset, Some(0));

        // skip 2 elements
        let mut tree = make_6_node_tree();
        let mut walker = RefWalker::new(&mut tree, PanicSource {});

        let queryitems = vec![QueryItem::RangeAfterToInclusive(vec![3]..=vec![7])];
        let (proof, ..) = walker
            .create_full_proof(queryitems.as_slice(), Some(1), Some(2), true)
            .unwrap()
            .expect("create_proof errored");

        let mut bytes = vec![];
        encode_into(proof.iter(), &mut bytes);
        let mut query = Query::new();
        for item in queryitems {
            query.insert_item(item);
        }
        let res = verify_query(
            bytes.as_slice(),
            &query,
            Some(1),
            Some(2),
            true,
            tree.hash().unwrap(),
        )
        .unwrap()
        .unwrap();
        compare_result_tuples(res.result_set, vec![(vec![7], vec![7])]);
        assert_eq!(res.limit, Some(0));
        assert_eq!(res.offset, Some(0));

        // skip all elements
        let mut tree = make_6_node_tree();
        let mut walker = RefWalker::new(&mut tree, PanicSource {});

        let queryitems = vec![QueryItem::RangeAfterToInclusive(vec![3]..=vec![7])];
        let (proof, ..) = walker
            .create_full_proof(queryitems.as_slice(), Some(1), Some(200), true)
            .unwrap()
            .expect("create_proof errored");

        let mut bytes = vec![];
        encode_into(proof.iter(), &mut bytes);
        let mut query = Query::new();
        for item in queryitems {
            query.insert_item(item);
        }
        let res = verify_query(
            bytes.as_slice(),
            &query,
            Some(1),
            Some(200),
            true,
            tree.hash().unwrap(),
        )
        .unwrap()
        .unwrap();
        compare_result_tuples(res.result_set, vec![]);
        assert_eq!(res.limit, Some(1));
        assert_eq!(res.offset, Some(197));

        // right_to_left proof
        let mut tree = make_6_node_tree();
        let mut walker = RefWalker::new(&mut tree, PanicSource {});

        let queryitems = vec![QueryItem::RangeAfterToInclusive(vec![3]..=vec![7])];
        let (proof, absence, ..) = walker
            .create_full_proof(queryitems.as_slice(), None, None, false)
            .unwrap()
            .expect("create_proof errored");

        assert_eq!(absence, (false, false));

        let mut bytes = vec![];
        encode_into(proof.iter(), &mut bytes);
        let mut query = Query::new();
        for item in queryitems {
            query.insert_item(item);
        }
        let res = verify_query(
            bytes.as_slice(),
            &query,
            None,
            None,
            false,
            tree.hash().unwrap(),
        )
        .unwrap()
        .unwrap();
        compare_result_tuples(
            res.result_set,
            vec![(vec![7], vec![7]), (vec![5], vec![5]), (vec![4], vec![4])],
        );
    }

    #[test]
    fn range_full_proof() {
        let mut tree = make_6_node_tree();
        let mut walker = RefWalker::new(&mut tree, PanicSource {});

        let queryitems = vec![QueryItem::RangeFull(..)];
        let (proof, absence, ..) = walker
            .create_full_proof(queryitems.as_slice(), None, None, true)
            .unwrap()
            .expect("create_proof errored");

        let mut iter = proof.iter();
        assert_eq!(iter.next(), Some(&Op::Push(Node::KV(vec![2], vec![2]))));
        assert_eq!(iter.next(), Some(&Op::Push(Node::KV(vec![3], vec![3]))));
        assert_eq!(iter.next(), Some(&Op::Parent));
        assert_eq!(iter.next(), Some(&Op::Push(Node::KV(vec![4], vec![4]))));
        assert_eq!(iter.next(), Some(&Op::Child));
        assert_eq!(iter.next(), Some(&Op::Push(Node::KV(vec![5], vec![5]))));
        assert_eq!(iter.next(), Some(&Op::Parent));
        assert_eq!(iter.next(), Some(&Op::Push(Node::KV(vec![7], vec![7]))));
        assert_eq!(iter.next(), Some(&Op::Push(Node::KV(vec![8], vec![8]))));
        assert_eq!(iter.next(), Some(&Op::Parent));
        assert_eq!(iter.next(), Some(&Op::Child));

        assert!(iter.next().is_none());
        assert_eq!(absence, (true, true));

        let mut bytes = vec![];
        encode_into(proof.iter(), &mut bytes);
        let mut query = Query::new();
        for item in queryitems {
            query.insert_item(item);
        }
        let res = verify_query(
            bytes.as_slice(),
            &query,
            None,
            None,
            true,
            tree.hash().unwrap(),
        )
        .unwrap()
        .unwrap();
        compare_result_tuples(
            res.result_set,
            vec![
                (vec![2], vec![2]),
                (vec![3], vec![3]),
                (vec![4], vec![4]),
                (vec![5], vec![5]),
                (vec![7], vec![7]),
                (vec![8], vec![8]),
            ],
        );
        assert_eq!(res.limit, None);
        assert_eq!(res.offset, None);

        // Limit result set to 1 item
        let mut tree = make_6_node_tree();
        let mut walker = RefWalker::new(&mut tree, PanicSource {});

        let queryitems = vec![QueryItem::RangeFull(..)];
        let (proof, absence, ..) = walker
            .create_full_proof(queryitems.as_slice(), Some(1), None, true)
            .unwrap()
            .expect("create_proof errored");

        let equivalent_queryitems = vec![QueryItem::RangeToInclusive(..=vec![2])];
        let (equivalent_proof, equivalent_absence, ..) = walker
            .create_full_proof(equivalent_queryitems.as_slice(), None, None, true)
            .unwrap()
            .expect("create_proof errored");

        assert_eq!(proof, equivalent_proof);
        assert_eq!(absence, equivalent_absence);

        let mut bytes = vec![];
        encode_into(proof.iter(), &mut bytes);
        let mut query = Query::new();
        for item in queryitems {
            query.insert_item(item);
        }
        let res = verify_query(
            bytes.as_slice(),
            &query,
            Some(1),
            None,
            true,
            tree.hash().unwrap(),
        )
        .unwrap()
        .unwrap();
        compare_result_tuples(res.result_set, vec![(vec![2], vec![2])]);
        assert_eq!(res.limit, Some(0));
        assert_eq!(res.offset, None);

        // Limit result set to 2 items
        let mut tree = make_6_node_tree();
        let mut walker = RefWalker::new(&mut tree, PanicSource {});

        let queryitems = vec![QueryItem::RangeFull(..)];
        let (proof, absence, ..) = walker
            .create_full_proof(queryitems.as_slice(), Some(2), None, true)
            .unwrap()
            .expect("create_proof errored");

        let equivalent_queryitems = vec![QueryItem::RangeToInclusive(..=vec![3])];
        let (equivalent_proof, equivalent_absence, ..) = walker
            .create_full_proof(equivalent_queryitems.as_slice(), None, None, true)
            .unwrap()
            .expect("create_proof errored");

        assert_eq!(proof, equivalent_proof);
        assert_eq!(absence, equivalent_absence);

        let mut bytes = vec![];
        encode_into(proof.iter(), &mut bytes);
        let mut query = Query::new();
        for item in queryitems {
            query.insert_item(item);
        }
        let res = verify_query(
            bytes.as_slice(),
            &query,
            Some(2),
            None,
            true,
            tree.hash().unwrap(),
        )
        .unwrap()
        .unwrap();
        compare_result_tuples(res.result_set, vec![(vec![2], vec![2]), (vec![3], vec![3])]);
        assert_eq!(res.limit, Some(0));
        assert_eq!(res.offset, None);

        // Limit result set to 100 items
        let mut tree = make_6_node_tree();
        let mut walker = RefWalker::new(&mut tree, PanicSource {});

        let queryitems = vec![QueryItem::RangeFull(..)];
        let (proof, absence, ..) = walker
            .create_full_proof(queryitems.as_slice(), Some(100), None, true)
            .unwrap()
            .expect("create_proof errored");

        let equivalent_queryitems = vec![QueryItem::RangeFull(..)];
        let (equivalent_proof, equivalent_absence, ..) = walker
            .create_full_proof(equivalent_queryitems.as_slice(), None, None, true)
            .unwrap()
            .expect("create_proof errored");

        assert_eq!(proof, equivalent_proof);
        assert_eq!(absence, equivalent_absence);

        let mut bytes = vec![];
        encode_into(proof.iter(), &mut bytes);
        let mut query = Query::new();
        for item in queryitems {
            query.insert_item(item);
        }
        let res = verify_query(
            bytes.as_slice(),
            &query,
            Some(100),
            None,
            true,
            tree.hash().unwrap(),
        )
        .unwrap()
        .unwrap();
        compare_result_tuples(
            res.result_set,
            vec![
                (vec![2], vec![2]),
                (vec![3], vec![3]),
                (vec![4], vec![4]),
                (vec![5], vec![5]),
                (vec![7], vec![7]),
                (vec![8], vec![8]),
            ],
        );
        assert_eq!(res.limit, Some(94));
        assert_eq!(res.offset, None);

        // skip 1 element
        let mut tree = make_6_node_tree();
        let mut walker = RefWalker::new(&mut tree, PanicSource {});

        let queryitems = vec![QueryItem::RangeFull(..)];
        let (proof, ..) = walker
            .create_full_proof(queryitems.as_slice(), Some(3), Some(1), true)
            .unwrap()
            .expect("create_proof errored");

        let mut bytes = vec![];
        encode_into(proof.iter(), &mut bytes);
        let mut query = Query::new();
        for item in queryitems {
            query.insert_item(item);
        }
        let res = verify_query(
            bytes.as_slice(),
            &query,
            Some(3),
            Some(1),
            true,
            tree.hash().unwrap(),
        )
        .unwrap()
        .unwrap();
        compare_result_tuples(
            res.result_set,
            vec![(vec![3], vec![3]), (vec![4], vec![4]), (vec![5], vec![5])],
        );
        assert_eq!(res.limit, Some(0));
        assert_eq!(res.offset, Some(0));

        // skip 2 elements
        let mut tree = make_6_node_tree();
        let mut walker = RefWalker::new(&mut tree, PanicSource {});

        let queryitems = vec![QueryItem::RangeFull(..)];
        let (proof, ..) = walker
            .create_full_proof(queryitems.as_slice(), Some(2), Some(2), true)
            .unwrap()
            .expect("create_proof errored");

        let mut bytes = vec![];
        encode_into(proof.iter(), &mut bytes);
        let mut query = Query::new();
        for item in queryitems {
            query.insert_item(item);
        }
        let res = verify_query(
            bytes.as_slice(),
            &query,
            Some(2),
            Some(2),
            true,
            tree.hash().unwrap(),
        )
        .unwrap()
        .unwrap();
        compare_result_tuples(res.result_set, vec![(vec![4], vec![4]), (vec![5], vec![5])]);
        assert_eq!(res.limit, Some(0));
        assert_eq!(res.offset, Some(0));

        // skip all elements
        let mut tree = make_6_node_tree();
        let mut walker = RefWalker::new(&mut tree, PanicSource {});

        let queryitems = vec![QueryItem::RangeFull(..)];
        let (proof, ..) = walker
            .create_full_proof(queryitems.as_slice(), Some(1), Some(200), true)
            .unwrap()
            .expect("create_proof errored");

        let mut bytes = vec![];
        encode_into(proof.iter(), &mut bytes);
        let mut query = Query::new();
        for item in queryitems {
            query.insert_item(item);
        }
        let res = verify_query(
            bytes.as_slice(),
            &query,
            Some(1),
            Some(200),
            true,
            tree.hash().unwrap(),
        )
        .unwrap()
        .unwrap();
        compare_result_tuples(res.result_set, vec![]);
        assert_eq!(res.limit, Some(1));
        assert_eq!(res.offset, Some(194));

        // right_to_left proof
        let mut tree = make_6_node_tree();
        let mut walker = RefWalker::new(&mut tree, PanicSource {});

        let queryitems = vec![QueryItem::RangeFull(..)];
        let (proof, absence, ..) = walker
            .create_full_proof(queryitems.as_slice(), None, None, false)
            .unwrap()
            .expect("create_proof errored");

        assert_eq!(absence, (true, true));

        let mut bytes = vec![];
        encode_into(proof.iter(), &mut bytes);
        let mut query = Query::new();
        for item in queryitems {
            query.insert_item(item);
        }
        let res = verify_query(
            bytes.as_slice(),
            &query,
            None,
            None,
            false,
            tree.hash().unwrap(),
        )
        .unwrap()
        .unwrap();
        compare_result_tuples(
            res.result_set,
            vec![
                (vec![8], vec![8]),
                (vec![7], vec![7]),
                (vec![5], vec![5]),
                (vec![4], vec![4]),
                (vec![3], vec![3]),
                (vec![2], vec![2]),
            ],
        );

        let mut tree = make_6_node_tree();
        let mut walker = RefWalker::new(&mut tree, PanicSource {});

        let queryitems = vec![QueryItem::RangeFull(..)];
        let (proof, absence, ..) = walker
            .create_full_proof(queryitems.as_slice(), Some(2), Some(2), false)
            .unwrap()
            .expect("create_proof errored");

        assert_eq!(absence, (true, false));

        let mut bytes = vec![];
        encode_into(proof.iter(), &mut bytes);
        let mut query = Query::new();
        for item in queryitems {
            query.insert_item(item);
        }
        let res = verify_query(
            bytes.as_slice(),
            &query,
            Some(2),
            Some(2),
            false,
            tree.hash().unwrap(),
        )
        .unwrap()
        .unwrap();
        compare_result_tuples(res.result_set, vec![(vec![5], vec![5]), (vec![4], vec![4])]);
        assert_eq!(res.limit, Some(0));
        assert_eq!(res.offset, Some(0));
    }

    #[test]
    fn proof_with_limit() {
        let mut tree = make_6_node_tree();
        let mut walker = RefWalker::new(&mut tree, PanicSource {});

        let queryitems = vec![QueryItem::RangeFrom(vec![2]..)];
        let (proof, _, limit, offset) = walker
            .create_full_proof(queryitems.as_slice(), Some(1), None, true)
            .unwrap()
            .expect("create_proof errored");

        // TODO: Add this test for other range types
        assert_eq!(limit, Some(0));
        assert_eq!(offset, None);

        let mut iter = proof.iter();
        assert_eq!(iter.next(), Some(&Op::Push(Node::KV(vec![2], vec![2]))));
        assert_eq!(
            iter.next(),
            Some(&Op::Push(Node::KVHash([
                126, 128, 159, 241, 207, 26, 88, 61, 163, 18, 218, 189, 45, 220, 124, 96, 118, 68,
                61, 95, 230, 75, 145, 218, 178, 227, 63, 137, 79, 153, 182, 12
            ])))
        );
        assert_eq!(iter.next(), Some(&Op::Parent));
        assert_eq!(
            iter.next(),
            Some(&Op::Push(Node::Hash([
                56, 181, 68, 232, 233, 83, 180, 104, 74, 123, 143, 25, 174, 80, 132, 201, 61, 108,
                131, 89, 204, 90, 128, 199, 164, 25, 3, 146, 39, 127, 12, 105
            ])))
        );
        assert_eq!(iter.next(), Some(&Op::Child));
        assert_eq!(
            iter.next(),
            Some(&Op::Push(Node::KVHash([
                61, 233, 169, 61, 231, 15, 78, 53, 219, 99, 131, 45, 44, 165, 68, 87, 7, 52, 238,
                68, 142, 211, 110, 161, 111, 220, 108, 11, 17, 31, 88, 197
            ])))
        );
        assert_eq!(iter.next(), Some(&Op::Parent));
        assert_eq!(
            iter.next(),
            Some(&Op::Push(Node::Hash([
                133, 188, 175, 131, 60, 89, 221, 135, 133, 53, 205, 110, 58, 56, 128, 58, 1, 227,
                75, 122, 83, 20, 125, 44, 149, 44, 62, 130, 252, 134, 105, 200
            ])))
        );
        assert_eq!(iter.next(), Some(&Op::Child));
        assert!(iter.next().is_none());

        let mut bytes = vec![];
        encode_into(proof.iter(), &mut bytes);
        let mut query = Query::new();
        for item in queryitems {
            query.insert_item(item);
        }
        let res = verify_query(
            bytes.as_slice(),
            &query,
            Some(1),
            None,
            true,
            tree.hash().unwrap(),
        )
        .unwrap()
        .unwrap();
        compare_result_tuples(res.result_set, vec![(vec![2], vec![2])]);
        assert_eq!(res.limit, Some(0));
        assert_eq!(res.offset, None);
    }

    #[test]
    fn proof_with_offset() {
        let mut tree = make_6_node_tree();
        let mut walker = RefWalker::new(&mut tree, PanicSource {});

        let queryitems = vec![QueryItem::RangeFrom(vec![2]..)];
        let (proof, ..) = walker
            .create_full_proof(queryitems.as_slice(), Some(1), Some(2), true)
            .unwrap()
            .expect("create_proof errored");

        let mut iter = proof.iter();
        assert_eq!(
            iter.next(),
            Some(&Op::Push(Node::KVDigest(
                vec![2],
                [
                    183, 215, 112, 4, 15, 120, 14, 157, 239, 246, 188, 3, 138, 190, 166, 110, 16,
                    139, 136, 208, 152, 209, 109, 36, 205, 116, 134, 235, 103, 16, 96, 178
                ]
            )))
        );
        assert_eq!(
            iter.next(),
            Some(&Op::Push(Node::KVDigest(
                vec![3],
                [
                    210, 173, 26, 11, 185, 253, 244, 69, 11, 216, 113, 81, 192, 139, 153, 104, 205,
                    4, 107, 218, 102, 84, 170, 189, 186, 36, 48, 176, 169, 129, 231, 144
                ]
            )))
        );
        assert_eq!(iter.next(), Some(&Op::Parent));
        assert_eq!(iter.next(), Some(&Op::Push(Node::KV(vec![4], vec![4]))));
        assert_eq!(iter.next(), Some(&Op::Child));
        assert_eq!(
            iter.next(),
            Some(&Op::Push(Node::KVHash([
                61, 233, 169, 61, 231, 15, 78, 53, 219, 99, 131, 45, 44, 165, 68, 87, 7, 52, 238,
                68, 142, 211, 110, 161, 111, 220, 108, 11, 17, 31, 88, 197
            ])))
        );
        assert_eq!(iter.next(), Some(&Op::Parent));
        assert_eq!(
            iter.next(),
            Some(&Op::Push(Node::Hash([
                133, 188, 175, 131, 60, 89, 221, 135, 133, 53, 205, 110, 58, 56, 128, 58, 1, 227,
                75, 122, 83, 20, 125, 44, 149, 44, 62, 130, 252, 134, 105, 200
            ])))
        );
        assert_eq!(iter.next(), Some(&Op::Child));
        assert!(iter.next().is_none());

        let mut bytes = vec![];
        encode_into(proof.iter(), &mut bytes);
        let mut query = Query::new();
        for item in queryitems {
            query.insert_item(item);
        }
        let res = verify_query(
            bytes.as_slice(),
            &query,
            Some(1),
            Some(2),
            true,
            tree.hash().unwrap(),
        )
        .unwrap()
        .unwrap();
        compare_result_tuples(res.result_set, vec![(vec![4], vec![4])]);
        assert_eq!(res.limit, Some(0));
        assert_eq!(res.offset, Some(0));
    }

    #[test]
    fn right_to_left_proof() {
        let mut tree = make_6_node_tree();
        let mut walker = RefWalker::new(&mut tree, PanicSource {});

        let queryitems = vec![QueryItem::RangeFrom(vec![3]..)];
        let (proof, absence, ..) = walker
            .create_full_proof(queryitems.as_slice(), None, None, false)
            .unwrap()
            .expect("create_proof errored");

        let mut iter = proof.iter();
        assert_eq!(
            iter.next(),
            Some(&Op::PushInverted(Node::KV(vec![8], vec![8])))
        );
        assert_eq!(
            iter.next(),
            Some(&Op::PushInverted(Node::KV(vec![7], vec![7])))
        );
        assert_eq!(iter.next(), Some(&Op::ChildInverted));
        assert_eq!(
            iter.next(),
            Some(&Op::PushInverted(Node::KV(vec![5], vec![5])))
        );
        assert_eq!(iter.next(), Some(&Op::ParentInverted));
        assert_eq!(
            iter.next(),
            Some(&Op::PushInverted(Node::KV(vec![4], vec![4])))
        );
        assert_eq!(
            iter.next(),
            Some(&Op::PushInverted(Node::KV(vec![3], vec![3])))
        );
        assert_eq!(iter.next(), Some(&Op::ParentInverted));
        assert_eq!(
            iter.next(),
            Some(&Op::PushInverted(Node::Hash([
                121, 235, 207, 195, 143, 58, 159, 120, 166, 33, 151, 45, 178, 124, 91, 233, 201, 4,
                241, 127, 41, 198, 197, 228, 19, 190, 36, 173, 183, 73, 104, 30
            ])))
        );
        assert_eq!(iter.next(), Some(&Op::ChildInverted));
        assert_eq!(iter.next(), Some(&Op::ChildInverted));
        assert_eq!(iter.next(), None);

        assert_eq!(absence, (true, false));

        let mut bytes = vec![];
        encode_into(proof.iter(), &mut bytes);
        let mut query = Query::new();
        for item in queryitems {
            query.insert_item(item);
        }
        let res = verify_query(
            bytes.as_slice(),
            &query,
            None,
            None,
            false,
            tree.hash().unwrap(),
        )
        .unwrap()
        .unwrap();
        compare_result_tuples(
            res.result_set,
            vec![
                (vec![8], vec![8]),
                (vec![7], vec![7]),
                (vec![5], vec![5]),
                (vec![4], vec![4]),
                (vec![3], vec![3]),
            ],
        );
    }

    #[test]
    fn range_proof_missing_upper_bound() {
        let mut tree = make_tree_seq(10);
        let mut walker = RefWalker::new(&mut tree, PanicSource {});

        let queryitems = vec![QueryItem::Range(
            vec![0, 0, 0, 0, 0, 0, 0, 5]..vec![0, 0, 0, 0, 0, 0, 0, 6, 5],
        )];
        let (proof, absence, ..) = walker
            .create_full_proof(queryitems.as_slice(), None, None, true)
            .unwrap()
            .expect("create_proof errored");

        let mut iter = proof.iter();
        assert_eq!(
            iter.next(),
            Some(&Op::Push(Node::Hash([
                15, 191, 194, 224, 193, 134, 156, 159, 52, 166, 27, 230, 63, 93, 135, 17, 255, 154,
                197, 27, 14, 205, 136, 199, 234, 59, 188, 241, 187, 239, 117, 93
            ])))
        );
        assert_eq!(
            iter.next(),
            Some(&Op::Push(Node::KVHash([
                95, 245, 207, 74, 17, 152, 55, 24, 246, 112, 233, 61, 187, 164, 177, 44, 203, 123,
                117, 31, 98, 233, 121, 106, 202, 39, 49, 163, 56, 243, 123, 176
            ])))
        );
        assert_eq!(iter.next(), Some(&Op::Parent));
        assert_eq!(
            iter.next(),
            Some(&Op::Push(Node::Hash([
                41, 224, 141, 252, 95, 145, 96, 170, 95, 214, 144, 222, 239, 139, 144, 77, 172,
                237, 19, 147, 70, 9, 109, 145, 10, 54, 165, 205, 249, 140, 29, 180
            ])))
        );
        assert_eq!(
            iter.next(),
            Some(&Op::Push(Node::KV(
                vec![0, 0, 0, 0, 0, 0, 0, 5],
                vec![123; 60]
            )))
        );
        assert_eq!(iter.next(), Some(&Op::Parent));
        assert_eq!(
            iter.next(),
            Some(&Op::Push(Node::KV(
                vec![0, 0, 0, 0, 0, 0, 0, 6],
                vec![123; 60]
            )))
        );
        assert_eq!(iter.next(), Some(&Op::Child));
        assert_eq!(
            iter.next(),
            Some(&Op::Push(Node::KVDigest(
                vec![0, 0, 0, 0, 0, 0, 0, 7],
                [
                    18, 20, 146, 3, 255, 218, 128, 82, 50, 175, 125, 255, 248, 14, 221, 175, 220,
                    56, 190, 183, 81, 241, 201, 175, 242, 210, 209, 100, 99, 235, 119, 243
                ]
            )))
        );
        assert_eq!(iter.next(), Some(&Op::Parent));
        assert_eq!(
            iter.next(),
            Some(&Op::Push(Node::Hash([
                161, 130, 183, 198, 179, 212, 6, 233, 106, 118, 142, 222, 33, 98, 197, 61, 120, 14,
                188, 1, 146, 86, 114, 147, 90, 50, 135, 7, 213, 112, 77, 72
            ])))
        );
        assert_eq!(iter.next(), Some(&Op::Child));
        assert_eq!(iter.next(), Some(&Op::Child));
        assert!(iter.next().is_none());
        assert_eq!(absence, (false, false));

        let mut bytes = vec![];
        encode_into(proof.iter(), &mut bytes);
        let mut query = Query::new();
        for item in queryitems {
            query.insert_item(item);
        }
        let res = verify_query(
            bytes.as_slice(),
            &query,
            None,
            None,
            true,
            tree.hash().unwrap(),
        )
        .unwrap()
        .unwrap();
        compare_result_tuples(
            res.result_set,
            vec![
                (vec![0, 0, 0, 0, 0, 0, 0, 5], vec![123; 60]),
                (vec![0, 0, 0, 0, 0, 0, 0, 6], vec![123; 60]),
            ],
        );
    }

    #[test]
    fn range_proof_missing_lower_bound() {
        let mut tree = make_tree_seq(10);
        let mut walker = RefWalker::new(&mut tree, PanicSource {});

        let queryitems = vec![
            // 7 is not inclusive
            QueryItem::Range(vec![0, 0, 0, 0, 0, 0, 0, 5, 5]..vec![0, 0, 0, 0, 0, 0, 0, 7]),
        ];
        let (proof, absence, ..) = walker
            .create_full_proof(queryitems.as_slice(), None, None, true)
            .unwrap()
            .expect("create_proof errored");

        let mut iter = proof.iter();
        assert_eq!(
            iter.next(),
            Some(&Op::Push(Node::Hash([
                15, 191, 194, 224, 193, 134, 156, 159, 52, 166, 27, 230, 63, 93, 135, 17, 255, 154,
                197, 27, 14, 205, 136, 199, 234, 59, 188, 241, 187, 239, 117, 93
            ])))
        );
        assert_eq!(
            iter.next(),
            Some(&Op::Push(Node::KVHash([
                95, 245, 207, 74, 17, 152, 55, 24, 246, 112, 233, 61, 187, 164, 177, 44, 203, 123,
                117, 31, 98, 233, 121, 106, 202, 39, 49, 163, 56, 243, 123, 176
            ])))
        );
        assert_eq!(iter.next(), Some(&Op::Parent));
        assert_eq!(
            iter.next(),
            Some(&Op::Push(Node::Hash([
                41, 224, 141, 252, 95, 145, 96, 170, 95, 214, 144, 222, 239, 139, 144, 77, 172,
                237, 19, 147, 70, 9, 109, 145, 10, 54, 165, 205, 249, 140, 29, 180
            ])))
        );
        assert_eq!(
            iter.next(),
            Some(&Op::Push(Node::KVDigest(
                vec![0, 0, 0, 0, 0, 0, 0, 5],
                [
                    18, 20, 146, 3, 255, 218, 128, 82, 50, 175, 125, 255, 248, 14, 221, 175, 220,
                    56, 190, 183, 81, 241, 201, 175, 242, 210, 209, 100, 99, 235, 119, 243
                ]
            )))
        );
        assert_eq!(iter.next(), Some(&Op::Parent));
        assert_eq!(
            iter.next(),
            Some(&Op::Push(Node::KV(
                vec![0, 0, 0, 0, 0, 0, 0, 6],
                vec![123; 60]
            )))
        );
        assert_eq!(iter.next(), Some(&Op::Child));
        assert_eq!(
            iter.next(),
            Some(&Op::Push(Node::KVDigest(
                vec![0, 0, 0, 0, 0, 0, 0, 7],
                [
                    18, 20, 146, 3, 255, 218, 128, 82, 50, 175, 125, 255, 248, 14, 221, 175, 220,
                    56, 190, 183, 81, 241, 201, 175, 242, 210, 209, 100, 99, 235, 119, 243
                ]
            )))
        );
        assert_eq!(iter.next(), Some(&Op::Parent));
        assert_eq!(
            iter.next(),
            Some(&Op::Push(Node::Hash([
                161, 130, 183, 198, 179, 212, 6, 233, 106, 118, 142, 222, 33, 98, 197, 61, 120, 14,
                188, 1, 146, 86, 114, 147, 90, 50, 135, 7, 213, 112, 77, 72
            ])))
        );
        assert_eq!(iter.next(), Some(&Op::Child));
        assert_eq!(iter.next(), Some(&Op::Child));
        assert!(iter.next().is_none());
        assert_eq!(absence, (false, false));

        let mut bytes = vec![];
        encode_into(proof.iter(), &mut bytes);
        let mut query = Query::new();
        for item in queryitems {
            query.insert_item(item);
        }
        let res = verify_query(
            bytes.as_slice(),
            &query,
            None,
            None,
            true,
            tree.hash().unwrap(),
        )
        .unwrap()
        .unwrap();
        compare_result_tuples(
            res.result_set,
            vec![(vec![0, 0, 0, 0, 0, 0, 0, 6], vec![123; 60])],
        );
    }

    #[test]
    fn query_from_vec() {
        let queryitems = vec![QueryItem::Range(
            vec![0, 0, 0, 0, 0, 0, 0, 5, 5]..vec![0, 0, 0, 0, 0, 0, 0, 7],
        )];
        let query = Query::from(queryitems);

        let mut expected = BTreeSet::new();
        expected.insert(QueryItem::Range(
            vec![0, 0, 0, 0, 0, 0, 0, 5, 5]..vec![0, 0, 0, 0, 0, 0, 0, 7],
        ));
        assert_eq!(query.items, expected);
    }

    #[test]
    fn query_into_vec() {
        let mut query = Query::new();
        query.insert_item(QueryItem::Range(
            vec![0, 0, 0, 0, 0, 0, 5, 5]..vec![0, 0, 0, 0, 0, 0, 0, 7],
        ));
        let query_vec: Vec<QueryItem> = query.into();
        let expected = vec![QueryItem::Range(
            vec![0, 0, 0, 0, 0, 0, 5, 5]..vec![0, 0, 0, 0, 0, 0, 0, 7],
        )];
        assert_eq!(
            query_vec.get(0).unwrap().lower_bound(),
            expected.get(0).unwrap().lower_bound()
        );
        assert_eq!(
            query_vec.get(0).unwrap().upper_bound(),
            expected.get(0).unwrap().upper_bound()
        );
    }

    #[test]
    fn query_item_from_vec_u8() {
        let queryitems: Vec<u8> = vec![42];
        let query = QueryItem::from(queryitems);

        let expected = QueryItem::Key(vec![42]);
        assert_eq!(query, expected);
    }

    #[test]
    fn verify_ops() {
        let mut tree = Tree::new(vec![5], vec![5]).unwrap();
        tree.commit(&mut NoopCommit {}, &mut |_, _, _| Ok(false), &mut |_, _| {
            Ok(NoStorageRemoval)
        })
        .unwrap()
        .expect("commit failed");

        let root_hash = tree.hash().unwrap();
        let mut walker = RefWalker::new(&mut tree, PanicSource {});

        let (proof, ..) = walker
            .create_full_proof(vec![QueryItem::Key(vec![5])].as_slice(), None, None, true)
            .unwrap()
            .expect("failed to create proof");
        let mut bytes = vec![];

        encode_into(proof.iter(), &mut bytes);

        let map = verify(&bytes, root_hash).unwrap().unwrap();
        assert_eq!(
            map.get(vec![5].as_slice()).unwrap().unwrap(),
            vec![5].as_slice()
        );
    }

    #[test]
    #[should_panic(expected = "verify failed")]
    fn verify_ops_mismatched_hash() {
        let mut tree = Tree::new(vec![5], vec![5]).unwrap();
        tree.commit(&mut NoopCommit {}, &mut |_, _, _| Ok(false), &mut |_, _| {
            Ok(NoStorageRemoval)
        })
        .unwrap()
        .expect("commit failed");

        let mut walker = RefWalker::new(&mut tree, PanicSource {});

        let (proof, ..) = walker
            .create_full_proof(vec![QueryItem::Key(vec![5])].as_slice(), None, None, true)
            .unwrap()
            .expect("failed to create proof");
        let mut bytes = vec![];

        encode_into(proof.iter(), &mut bytes);

        let _map = verify(&bytes, [42; 32]).unwrap().expect("verify failed");
    }

    #[test]
    #[should_panic(expected = "verify failed")]
    fn verify_query_mismatched_hash() {
        let mut tree = make_3_node_tree();
        let mut walker = RefWalker::new(&mut tree, PanicSource {});
        let keys = vec![vec![5], vec![7]];
        let (proof, ..) = walker
            .create_full_proof(
                keys.clone()
                    .into_iter()
                    .map(QueryItem::Key)
                    .collect::<Vec<_>>()
                    .as_slice(),
                None,
                None,
                true,
            )
            .unwrap()
            .expect("failed to create proof");
        let mut bytes = vec![];
        encode_into(proof.iter(), &mut bytes);

        let mut query = Query::new();
        for key in keys.iter() {
            query.insert_key(key.clone());
        }

        let _result = verify_query(bytes.as_slice(), &query, None, None, true, [42; 32])
            .unwrap()
            .expect("verify failed");
    }
}<|MERGE_RESOLUTION|>--- conflicted
+++ resolved
@@ -1143,83 +1143,32 @@
     let root_wrapped = execute(ops, true, |node| {
         let mut execute_node =
             |key: &Vec<u8>, value: Option<&Vec<u8>>, value_hash: CryptoHash| -> Result<_> {
-                while let Some(item) = query.peek() {
-                    // get next item in query
-                    let query_item = *item;
-                    let (lower_bound, start_non_inclusive) = query_item.lower_bound();
-                    let (upper_bound, end_inclusive) = query_item.upper_bound();
-
-                    let terminate = if left_to_right {
-                        // we have not reached next queried part of tree
-                        // or we intersect with the query_item but at the start which is non
-                        // inclusive; continue to the next push
-                        *query_item > key.as_slice()
-                            || (start_non_inclusive
-                                && lower_bound.is_some()
-                                && lower_bound.unwrap() == key.as_slice())
-                    } else {
-                        // we intersect with the query_item but at the end which is non inclusive;
-                        // continue to the next push
-                        *query_item < key.as_slice()
-                            || (!end_inclusive
-                                && upper_bound.is_some()
-                                && upper_bound.unwrap() == key.as_slice())
-                    };
-                    if terminate {
-                        break;
-                    }
-
-<<<<<<< HEAD
-                    if !in_range {
-                        // this is the first data we have encountered for this query item
-                        if left_to_right {
-                            // ensure lower bound of query item is proven
-                            match last_push {
-                                // lower bound is proven - we have an exact match
-                                // ignoring the case when the lower bound is unbounded
-                                // as it's not possible the get an exact key match for
-                                // an unbounded value
-                                _ if Some(key.as_slice()) == query_item.lower_bound().0 => {}
-
-                                // lower bound is proven - this is the leftmost node
-                                // in the tree
-                                None => {}
-
-                                // lower bound is proven - the preceding tree node
-                                // is lower than the bound
-                                Some(Node::KV(..)) => {}
-                                Some(Node::KVDigest(..)) => {}
-
-                                // cannot verify lower bound - we have an abridged
-                                // tree so we cannot tell what the preceding key was
-                                Some(_) => {
-                                    bail!("Cannot verify lower bound of queried range");
-                                }
-                            }
-                        } else {
-                            // ensure upper bound of query item is proven
-                            match last_push {
-                                // upper bound is proven - we have an exact match
-                                // ignoring the case when the upper bound is unbounded
-                                // as it's not possible the get an exact key match for
-                                // an unbounded value
-                                _ if Some(key.as_slice()) == query_item.upper_bound().0 => {}
-
-                                // lower bound is proven - this is the rightmost node
-                                // in the tree
-                                None => {}
-
-                                // upper bound is proven - the preceding tree node
-                                // is greater than the bound
-                                Some(Node::KV(..)) => {}
-                                Some(Node::KVDigest(..)) => {}
-
-                                // cannot verify upper bound - we have an abridged
-                                // tree so we cannot tell what the previous key was
-                                Some(_) => {
-                                    bail!("Cannot verify upper bound of queried range");
-                                }
-=======
+            while let Some(item) = query.peek() {
+                // get next item in query
+                let query_item = *item;
+                let (lower_bound, start_non_inclusive) = query_item.lower_bound();
+                let (upper_bound, end_inclusive) = query_item.upper_bound();
+
+                let terminate = if left_to_right {
+                    // we have not reached next queried part of tree
+                    // or we intersect with the query_item but at the start which is non inclusive;
+                    // continue to the next push
+                    *query_item > key.as_slice()
+                        || (start_non_inclusive
+                            && lower_bound.is_some()
+                            && lower_bound.unwrap() == key.as_slice())
+                } else {
+                    // we intersect with the query_item but at the end which is non inclusive;
+                    // continue to the next push
+                    *query_item < key.as_slice()
+                        || (!end_inclusive
+                            && upper_bound.is_some()
+                            && upper_bound.unwrap() == key.as_slice())
+                };
+                if terminate {
+                    break;
+                }
+
                 if !in_range {
                     // this is the first data we have encountered for this query item
                     if left_to_right {
@@ -1270,94 +1219,88 @@
                             // tree so we cannot tell what the previous key was
                             Some(_) => {
                                 bail!("Cannot verify upper bound of queried range");
->>>>>>> b7d16fcc
                             }
                         }
                     }
-
-                    if left_to_right {
-                        if query_item.upper_bound().0 != None
-                            && Some(key.as_slice()) >= query_item.upper_bound().0
-                        {
-                            // at or past upper bound of range (or this was an exact
-                            // match on a single-key queryitem), advance to next query
-                            // item
-                            query.next();
-                            in_range = false;
-                        } else {
-                            // have not reached upper bound, we expect more values
-                            // to be proven in the range (and all pushes should be
-                            // unabridged until we reach end of range)
-                            in_range = true;
-                        }
-                    } else if query_item.lower_bound().0 != None
-                        && Some(key.as_slice()) <= query_item.lower_bound().0
+                }
+
+                if left_to_right {
+                    if query_item.upper_bound().0 != None
+                        && Some(key.as_slice()) >= query_item.upper_bound().0
                     {
-                        // at or before lower bound of range (or this was an exact
+                        // at or past upper bound of range (or this was an exact
                         // match on a single-key queryitem), advance to next query
                         // item
                         query.next();
                         in_range = false;
                     } else {
-                        // have not reached lower bound, we expect more values
+                        // have not reached upper bound, we expect more values
                         // to be proven in the range (and all pushes should be
                         // unabridged until we reach end of range)
                         in_range = true;
                     }
-
-                    // this push matches the queried item
-                    if query_item.contains(key) {
-                        // if there are still offset slots, and node is of type kvdigest
-                        // reduce the offset counter
-                        // also, verify that a kv node was not pushed before offset is exhausted
-                        if let Some(offset) = current_offset {
-                            if offset > 0 && value == None {
-                                current_offset = Some(offset - 1);
-                                break;
-                            } else if offset > 0 && value != None {
-                                // inserting a kv node before exhausting offset
-                                bail!("Proof returns data before offset is exhausted");
+                } else if query_item.lower_bound().0 != None
+                    && Some(key.as_slice()) <= query_item.lower_bound().0
+                {
+                    // at or before lower bound of range (or this was an exact
+                    // match on a single-key queryitem), advance to next query
+                    // item
+                    query.next();
+                    in_range = false;
+                } else {
+                    // have not reached lower bound, we expect more values
+                    // to be proven in the range (and all pushes should be
+                    // unabridged until we reach end of range)
+                    in_range = true;
+                }
+
+                // this push matches the queried item
+                if query_item.contains(key) {
+                    // if there are still offset slots, and node is of type kvdigest
+                    // reduce the offset counter
+                    // also, verify that a kv node was not pushed before offset is exhausted
+                    if let Some(offset) = current_offset {
+                        if offset > 0 && value == None {
+                            current_offset = Some(offset - 1);
+                            break;
+                        } else if offset > 0 && value != None {
+                            // inserting a kv node before exhausting offset
+                            bail!("Proof returns data before offset is exhausted");
+                        }
+                    }
+
+                    // offset is equal to zero or none
+                    if let Some(val) = value {
+                        if let Some(limit) = current_limit {
+                            if limit == 0 {
+                                bail!("Proof returns more data than limit");
+                            } else {
+                                current_limit = Some(limit - 1);
+                                if current_limit == Some(0) {
+                                    in_range = false;
+                                }
                             }
                         }
-
-                        // offset is equal to zero or none
-                        if let Some(val) = value {
-                            if let Some(limit) = current_limit {
-                                if limit == 0 {
-                                    bail!("Proof returns more data than limit");
-                                } else {
-                                    current_limit = Some(limit - 1);
-                                    if current_limit == Some(0) {
-                                        in_range = false;
-                                    }
-                                }
-                            }
-                            // add data to output
-                            output.push((key.clone(), val.clone(), value_hash));
-
-                            // continue to next push
-                            break;
-                        } else {
-                            bail!("Proof is missing data for query");
-                        }
+                        // add data to output
+                        output.push((key.clone(), val.clone(), value_hash));
+
+                        // continue to next push
+                        break;
+                    } else {
+                        bail!("Proof is missing data for query");
                     }
-                    // continue to next queried item
-                }
-                Ok(())
-            };
+                }{}
+                // continue to next queried item
+            }
+            Ok(())
+        };
 
         if let Node::KV(key, value) = node {
-<<<<<<< HEAD
             execute_node(key, Some(value), value_hash(value).unwrap())?;
         } else if let Node::KVDigest(key, value_hash) = node {
             execute_node(key, None, value_hash.clone())?;
-=======
-            execute_node(key, Some(value))?;
-        } else if let Node::KVDigest(key, _) = node {
-            execute_node(key, None)?;
-        } else if let Node::KVRefValueHash(key, value, _) = node {
-            execute_node(key, Some(value))?;
->>>>>>> b7d16fcc
+        } else if let Node::KVRefValueHash(key, value, value_hash) = node {
+            execute_node(key, Some(value), value_hash.clone())?;
         } else if in_range {
             // we encountered a queried range but the proof was abridged (saw a
             // non-KV push), we are missing some part of the range
