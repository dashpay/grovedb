mod map;

use std::{
    cmp,
    cmp::{max, min, Ordering},
    collections::BTreeSet,
    hash::Hash,
    ops::{Range, RangeFrom, RangeFull, RangeInclusive, RangeTo, RangeToInclusive},
};

use anyhow::{anyhow, bail, Result};
use costs::{cost_return_on_error, CostContext, CostsExt, OperationCost};
use indexmap::IndexMap;
pub use map::*;
use storage::RawIterator;
#[cfg(feature = "full")]
use {super::Op, std::collections::LinkedList};

use super::{tree::execute, Decoder, Node};
use crate::tree::{Fetch, Hash as MerkHash, Link, RefWalker};

#[derive(Debug, Default, Clone)]
pub struct SubqueryBranch {
    pub subquery_key: Option<Vec<u8>>,
    pub subquery: Option<Box<Query>>,
}

/// `Query` represents one or more keys or ranges of keys, which can be used to
/// resolve a proof which will include all of the requested values.
#[derive(Debug, Default, Clone)]
pub struct Query {
    pub items: BTreeSet<QueryItem>,
    pub default_subquery_branch: SubqueryBranch,
    pub conditional_subquery_branches: IndexMap<QueryItem, SubqueryBranch>,
    pub left_to_right: bool,
}

type ProofAbsenceLimitOffset = (LinkedList<Op>, (bool, bool), Option<u16>, Option<u16>);

impl Query {
    /// Creates a new query which contains no items.
    pub fn new() -> Self {
        Self::new_with_direction(true)
    }

    pub fn new_with_direction(left_to_right: bool) -> Self {
        Self {
            left_to_right,
            ..Self::default()
        }
    }

    pub(crate) fn len(&self) -> usize {
        self.items.len()
    }

    pub fn iter(&self) -> impl Iterator<Item = &QueryItem> {
        self.items.iter()
    }

    pub fn rev_iter(&self) -> impl Iterator<Item = &QueryItem> {
        self.items.iter().rev()
    }

    pub fn directional_iter(
        &self,
        left_to_right: bool,
    ) -> Box<dyn Iterator<Item = &QueryItem> + '_> {
        if left_to_right {
            Box::new(self.iter())
        } else {
            Box::new(self.rev_iter())
        }
    }

    /// Sets the subquery_key for the query. This causes every element that is
    /// returned by the query to be subqueried to the subquery_key.
    pub fn set_subquery_key(&mut self, key: Vec<u8>) {
        self.default_subquery_branch.subquery_key = Some(key);
    }

    /// Sets the subquery for the query. This causes every element that is
    /// returned by the query to be subqueried or subqueried to the
    /// subquery_key/subquery if a subquery is present.
    pub fn set_subquery(&mut self, subquery: Self) {
        self.default_subquery_branch.subquery = Some(Box::new(subquery));
    }

    /// Adds a conditional subquery. A conditional subquery replaces the default
    /// subquery and subquery_key if the item matches for the key. If
    /// multiple conditional subquery items match, then the first one that
    /// matches is used (in order that they were added).
    pub fn add_conditional_subquery(
        &mut self,
        item: QueryItem,
        subquery_key: Option<Vec<u8>>,
        subquery: Option<Self>,
    ) {
        self.conditional_subquery_branches.insert(
            item,
            SubqueryBranch {
                subquery_key,
                subquery: subquery.map(Box::new),
            },
        );
    }

    /// Adds an individual key to the query, so that its value (or its absence)
    /// in the tree will be included in the resulting proof.
    ///
    /// If the key or a range including the key already exists in the query,
    /// this will have no effect. If the query already includes a range that has
    /// a non-inclusive bound equal to the key, the bound will be changed to be
    /// inclusive.
    pub fn insert_key(&mut self, key: Vec<u8>) {
        let key = QueryItem::Key(key);
        self.items.insert(key);
    }

    /// Adds a range to the query, so that all the entries in the tree with keys
    /// in the range will be included in the resulting proof.
    ///
    /// If a range including the range already exists in the query, this will
    /// have no effect. If the query already includes a range that overlaps with
    /// the range, the ranges will be joined together.
    pub fn insert_range(&mut self, range: Range<Vec<u8>>) {
        let range = QueryItem::Range(range);
        self.insert_item(range);
    }

    /// Adds an inclusive range to the query, so that all the entries in the
    /// tree with keys in the range will be included in the resulting proof.
    ///
    /// If a range including the range already exists in the query, this will
    /// have no effect. If the query already includes a range that overlaps with
    /// the range, the ranges will be merged together.
    pub fn insert_range_inclusive(&mut self, range: RangeInclusive<Vec<u8>>) {
        let range = QueryItem::RangeInclusive(range);
        self.insert_item(range);
    }

    /// Adds a range until a certain included value to the query, so that all
    /// the entries in the tree with keys in the range will be included in the
    /// resulting proof.
    ///
    /// If a range including the range already exists in the query, this will
    /// have no effect. If the query already includes a range that overlaps with
    /// the range, the ranges will be joined together.
    pub fn insert_range_to_inclusive(&mut self, range: RangeToInclusive<Vec<u8>>) {
        let range = QueryItem::RangeToInclusive(range);
        self.insert_item(range);
    }

    /// Adds a range from a certain included value to the query, so that all
    /// the entries in the tree with keys in the range will be included in the
    /// resulting proof.
    ///
    /// If a range including the range already exists in the query, this will
    /// have no effect. If the query already includes a range that overlaps with
    /// the range, the ranges will be joined together.
    pub fn insert_range_from(&mut self, range: RangeFrom<Vec<u8>>) {
        let range = QueryItem::RangeFrom(range);
        self.insert_item(range);
    }

    /// Adds a range until a certain non included value to the query, so that
    /// all the entries in the tree with keys in the range will be included
    /// in the resulting proof.
    ///
    /// If a range including the range already exists in the query, this will
    /// have no effect. If the query already includes a range that overlaps with
    /// the range, the ranges will be joined together.
    pub fn insert_range_to(&mut self, range: RangeTo<Vec<u8>>) {
        let range = QueryItem::RangeTo(range);
        self.insert_item(range);
    }

    /// Adds a range after the first value, so that all the entries in the tree
    /// with keys in the range will be included in the resulting proof.
    ///
    /// If a range including the range already exists in the query, this will
    /// have no effect. If the query already includes a range that overlaps with
    /// the range, the ranges will be joined together.
    pub fn insert_range_after(&mut self, range: RangeFrom<Vec<u8>>) {
        let range = QueryItem::RangeAfter(range);
        self.insert_item(range);
    }

    /// Adds a range after the first value, until a certain non included value
    /// to the query, so that all the entries in the tree with keys in the
    /// range will be included in the resulting proof.
    ///
    /// If a range including the range already exists in the query, this will
    /// have no effect. If the query already includes a range that overlaps with
    /// the range, the ranges will be joined together.
    pub fn insert_range_after_to(&mut self, range: Range<Vec<u8>>) {
        let range = QueryItem::RangeAfterTo(range);
        self.insert_item(range);
    }

    /// Adds a range after the first value, until a certain included value to
    /// the query, so that all the entries in the tree with keys in the
    /// range will be included in the resulting proof.
    ///
    /// If a range including the range already exists in the query, this will
    /// have no effect. If the query already includes a range that overlaps with
    /// the range, the ranges will be joined together.
    pub fn insert_range_after_to_inclusive(&mut self, range: RangeInclusive<Vec<u8>>) {
        let range = QueryItem::RangeAfterToInclusive(range);
        self.insert_item(range);
    }

    /// Adds a range of all potential values to the query, so that the query
    /// will return all values
    ///
    /// All other items in the query will be discarded as you are now getting
    /// back all elements.
    pub fn insert_all(&mut self) {
        let range = QueryItem::RangeFull(RangeFull);
        self.insert_item(range);
    }

    /// Adds the `QueryItem` to the query, first checking to see if it collides
    /// with any existing ranges or keys. All colliding items will be removed
    /// then merged together so that the query includes the minimum number of
    /// items (with no items covering any duplicate parts of keyspace) while
    /// still including every key or range that has been added to the query.
    pub fn insert_item(&mut self, mut item: QueryItem) {
        // since `QueryItem::eq` considers items equal if they collide at all
        // (including keys within ranges or ranges which partially overlap),
        // `items.take` will remove the first item which collides
        while let Some(existing) = self.items.take(&item) {
            item = item.merge(existing);
        }

        self.items.insert(item);
    }
}

impl<Q: Into<QueryItem>> From<Vec<Q>> for Query {
    fn from(other: Vec<Q>) -> Self {
        let items = other.into_iter().map(Into::into).collect();
        Self {
            items,
            default_subquery_branch: SubqueryBranch {
                subquery_key: None,
                subquery: None,
            },
            conditional_subquery_branches: IndexMap::new(),
            left_to_right: true,
        }
    }
}

impl From<Query> for Vec<QueryItem> {
    fn from(q: Query) -> Self {
        q.into_iter().collect()
    }
}

impl IntoIterator for Query {
    type IntoIter = <BTreeSet<QueryItem> as IntoIterator>::IntoIter;
    type Item = QueryItem;

    fn into_iter(self) -> Self::IntoIter {
        self.items.into_iter()
    }
}

/// A `QueryItem` represents a key or range of keys to be included in a proof.
#[derive(Clone, Debug)]
pub enum QueryItem {
    Key(Vec<u8>),
    Range(Range<Vec<u8>>),
    RangeInclusive(RangeInclusive<Vec<u8>>),
    RangeFull(RangeFull),
    RangeFrom(RangeFrom<Vec<u8>>),
    RangeTo(RangeTo<Vec<u8>>),
    RangeToInclusive(RangeToInclusive<Vec<u8>>),
    RangeAfter(RangeFrom<Vec<u8>>),
    RangeAfterTo(Range<Vec<u8>>),
    RangeAfterToInclusive(RangeInclusive<Vec<u8>>),
}

impl Hash for QueryItem {
    fn hash<H: std::hash::Hasher>(&self, state: &mut H) {
        self.enum_value().hash(state);
        self.value_hash(state);
    }
}

impl QueryItem {
    pub fn processing_footprint(&self) -> u32 {
        match self {
            QueryItem::Key(key) => key.len() as u32,
            QueryItem::RangeFull(_) => 0u32,
            _ => {
<<<<<<< HEAD
                self.lower_bound().0.map_or(0u32, |x| x.len() as u32)
                    + self.upper_bound().0.map_or(0u32, |x| x.len() as u32)
=======
                (self.lower_bound().0.map_or(0u32, |x| x.len() as u32)
                    + self.upper_bound().0.map_or(0u32, |x| x.len() as u32))
>>>>>>> 919f43e9
            }
        }
    }

    pub fn lower_bound(&self) -> (Option<&[u8]>, bool) {
        match self {
            QueryItem::Key(key) => (Some(key.as_slice()), false),
            QueryItem::Range(range) => (Some(range.start.as_ref()), false),
            QueryItem::RangeInclusive(range) => (Some(range.start().as_ref()), false),
            QueryItem::RangeFull(_) => (None, false),
            QueryItem::RangeFrom(range) => (Some(range.start.as_ref()), false),
            QueryItem::RangeTo(_) => (None, false),
            QueryItem::RangeToInclusive(_) => (None, false),
            QueryItem::RangeAfter(range) => (Some(range.start.as_ref()), true),
            QueryItem::RangeAfterTo(range) => (Some(range.start.as_ref()), true),
            QueryItem::RangeAfterToInclusive(range) => (Some(range.start().as_ref()), true),
        }
    }

    pub const fn lower_unbounded(&self) -> bool {
        match self {
            QueryItem::Key(_) => false,
            QueryItem::Range(_) => false,
            QueryItem::RangeInclusive(_) => false,
            QueryItem::RangeFull(_) => true,
            QueryItem::RangeFrom(_) => false,
            QueryItem::RangeTo(_) => true,
            QueryItem::RangeToInclusive(_) => true,
            QueryItem::RangeAfter(_) => false,
            QueryItem::RangeAfterTo(_) => false,
            QueryItem::RangeAfterToInclusive(_) => false,
        }
    }

    pub fn upper_bound(&self) -> (Option<&[u8]>, bool) {
        match self {
            QueryItem::Key(key) => (Some(key.as_slice()), true),
            QueryItem::Range(range) => (Some(range.end.as_ref()), false),
            QueryItem::RangeInclusive(range) => (Some(range.end().as_ref()), true),
            QueryItem::RangeFull(_) => (None, true),
            QueryItem::RangeFrom(_) => (None, true),
            QueryItem::RangeTo(range) => (Some(range.end.as_ref()), false),
            QueryItem::RangeToInclusive(range) => (Some(range.end.as_ref()), true),
            QueryItem::RangeAfter(_) => (None, true),
            QueryItem::RangeAfterTo(range) => (Some(range.end.as_ref()), false),
            QueryItem::RangeAfterToInclusive(range) => (Some(range.end().as_ref()), true),
        }
    }

    pub const fn upper_unbounded(&self) -> bool {
        match self {
            QueryItem::Key(_) => false,
            QueryItem::Range(_) => false,
            QueryItem::RangeInclusive(_) => false,
            QueryItem::RangeFull(_) => true,
            QueryItem::RangeFrom(_) => true,
            QueryItem::RangeTo(_) => false,
            QueryItem::RangeToInclusive(_) => false,
            QueryItem::RangeAfter(_) => true,
            QueryItem::RangeAfterTo(_) => false,
            QueryItem::RangeAfterToInclusive(_) => false,
        }
    }

    pub fn contains(&self, key: &[u8]) -> bool {
        let (lower_bound, lower_bound_non_inclusive) = self.lower_bound();
        let (upper_bound, upper_bound_inclusive) = self.upper_bound();
        (self.lower_unbounded()
            || Some(key) > lower_bound
            || (Some(key) == lower_bound && !lower_bound_non_inclusive))
            && (self.upper_unbounded()
                || Some(key) < upper_bound
                || (Some(key) == upper_bound && upper_bound_inclusive))
    }

    fn merge(self, other: Self) -> Self {
        // TODO: don't copy into new vecs
        let lower_unbounded = self.lower_unbounded() || other.lower_unbounded();
        let upper_unbounded = self.upper_unbounded() || other.upper_unbounded();

        let (start, start_non_inclusive) = min(self.lower_bound(), other.lower_bound());
        let (end, end_inclusive) = max(self.upper_bound(), other.upper_bound());

        if start_non_inclusive {
            return if upper_unbounded {
                Self::RangeAfter(RangeFrom {
                    start: start.expect("start should be bounded").to_vec(),
                })
            } else if end_inclusive {
                Self::RangeAfterToInclusive(RangeInclusive::new(
                    start.expect("start should be bounded").to_vec(),
                    end.expect("end should be bounded").to_vec(),
                ))
            } else {
                // upper is bounded and not inclusive
                Self::RangeAfterTo(Range {
                    start: start.expect("start should be bounded").to_vec(),
                    end: end.expect("end should be bounded").to_vec(),
                })
            };
        }

        if lower_unbounded {
            return if upper_unbounded {
                Self::RangeFull(RangeFull)
            } else if end_inclusive {
                Self::RangeToInclusive(RangeToInclusive {
                    end: end.expect("end should be bounded").to_vec(),
                })
            } else {
                // upper is bounded and not inclusive
                Self::RangeTo(RangeTo {
                    end: end.expect("end should be bounded").to_vec(),
                })
            };
        }

        // Lower is bounded
        if upper_unbounded {
            Self::RangeFrom(RangeFrom {
                start: start.expect("start should be bounded").to_vec(),
            })
        } else if end_inclusive {
            Self::RangeInclusive(RangeInclusive::new(
                start.expect("start should be bounded").to_vec(),
                end.expect("end should be bounded").to_vec(),
            ))
        } else {
            // upper is bounded and not inclusive
            Self::Range(Range {
                start: start.expect("start should be bounded").to_vec(),
                end: end.expect("end should be bounded").to_vec(),
            })
        }
    }

    fn enum_value(&self) -> u32 {
        match self {
            QueryItem::Key(_) => 0,
            QueryItem::Range(_) => 1,
            QueryItem::RangeInclusive(_) => 2,
            QueryItem::RangeFull(_) => 3,
            QueryItem::RangeFrom(_) => 4,
            QueryItem::RangeTo(_) => 5,
            QueryItem::RangeToInclusive(_) => 6,
            QueryItem::RangeAfter(_) => 7,
            QueryItem::RangeAfterTo(_) => 8,
            QueryItem::RangeAfterToInclusive(_) => 9,
        }
    }

    fn value_hash<H: std::hash::Hasher>(&self, state: &mut H) {
        match self {
            QueryItem::Key(key) => key.hash(state),
            QueryItem::Range(range) => range.hash(state),
            QueryItem::RangeInclusive(range) => range.hash(state),
            QueryItem::RangeFull(range) => range.hash(state),
            QueryItem::RangeFrom(range) => range.hash(state),
            QueryItem::RangeTo(range) => range.hash(state),
            QueryItem::RangeToInclusive(range) => range.hash(state),
            QueryItem::RangeAfter(range) => range.hash(state),
            QueryItem::RangeAfterTo(range) => range.hash(state),
            QueryItem::RangeAfterToInclusive(range) => range.hash(state),
        }
    }

    pub const fn is_range(&self) -> bool {
        !matches!(self, QueryItem::Key(_))
    }

    pub fn seek_for_iter<I: RawIterator>(&self, iter: &mut I, left_to_right: bool) {
        match self {
            QueryItem::Key(start) => iter.seek(start),
            QueryItem::Range(Range { start, end }) => {
                if left_to_right {
                    iter.seek(start);
                } else {
                    iter.seek(end);
                    iter.prev();
                }
            }
            QueryItem::RangeInclusive(range_inclusive) => {
                iter.seek(if left_to_right {
                    range_inclusive.start()
                } else {
                    range_inclusive.end()
                });
            }
            QueryItem::RangeFull(..) => {
                if left_to_right {
                    iter.seek_to_first();
                } else {
                    iter.seek_to_last();
                }
            }
            QueryItem::RangeFrom(RangeFrom { start }) => {
                if left_to_right {
                    iter.seek(start);
                } else {
                    iter.seek_to_last();
                }
            }
            QueryItem::RangeTo(RangeTo { end }) => {
                if left_to_right {
                    iter.seek_to_first();
                } else {
                    iter.seek(end);
                    iter.prev();
                }
            }
            QueryItem::RangeToInclusive(RangeToInclusive { end }) => {
                if left_to_right {
                    iter.seek_to_first();
                } else {
                    iter.seek_for_prev(end);
                }
            }
            QueryItem::RangeAfter(RangeFrom { start }) => {
                if left_to_right {
                    iter.seek(start);
                    // if the key is the same as start we should go to next
                    if let Some(key) = iter.key() {
                        if key == start {
                            iter.next()
                        }
                    }
                } else {
                    iter.seek_to_last();
                }
            }
            QueryItem::RangeAfterTo(Range { start, end }) => {
                if left_to_right {
                    iter.seek(start);
                    // if the key is the same as start we should go to next
                    if let Some(key) = iter.key() {
                        if key == start {
                            iter.next()
                        }
                    }
                } else {
                    iter.seek(end);
                    iter.prev();
                }
            }
            QueryItem::RangeAfterToInclusive(range_inclusive) => {
                if left_to_right {
                    let start = range_inclusive.start();
                    iter.seek(start);
                    // if the key is the same as start we should go to next
                    if let Some(key) = iter.key() {
                        if key == start {
                            iter.next();
                        }
                    }
                } else {
                    let end = range_inclusive.end();
                    iter.seek_for_prev(end);
                }
            }
        };
    }

    fn compare(a: &[u8], b: &[u8]) -> cmp::Ordering {
        for (ai, bi) in a.iter().zip(b.iter()) {
            match ai.cmp(bi) {
                Ordering::Equal => continue,
                ord => return ord,
            }
        }

        // if every single element was equal, compare length
        a.len().cmp(&b.len())
    }

    pub fn iter_is_valid_for_type<I: RawIterator>(
        &self,
        iter: &I,
        limit: Option<u16>,
        left_to_right: bool,
    ) -> bool {
        match self {
            QueryItem::Key(start) => iter.key() == Some(start),
            QueryItem::Range(Range { start, end }) => {
                let basic_valid =
                    (limit == None || limit.unwrap() > 0) && iter.valid() && iter.key().is_some();
                let valid = basic_valid
                    && if left_to_right {
                        iter.key() < Some(end)
                    } else {
                        iter.key() >= Some(start)
                    };
                valid
            }
            QueryItem::RangeInclusive(range_inclusive) => {
                let basic_valid =
                    (limit == None || limit.unwrap() > 0) && iter.valid() && iter.key().is_some();
                let valid = basic_valid
                    && if left_to_right {
                        iter.key() <= Some(range_inclusive.end())
                    } else {
                        iter.key() >= Some(range_inclusive.start())
                    };
                valid
            }
            QueryItem::RangeFull(..) => {
                let valid =
                    (limit == None || limit.unwrap() > 0) && iter.valid() && iter.key().is_some();
                valid
            }
            QueryItem::RangeFrom(RangeFrom { start }) => {
                let basic_valid =
                    (limit == None || limit.unwrap() > 0) && iter.valid() && iter.key().is_some();
                let valid = basic_valid
                    && if left_to_right {
                        true
                    } else {
                        iter.key() >= Some(start)
                    };
                valid
            }
            QueryItem::RangeTo(RangeTo { end }) => {
                let basic_valid =
                    (limit == None || limit.unwrap() > 0) && iter.valid() && iter.key().is_some();
                let valid = basic_valid
                    && if left_to_right {
                        iter.key() < Some(end)
                    } else {
                        true
                    };
                valid
            }
            QueryItem::RangeToInclusive(RangeToInclusive { end }) => {
                let basic_valid =
                    (limit == None || limit.unwrap() > 0) && iter.valid() && iter.key().is_some();
                let valid = basic_valid
                    && if left_to_right {
                        iter.key() <= Some(end)
                    } else {
                        true
                    };
                valid
            }
            QueryItem::RangeAfter(RangeFrom { start }) => {
                let basic_valid =
                    (limit == None || limit.unwrap() > 0) && iter.valid() && iter.key().is_some();
                let valid = basic_valid
                    && if left_to_right {
                        true
                    } else {
                        iter.key() > Some(start)
                    };
                valid
            }
            QueryItem::RangeAfterTo(Range { start, end }) => {
                let basic_valid =
                    (limit == None || limit.unwrap() > 0) && iter.valid() && iter.key().is_some();
                let valid = basic_valid
                    && if left_to_right {
                        iter.key() < Some(end)
                    } else {
                        iter.key() > Some(start)
                    };
                valid
            }
            QueryItem::RangeAfterToInclusive(range_inclusive) => {
                let basic_valid = (limit == None || limit.unwrap() > 0) && iter.valid();
                if !basic_valid {
                    return false;
                }
                let valid = match iter.key() {
                    None => false,
                    Some(key) => {
                        if left_to_right {
                            let end = range_inclusive.end().as_slice();
                            match Self::compare(key, end) {
                                Ordering::Less => true,
                                Ordering::Equal => true,
                                Ordering::Greater => false,
                            }
                        } else {
                            let start = range_inclusive.start().as_slice();
                            match Self::compare(key, start) {
                                Ordering::Less => false,
                                Ordering::Equal => false,
                                Ordering::Greater => true,
                            }
                        }
                    }
                };
                valid
            }
        }
    }
}

impl PartialEq for QueryItem {
    fn eq(&self, other: &Self) -> bool {
        self.cmp(other) == Ordering::Equal
    }
}

impl PartialEq<&[u8]> for QueryItem {
    fn eq(&self, other: &&[u8]) -> bool {
        matches!(self.partial_cmp(other), Some(Ordering::Equal))
    }
}

impl Eq for QueryItem {}

impl Ord for QueryItem {
    fn cmp(&self, other: &Self) -> Ordering {
        let cmp_lu = if self.lower_unbounded() {
            if other.lower_unbounded() {
                Ordering::Equal
            } else {
                Ordering::Less
            }
        } else if other.lower_unbounded() {
            Ordering::Greater
        } else {
            // confirmed the bounds are not unbounded, hence safe to unwrap
            // as bound cannot be None
            self.lower_bound()
                .0
                .expect("should be bounded")
                .cmp(other.upper_bound().0.expect("should be bounded"))
        };

        let cmp_ul = if self.upper_unbounded() {
            if other.upper_unbounded() {
                Ordering::Equal
            } else {
                Ordering::Greater
            }
        } else if other.upper_unbounded() {
            Ordering::Less
        } else {
            // confirmed the bounds are not unbounded, hence safe to unwrap
            // as bound cannot be None
            self.upper_bound()
                .0
                .expect("should be bounded")
                .cmp(other.lower_bound().0.expect("should be bounded"))
        };

        let self_inclusive = self.upper_bound().1;
        let other_inclusive = other.upper_bound().1;

        match (cmp_lu, cmp_ul) {
            (Ordering::Less, Ordering::Less) => Ordering::Less,
            (Ordering::Less, Ordering::Equal) => match self_inclusive {
                true => Ordering::Equal,
                false => Ordering::Less,
            },
            (Ordering::Less, Ordering::Greater) => Ordering::Equal,
            (Ordering::Equal, _) => match other_inclusive {
                true => Ordering::Equal,
                false => Ordering::Greater,
            },
            (Ordering::Greater, _) => Ordering::Greater,
        }
    }
}

impl PartialOrd for QueryItem {
    fn partial_cmp(&self, other: &Self) -> Option<Ordering> {
        Some(self.cmp(other))
    }
}

impl PartialOrd<&[u8]> for QueryItem {
    fn partial_cmp(&self, other: &&[u8]) -> Option<Ordering> {
        let other = Self::Key(other.to_vec());
        Some(self.cmp(&other))
    }
}

impl From<Vec<u8>> for QueryItem {
    fn from(key: Vec<u8>) -> Self {
        Self::Key(key)
    }
}

impl Link {
    /// Creates a `Node::Hash` from this link. Panics if the link is of variant
    /// `Link::Modified` since its hash has not yet been computed.
    #[cfg(feature = "full")]
    const fn to_hash_node(&self) -> Node {
        let hash = match self {
            Link::Reference { hash, .. } => hash,
            Link::Modified { .. } => {
                panic!("Cannot convert Link::Modified to proof hash node");
            }
            Link::Uncommitted { hash, .. } => hash,
            Link::Loaded { hash, .. } => hash,
        };
        Node::Hash(*hash)
    }
}

impl<'a, S> RefWalker<'a, S>
where
    S: Fetch + Sized + Clone,
{
    /// Creates a `Node::KV` from the key/value pair of the root node.
    pub(crate) fn to_kv_node(&self) -> Node {
        Node::KV(self.tree().key().to_vec(), self.tree().value().to_vec())
    }

    /// Creates a `Node::KVHash` from the hash of the key/value pair of the root
    /// node.
    pub(crate) fn to_kvhash_node(&self) -> Node {
        Node::KVHash(*self.tree().kv_hash())
    }

    /// Creates a `Node::KVDigest` from the key/value_hash pair of the root
    /// node.
    pub(crate) fn to_kvdigest_node(&self) -> Node {
        Node::KVDigest(self.tree().key().to_vec(), *self.tree().value_hash())
    }

    /// Creates a `Node::Hash` from the hash of the node.
    pub(crate) fn to_hash_node(&self) -> CostContext<Node> {
        self.tree().hash().map(Node::Hash)
    }

    #[cfg(feature = "full")]
    #[allow(dead_code)] // TODO: remove when proofs will be enabled
    pub(crate) fn create_full_proof(
        &mut self,
        query: &[QueryItem],
        limit: Option<u16>,
        offset: Option<u16>,
        left_to_right: bool,
    ) -> CostContext<Result<ProofAbsenceLimitOffset>> {
        self.create_proof(query, limit, offset, left_to_right)
    }

    /// Generates a proof for the list of queried keys. Returns a tuple
    /// containing the generated proof operators, and a tuple representing if
    /// any keys were queried were less than the left edge or greater than the
    /// right edge, respectively.
    ///
    /// TODO: Generalize logic and get code to better represent logic
    #[cfg(feature = "full")]
    pub(crate) fn create_proof(
        &mut self,
        query: &[QueryItem],
        limit: Option<u16>,
        offset: Option<u16>,
        left_to_right: bool,
    ) -> CostContext<Result<ProofAbsenceLimitOffset>> {
        let mut cost = OperationCost::default();

        // TODO: don't copy into vec, support comparing QI to byte slice
        let node_key = QueryItem::Key(self.tree().key().to_vec());
        let mut search = query.binary_search_by(|key| key.cmp(&node_key));

        let current_node_in_query: bool;
        let mut node_on_non_inclusive_bounds = false;
        // becomes true if the offset exists and is non zero
        let mut skip_current_node = false;

        let (mut left_items, mut right_items) = match search {
            Ok(index) => {
                current_node_in_query = true;
                let item = &query[index];
                let (left_bound, left_not_inclusive) = item.lower_bound();
                let (right_bound, right_inclusive) = item.upper_bound();

                if left_bound.is_some()
                    && left_bound.unwrap() == self.tree().key()
                    && left_not_inclusive
                    || right_bound.is_some()
                        && right_bound.unwrap() == self.tree().key()
                        && !right_inclusive
                {
                    node_on_non_inclusive_bounds = true;
                }

                // if range starts before this node's key, include it in left
                // child's query
                let left_query = if left_bound == None || left_bound < Some(self.tree().key()) {
                    &query[..=index]
                } else {
                    &query[..index]
                };

                // if range ends after this node's key, include it in right
                // child's query
                let right_query = if right_bound == None || right_bound > Some(self.tree().key()) {
                    &query[index..]
                } else {
                    &query[index + 1..]
                };

                (left_query, right_query)
            }
            Err(index) => {
                current_node_in_query = false;
                (&query[..index], &query[index..])
            }
        };

        if offset == None || offset == Some(0) {
            // when the limit hits zero, the rest of the query batch should be cleared
            // so empty the left, right query batch, and set the current node to not found
            if let Some(current_limit) = limit {
                if current_limit == 0 {
                    left_items = &[];
                    search = Err(Default::default());
                    right_items = &[];
                }
            }
        }

        let proof_direction = left_to_right; // signifies what direction the DFS should go
        let (mut proof, left_absence, mut new_limit, mut new_offset) = if left_to_right {
            cost_return_on_error!(
                &mut cost,
                self.create_child_proof(proof_direction, left_items, limit, offset, left_to_right)
            )
        } else {
            cost_return_on_error!(
                &mut cost,
                self.create_child_proof(proof_direction, right_items, limit, offset, left_to_right)
            )
        };

        if let Some(current_offset) = new_offset {
            if current_offset > 0 && current_node_in_query && !node_on_non_inclusive_bounds {
                // reserve offset slot for current node before generating proof for right
                // subtree
                new_offset = Some(current_offset - 1);
                skip_current_node = true;
            }
        }

        if !skip_current_node && (new_offset == None || new_offset == Some(0)) {
            if let Some(current_limit) = new_limit {
                // if after generating proof for the left subtree, the limit becomes 0
                // clear the current node and clear the right batch
                if current_limit == 0 {
                    if left_to_right {
                        right_items = &[];
                    } else {
                        left_items = &[];
                    }
                    search = Err(Default::default());
                } else if current_node_in_query && !node_on_non_inclusive_bounds {
                    // if limit is not zero, reserve a limit slot for the current node
                    // before generating proof for the right subtree
                    new_limit = Some(current_limit - 1);
                    // if after limit slot reservation, limit becomes 0, right query
                    // should be cleared
                    if current_limit - 1 == 0 {
                        if left_to_right {
                            right_items = &[];
                        } else {
                            left_items = &[];
                        }
                    }
                }
            }
        }

        let proof_direction = !proof_direction; // search the opposite path on second pass
        let (mut right_proof, right_absence, new_limit, new_offset) = if left_to_right {
            cost_return_on_error!(
                &mut cost,
                self.create_child_proof(
                    proof_direction,
                    right_items,
                    new_limit,
                    new_offset,
                    left_to_right,
                )
            )
        } else {
            cost_return_on_error!(
                &mut cost,
                self.create_child_proof(
                    proof_direction,
                    left_items,
                    new_limit,
                    new_offset,
                    left_to_right,
                )
            )
        };

        let (has_left, has_right) = (!proof.is_empty(), !right_proof.is_empty());

        proof.push_back(match search {
            Ok(_) => {
                if node_on_non_inclusive_bounds || skip_current_node {
                    if left_to_right {
                        Op::Push(self.to_kvdigest_node())
                    } else {
                        Op::PushInverted(self.to_kvdigest_node())
                    }
                } else {
                    if left_to_right {
                        Op::Push(self.to_kv_node())
                    } else {
                        Op::PushInverted(self.to_kv_node())
                    }
                }
            }
            Err(_) => {
                if left_absence.1 || right_absence.0 {
                    if left_to_right {
                        Op::Push(self.to_kvdigest_node())
                    } else {
                        Op::PushInverted(self.to_kvdigest_node())
                    }
                } else {
                    if left_to_right {
                        Op::Push(self.to_kvhash_node())
                    } else {
                        Op::PushInverted(self.to_kvhash_node())
                    }
                }
            }
        });

        if has_left {
            if left_to_right {
                proof.push_back(Op::Parent);
            } else {
                proof.push_back(Op::ParentInverted);
            }
        }

        if has_right {
            proof.append(&mut right_proof);
            if left_to_right {
                proof.push_back(Op::Child);
            } else {
                proof.push_back(Op::ChildInverted);
            }
        }

        Ok((
            proof,
            (left_absence.0, right_absence.1),
            new_limit,
            new_offset,
        ))
        .wrap_with_cost(cost)
    }

    /// Similar to `create_proof`. Recurses into the child on the given side and
    /// generates a proof for the queried keys.
    #[cfg(feature = "full")]
    fn create_child_proof(
        &mut self,
        left: bool,
        query: &[QueryItem],
        limit: Option<u16>,
        offset: Option<u16>,
        left_to_right: bool,
    ) -> CostContext<Result<ProofAbsenceLimitOffset>> {
        if !query.is_empty() {
            self.walk(left).flat_map_ok(|child_opt| {
                if let Some(mut child) = child_opt {
                    child.create_proof(query, limit, offset, left_to_right)
                } else {
                    Ok((LinkedList::new(), (true, true), limit, offset))
                        .wrap_with_cost(Default::default())
                }
            })
        } else if let Some(link) = self.tree().link(left) {
            let mut proof = LinkedList::new();
            proof.push_back(if left_to_right {
                Op::Push(link.to_hash_node())
            } else {
                Op::PushInverted(link.to_hash_node())
            });
            Ok((proof, (false, false), limit, offset)).wrap_with_cost(Default::default())
        } else {
            Ok((LinkedList::new(), (false, false), limit, offset))
                .wrap_with_cost(Default::default())
        }
    }
}

pub fn verify(bytes: &[u8], expected_hash: MerkHash) -> CostContext<Result<Map>> {
    let ops = Decoder::new(bytes);
    let mut map_builder = MapBuilder::new();

    execute(ops, true, |node| map_builder.insert(node)).flat_map_ok(|root| {
        root.hash().map(|hash| {
            if hash != expected_hash {
                bail!(
                    "Proof did not match expected hash\n\tExpected: {:?}\n\tActual: {:?}",
                    expected_hash,
                    root.hash()
                );
            }

            Ok(map_builder.build())
        })
    })
}

/// Verifies the encoded proof with the given query
///
/// Every key in `keys` is checked to either have a key/value pair in the proof,
/// or to have its absence in the tree proven.
///
/// Returns `Err` if the proof is invalid, or a list of proven values associated
/// with `keys`. For example, if `keys` contains keys `A` and `B`, the returned
/// list will contain 2 elements, the value of `A` and the value of `B`. Keys
/// proven to be absent in the tree will have an entry of `None`, keys that have
/// a proven value will have an entry of `Some(value)`.
pub fn execute_proof(
    bytes: &[u8],
    query: &Query,
    limit: Option<u16>,
    offset: Option<u16>,
    left_to_right: bool,
) -> CostContext<Result<(MerkHash, ProofVerificationResult)>> {
    let mut cost = OperationCost::default();

    let mut output = Vec::with_capacity(query.len());
    let mut last_push = None;
    let mut query = query.directional_iter(left_to_right).peekable();
    let mut in_range = false;
    let mut current_limit = limit;
    let mut current_offset = offset;

    let ops = Decoder::new(bytes);

    let root_wrapped = execute(ops, true, |node| {
        let mut execute_node = |key: &Vec<u8>, value: Option<&Vec<u8>>| -> Result<_> {
            while let Some(item) = query.peek() {
                // get next item in query
                let query_item = *item;
                let (lower_bound, start_non_inclusive) = query_item.lower_bound();
                let (upper_bound, end_inclusive) = query_item.upper_bound();

                if left_to_right {
                    // we have not reached next queried part of tree
                    if *query_item > key.as_slice() {
                        // continue to next push
                        break;
                    } else if start_non_inclusive
                        && lower_bound.is_some()
                        && lower_bound.unwrap() == key.as_slice()
                    {
                        // we intersect with the query_item but at the start which is non inclusive
                        // continue to the next push
                        break;
                    }
                } else {
                    if *query_item < key.as_slice() {
                        // continue to next push
                        break;
                    } else if !end_inclusive
                        && upper_bound.is_some()
                        && upper_bound.unwrap() == key.as_slice()
                    {
                        // we intersect with the query_item but at the end which is non inclusive
                        // continue to the next push
                        break;
                    }
                }

                if !in_range {
                    // this is the first data we have encountered for this query item
                    if left_to_right {
                        // ensure lower bound of query item is proven
                        match last_push {
                            // lower bound is proven - we have an exact match
                            // ignoring the case when the lower bound is unbounded
                            // as it's not possible the get an exact key match for
                            // an unbounded value
                            _ if Some(key.as_slice()) == query_item.lower_bound().0 => {}

                            // lower bound is proven - this is the leftmost node
                            // in the tree
                            None => {}

                            // lower bound is proven - the preceding tree node
                            // is lower than the bound
                            Some(Node::KV(..)) => {}
                            Some(Node::KVDigest(..)) => {}

                            // cannot verify lower bound - we have an abridged
                            // tree so we cannot tell what the preceding key was
                            Some(_) => {
                                bail!("Cannot verify lower bound of queried range");
                            }
                        }
                    } else {
                        // ensure upper bound of query item is proven
                        match last_push {
                            // upper bound is proven - we have an exact match
                            // ignoring the case when the upper bound is unbounded
                            // as it's not possible the get an exact key match for
                            // an unbounded value
                            _ if Some(key.as_slice()) == query_item.upper_bound().0 => {}

                            // lower bound is proven - this is the rightmost node
                            // in the tree
                            None => {}

                            // upper bound is proven - the preceding tree node
                            // is greater than the bound
                            Some(Node::KV(..)) => {}
                            Some(Node::KVDigest(..)) => {}

                            // cannot verify upper bound - we have an abridged
                            // tree so we cannot tell what the previous key was
                            Some(_) => {
                                bail!("Cannot verify upper bound of queried range");
                            }
                        }
                    }
                }

                if left_to_right {
                    if query_item.upper_bound().0 != None
                        && Some(key.as_slice()) >= query_item.upper_bound().0
                    {
                        // at or past upper bound of range (or this was an exact
                        // match on a single-key queryitem), advance to next query
                        // item
                        query.next();
                        in_range = false;
                    } else {
                        // have not reached upper bound, we expect more values
                        // to be proven in the range (and all pushes should be
                        // unabridged until we reach end of range)
                        in_range = true;
                    }
                } else {
                    if query_item.lower_bound().0 != None
                        && Some(key.as_slice()) <= query_item.lower_bound().0
                    {
                        // at or before lower bound of range (or this was an exact
                        // match on a single-key queryitem), advance to next query
                        // item
                        query.next();
                        in_range = false;
                    } else {
                        // have not reached lower bound, we expect more values
                        // to be proven in the range (and all pushes should be
                        // unabridged until we reach end of range)
                        in_range = true;
                    }
                }

                // this push matches the queried item
                if query_item.contains(key) {
                    // if there are still offset slots, and node is of type kvdigest
                    // reduce the offset counter
                    // also, verify that a kv node was not pushed before offset is exhausted
                    if let Some(offset) = current_offset {
                        if offset > 0 && value == None {
                            current_offset = Some(offset - 1);
                            break;
                        } else if offset > 0 && value != None {
                            // inserting a kv node before exhausting offset
                            bail!("Proof returns data before offset is exhausted");
                        }
                    }

                    // offset is equal to zero or none
                    if let Some(val) = value {
                        if let Some(limit) = current_limit {
                            if limit == 0 {
                                bail!("Proof returns more data than limit");
                            } else {
                                current_limit = Some(limit - 1);
                                if current_limit == Some(0) {
                                    in_range = false;
                                }
                            }
                        }
                        // add data to output
                        output.push((key.clone(), val.clone()));

                        // continue to next push
                        break;
                    } else {
                        bail!("Proof is missing data for query");
                    }
                }
                // continue to next queried item
            }
            Ok(())
        };

        if let Node::KV(key, value) = node {
            execute_node(key, Some(value))?;
        } else if let Node::KVDigest(key, _) = node {
            execute_node(key, None)?;
        } else if in_range {
            // we encountered a queried range but the proof was abridged (saw a
            // non-KV push), we are missing some part of the range
            bail!("Proof is missing data for query");
        }

        last_push = Some(node.clone());

        Ok(())
    });

    let root = cost_return_on_error!(&mut cost, root_wrapped);

    // we have remaining query items, check absence proof against right edge of
    // tree
    if query.peek().is_some() {
        if current_limit == Some(0) {
        } else {
            match last_push {
                // last node in tree was less than queried item
                Some(Node::KV(..)) => {}
                Some(Node::KVDigest(..)) => {}

                // proof contains abridged data so we cannot verify absence of
                // remaining query items
                _ => return Err(anyhow!("Proof is missing data for query")).wrap_with_cost(cost),
            }
        }
    }

    Ok((
        root.hash().unwrap_add_cost(&mut cost),
        ProofVerificationResult {
            result_set: output,
            limit: current_limit,
            offset: current_offset,
        },
    ))
    .wrap_with_cost(cost)
}

#[derive(PartialEq, Debug)]
pub struct ProofVerificationResult {
    pub result_set: Vec<(Vec<u8>, Vec<u8>)>,
    pub limit: Option<u16>,
    pub offset: Option<u16>,
}

/// Verifies the encoded proof with the given query and expected hash
pub fn verify_query(
    bytes: &[u8],
    query: &Query,
    limit: Option<u16>,
    offset: Option<u16>,
    left_to_right: bool,
    expected_hash: MerkHash,
) -> CostContext<Result<ProofVerificationResult>> {
    execute_proof(bytes, query, limit, offset, left_to_right)
        .map_ok(|(root_hash, verification_result)| {
            if root_hash != expected_hash {
                bail!(
                    "Proof did not match expected hash\n\tExpected: {:?}\n\tActual: {:?}",
                    expected_hash,
                    root_hash
                );
            };
            Ok(verification_result)
        })
        .flatten()
}

#[allow(deprecated)]
#[cfg(test)]
mod test {
    use super::{
        super::{encoding::encode_into, *},
        *,
    };
    use crate::{
        proofs::query::QueryItem::RangeAfter,
        test_utils::make_tree_seq,
        tree::{NoopCommit, PanicSource, RefWalker, Tree},
    };

    fn make_3_node_tree() -> Tree {
        let mut tree = Tree::new(vec![5], vec![5])
            .unwrap()
            .attach(true, Some(Tree::new(vec![3], vec![3]).unwrap()))
            .attach(false, Some(Tree::new(vec![7], vec![7]).unwrap()));
        tree.commit(&mut NoopCommit {})
            .unwrap()
            .expect("commit failed");
        tree
    }

    fn make_6_node_tree() -> Tree {
        let two_tree = Tree::new(vec![2], vec![2]).unwrap();
        let four_tree = Tree::new(vec![4], vec![4]).unwrap();
        let mut three_tree = Tree::new(vec![3], vec![3])
            .unwrap()
            .attach(true, Some(two_tree))
            .attach(false, Some(four_tree));
        three_tree
            .commit(&mut NoopCommit {})
            .unwrap()
            .expect("commit failed");

        let seven_tree = Tree::new(vec![7], vec![7]).unwrap();
        let mut eight_tree = Tree::new(vec![8], vec![8])
            .unwrap()
            .attach(true, Some(seven_tree));
        eight_tree
            .commit(&mut NoopCommit {})
            .unwrap()
            .expect("commit failed");

        let mut root_tree = Tree::new(vec![5], vec![5])
            .unwrap()
            .attach(true, Some(three_tree))
            .attach(false, Some(eight_tree));
        root_tree
            .commit(&mut NoopCommit {})
            .unwrap()
            .expect("commit failed");

        root_tree
    }

    fn verify_keys_test(keys: Vec<Vec<u8>>, expected_result: Vec<Option<Vec<u8>>>) {
        let mut tree = make_3_node_tree();
        let mut walker = RefWalker::new(&mut tree, PanicSource {});

        let (proof, ..) = walker
            .create_full_proof(
                keys.clone()
                    .into_iter()
                    .map(QueryItem::Key)
                    .collect::<Vec<_>>()
                    .as_slice(),
                None,
                None,
                true,
            )
            .unwrap()
            .expect("failed to create proof");
        let mut bytes = vec![];
        encode_into(proof.iter(), &mut bytes);

        let expected_hash = [
            148, 227, 127, 84, 149, 54, 117, 188, 32, 85, 176, 25, 96, 127, 170, 90, 148, 196, 218,
            30, 5, 109, 112, 3, 120, 138, 194, 28, 27, 49, 119, 125,
        ];

        let mut query = Query::new();
        for key in keys.iter() {
            query.insert_key(key.clone());
        }

        let result = verify_query(bytes.as_slice(), &query, None, None, true, expected_hash)
            .unwrap()
            .expect("verify failed");

        let mut values = std::collections::HashMap::new();
        for (key, value) in result.result_set {
            assert!(values.insert(key, value).is_none());
        }

        for (key, expected_value) in keys.iter().zip(expected_result.iter()) {
            assert_eq!(values.get(key), expected_value.as_ref());
        }
    }

    #[test]
    fn root_verify() {
        verify_keys_test(vec![vec![5]], vec![Some(vec![5])]);
    }

    #[test]
    fn single_verify() {
        verify_keys_test(vec![vec![3]], vec![Some(vec![3])]);
    }

    #[test]
    fn double_verify() {
        verify_keys_test(vec![vec![3], vec![5]], vec![Some(vec![3]), Some(vec![5])]);
    }

    #[test]
    fn double_verify_2() {
        verify_keys_test(vec![vec![3], vec![7]], vec![Some(vec![3]), Some(vec![7])]);
    }

    #[test]
    fn triple_verify() {
        verify_keys_test(
            vec![vec![3], vec![5], vec![7]],
            vec![Some(vec![3]), Some(vec![5]), Some(vec![7])],
        );
    }

    #[test]
    fn left_edge_absence_verify() {
        verify_keys_test(vec![vec![2]], vec![None]);
    }

    #[test]
    fn right_edge_absence_verify() {
        verify_keys_test(vec![vec![8]], vec![None]);
    }

    #[test]
    fn inner_absence_verify() {
        verify_keys_test(vec![vec![6]], vec![None]);
    }

    #[test]
    fn absent_and_present_verify() {
        verify_keys_test(vec![vec![5], vec![6]], vec![Some(vec![5]), None]);
    }

    #[test]
    fn node_variant_conversion() {
        let mut tree = make_6_node_tree();
        let walker = RefWalker::new(&mut tree, PanicSource {});

        assert_eq!(walker.to_kv_node(), Node::KV(vec![5], vec![5]));
        assert_eq!(
            walker.to_kvhash_node(),
            Node::KVHash([
                61, 233, 169, 61, 231, 15, 78, 53, 219, 99, 131, 45, 44, 165, 68, 87, 7, 52, 238,
                68, 142, 211, 110, 161, 111, 220, 108, 11, 17, 31, 88, 197
            ])
        );
        assert_eq!(
            walker.to_kvdigest_node(),
            Node::KVDigest(
                vec![5],
                [
                    116, 30, 0, 135, 25, 118, 86, 14, 12, 107, 215, 214, 133, 122, 48, 45, 180, 21,
                    158, 223, 88, 148, 181, 149, 189, 65, 121, 19, 81, 118, 11, 106
                ]
            ),
        );
        assert_eq!(
            walker.to_hash_node().unwrap(),
            Node::Hash([
                47, 88, 45, 83, 28, 53, 123, 233, 238, 140, 130, 174, 250, 220, 210, 37, 3, 215,
                82, 177, 190, 30, 154, 156, 35, 214, 144, 79, 40, 41, 218, 142
            ])
        );
    }

    #[test]
    fn empty_proof() {
        let mut tree = make_3_node_tree();
        let mut walker = RefWalker::new(&mut tree, PanicSource {});

        let (proof, absence, ..) = walker
            .create_full_proof(vec![].as_slice(), None, None, true)
            .unwrap()
            .expect("create_proof errored");

        let mut iter = proof.iter();
        assert_eq!(
            iter.next(),
            Some(&Op::Push(Node::Hash([
                139, 162, 218, 27, 213, 199, 221, 8, 110, 173, 94, 78, 254, 231, 225, 61, 122, 169,
                82, 205, 81, 207, 60, 90, 166, 78, 184, 53, 134, 79, 66, 255
            ])))
        );
        assert_eq!(
            iter.next(),
            Some(&Op::Push(Node::KVHash([
                61, 233, 169, 61, 231, 15, 78, 53, 219, 99, 131, 45, 44, 165, 68, 87, 7, 52, 238,
                68, 142, 211, 110, 161, 111, 220, 108, 11, 17, 31, 88, 197
            ])))
        );
        assert_eq!(iter.next(), Some(&Op::Parent));
        assert_eq!(
            iter.next(),
            Some(&Op::Push(Node::Hash([
                171, 95, 191, 1, 198, 99, 138, 43, 233, 158, 239, 50, 56, 86, 221, 125, 213, 84,
                143, 196, 177, 139, 135, 144, 4, 86, 197, 9, 92, 30, 65, 41
            ])))
        );
        assert_eq!(iter.next(), Some(&Op::Child));
        assert!(iter.next().is_none());
        assert_eq!(absence, (false, false));

        let mut bytes = vec![];
        encode_into(proof.iter(), &mut bytes);
        let res = verify_query(
            bytes.as_slice(),
            &Query::new(),
            None,
            None,
            true,
            tree.hash().unwrap(),
        )
        .unwrap()
        .unwrap();
        assert!(res.result_set.is_empty());
    }

    #[test]
    fn root_proof() {
        let mut tree = make_3_node_tree();
        let mut walker = RefWalker::new(&mut tree, PanicSource {});

        let queryitems = vec![QueryItem::Key(vec![5])];
        let (proof, absence, ..) = walker
            .create_full_proof(queryitems.as_slice(), None, None, true)
            .unwrap()
            .expect("create_proof errored");

        let mut iter = proof.iter();
        assert_eq!(
            iter.next(),
            Some(&Op::Push(Node::Hash([
                139, 162, 218, 27, 213, 199, 221, 8, 110, 173, 94, 78, 254, 231, 225, 61, 122, 169,
                82, 205, 81, 207, 60, 90, 166, 78, 184, 53, 134, 79, 66, 255
            ])))
        );
        assert_eq!(iter.next(), Some(&Op::Push(Node::KV(vec![5], vec![5]))));
        assert_eq!(iter.next(), Some(&Op::Parent));
        assert_eq!(
            iter.next(),
            Some(&Op::Push(Node::Hash([
                171, 95, 191, 1, 198, 99, 138, 43, 233, 158, 239, 50, 56, 86, 221, 125, 213, 84,
                143, 196, 177, 139, 135, 144, 4, 86, 197, 9, 92, 30, 65, 41
            ])))
        );
        assert_eq!(iter.next(), Some(&Op::Child));
        assert!(iter.next().is_none());
        assert_eq!(absence, (false, false));

        let mut bytes = vec![];
        encode_into(proof.iter(), &mut bytes);
        let mut query = Query::new();
        for item in queryitems {
            query.insert_item(item);
        }
        let res = verify_query(
            bytes.as_slice(),
            &query,
            None,
            None,
            true,
            tree.hash().unwrap(),
        )
        .unwrap()
        .unwrap();
        assert_eq!(res.result_set, vec![(vec![5], vec![5])]);
    }

    #[test]
    fn leaf_proof() {
        let mut tree = make_3_node_tree();
        let mut walker = RefWalker::new(&mut tree, PanicSource {});

        let queryitems = vec![QueryItem::Key(vec![3])];
        let (proof, absence, ..) = walker
            .create_full_proof(queryitems.as_slice(), None, None, true)
            .unwrap()
            .expect("create_proof errored");

        let mut iter = proof.iter();
        assert_eq!(iter.next(), Some(&Op::Push(Node::KV(vec![3], vec![3]))));
        assert_eq!(
            iter.next(),
            Some(&Op::Push(Node::KVHash([
                61, 233, 169, 61, 231, 15, 78, 53, 219, 99, 131, 45, 44, 165, 68, 87, 7, 52, 238,
                68, 142, 211, 110, 161, 111, 220, 108, 11, 17, 31, 88, 197
            ])))
        );
        assert_eq!(iter.next(), Some(&Op::Parent));
        assert_eq!(
            iter.next(),
            Some(&Op::Push(Node::Hash([
                171, 95, 191, 1, 198, 99, 138, 43, 233, 158, 239, 50, 56, 86, 221, 125, 213, 84,
                143, 196, 177, 139, 135, 144, 4, 86, 197, 9, 92, 30, 65, 41
            ])))
        );
        assert_eq!(iter.next(), Some(&Op::Child));
        assert!(iter.next().is_none());
        assert_eq!(absence, (false, false));

        let mut bytes = vec![];
        encode_into(proof.iter(), &mut bytes);
        let mut query = Query::new();
        for item in queryitems {
            query.insert_item(item);
        }
        let res = verify_query(
            bytes.as_slice(),
            &query,
            None,
            None,
            true,
            tree.hash().unwrap(),
        )
        .unwrap()
        .unwrap();
        assert_eq!(res.result_set, vec![(vec![3], vec![3])]);
    }

    #[test]
    fn double_leaf_proof() {
        let mut tree = make_3_node_tree();
        let mut walker = RefWalker::new(&mut tree, PanicSource {});

        let queryitems = vec![QueryItem::Key(vec![3]), QueryItem::Key(vec![7])];
        let (proof, absence, ..) = walker
            .create_full_proof(queryitems.as_slice(), None, None, true)
            .unwrap()
            .expect("create_proof errored");

        let mut iter = proof.iter();
        assert_eq!(iter.next(), Some(&Op::Push(Node::KV(vec![3], vec![3]))));
        assert_eq!(
            iter.next(),
            Some(&Op::Push(Node::KVHash([
                61, 233, 169, 61, 231, 15, 78, 53, 219, 99, 131, 45, 44, 165, 68, 87, 7, 52, 238,
                68, 142, 211, 110, 161, 111, 220, 108, 11, 17, 31, 88, 197
            ])))
        );
        assert_eq!(iter.next(), Some(&Op::Parent));
        assert_eq!(iter.next(), Some(&Op::Push(Node::KV(vec![7], vec![7]))));
        assert_eq!(iter.next(), Some(&Op::Child));
        assert!(iter.next().is_none());
        assert_eq!(absence, (false, false));

        let mut bytes = vec![];
        encode_into(proof.iter(), &mut bytes);
        let mut query = Query::new();
        for item in queryitems {
            query.insert_item(item);
        }
        let res = verify_query(
            bytes.as_slice(),
            &query,
            None,
            None,
            true,
            tree.hash().unwrap(),
        )
        .unwrap()
        .unwrap();
        assert_eq!(
            res.result_set,
            vec![(vec![3], vec![3]), (vec![7], vec![7]),]
        );
    }

    #[test]
    fn all_nodes_proof() {
        let mut tree = make_3_node_tree();
        let mut walker = RefWalker::new(&mut tree, PanicSource {});

        let queryitems = vec![
            QueryItem::Key(vec![3]),
            QueryItem::Key(vec![5]),
            QueryItem::Key(vec![7]),
        ];
        let (proof, absence, ..) = walker
            .create_full_proof(queryitems.as_slice(), None, None, true)
            .unwrap()
            .expect("create_proof errored");

        let mut iter = proof.iter();
        assert_eq!(iter.next(), Some(&Op::Push(Node::KV(vec![3], vec![3]))));
        assert_eq!(iter.next(), Some(&Op::Push(Node::KV(vec![5], vec![5]))));
        assert_eq!(iter.next(), Some(&Op::Parent));
        assert_eq!(iter.next(), Some(&Op::Push(Node::KV(vec![7], vec![7]))));
        assert_eq!(iter.next(), Some(&Op::Child));
        assert!(iter.next().is_none());
        assert_eq!(absence, (false, false));

        let mut bytes = vec![];
        encode_into(proof.iter(), &mut bytes);
        let mut query = Query::new();
        for item in queryitems {
            query.insert_item(item);
        }
        let res = verify_query(
            bytes.as_slice(),
            &query,
            None,
            None,
            true,
            tree.hash().unwrap(),
        )
        .unwrap()
        .unwrap();
        assert_eq!(
            res.result_set,
            vec![(vec![3], vec![3]), (vec![5], vec![5]), (vec![7], vec![7]),]
        );
    }

    #[test]
    fn global_edge_absence_proof() {
        let mut tree = make_3_node_tree();
        let mut walker = RefWalker::new(&mut tree, PanicSource {});

        let queryitems = vec![QueryItem::Key(vec![8])];
        let (proof, absence, ..) = walker
            .create_full_proof(queryitems.as_slice(), None, None, true)
            .unwrap()
            .expect("create_proof errored");

        let mut iter = proof.iter();
        assert_eq!(
            iter.next(),
            Some(&Op::Push(Node::Hash([
                139, 162, 218, 27, 213, 199, 221, 8, 110, 173, 94, 78, 254, 231, 225, 61, 122, 169,
                82, 205, 81, 207, 60, 90, 166, 78, 184, 53, 134, 79, 66, 255
            ])))
        );
        assert_eq!(
            iter.next(),
            Some(&Op::Push(Node::KVHash([
                61, 233, 169, 61, 231, 15, 78, 53, 219, 99, 131, 45, 44, 165, 68, 87, 7, 52, 238,
                68, 142, 211, 110, 161, 111, 220, 108, 11, 17, 31, 88, 197
            ])))
        );
        assert_eq!(iter.next(), Some(&Op::Parent));
        assert_eq!(
            iter.next(),
            Some(&Op::Push(Node::KVDigest(
                vec![7],
                [
                    63, 193, 78, 215, 236, 222, 32, 58, 144, 66, 94, 225, 145, 233, 219, 89, 102,
                    51, 109, 115, 127, 3, 152, 236, 147, 183, 100, 81, 123, 109, 244, 0
                ]
            )))
        );
        assert_eq!(iter.next(), Some(&Op::Child));
        assert!(iter.next().is_none());
        assert_eq!(absence, (false, true));

        let mut bytes = vec![];
        encode_into(proof.iter(), &mut bytes);
        let mut query = Query::new();
        for item in queryitems {
            query.insert_item(item);
        }
        let res = verify_query(
            bytes.as_slice(),
            &query,
            None,
            None,
            true,
            tree.hash().unwrap(),
        )
        .unwrap()
        .unwrap();
        assert_eq!(res.result_set, vec![]);
    }

    #[test]
    fn absence_proof() {
        let mut tree = make_3_node_tree();
        let mut walker = RefWalker::new(&mut tree, PanicSource {});

        let queryitems = vec![QueryItem::Key(vec![6])];
        let (proof, absence, ..) = walker
            .create_full_proof(queryitems.as_slice(), None, None, true)
            .unwrap()
            .expect("create_proof errored");

        let mut iter = proof.iter();
        assert_eq!(
            iter.next(),
            Some(&Op::Push(Node::Hash([
                139, 162, 218, 27, 213, 199, 221, 8, 110, 173, 94, 78, 254, 231, 225, 61, 122, 169,
                82, 205, 81, 207, 60, 90, 166, 78, 184, 53, 134, 79, 66, 255
            ])))
        );
        assert_eq!(
            iter.next(),
            Some(&Op::Push(Node::KVDigest(
                vec![5],
                [
                    116, 30, 0, 135, 25, 118, 86, 14, 12, 107, 215, 214, 133, 122, 48, 45, 180, 21,
                    158, 223, 88, 148, 181, 149, 189, 65, 121, 19, 81, 118, 11, 106
                ]
            )))
        );
        assert_eq!(iter.next(), Some(&Op::Parent));
        assert_eq!(
            iter.next(),
            Some(&Op::Push(Node::KVDigest(
                vec![7],
                [
                    63, 193, 78, 215, 236, 222, 32, 58, 144, 66, 94, 225, 145, 233, 219, 89, 102,
                    51, 109, 115, 127, 3, 152, 236, 147, 183, 100, 81, 123, 109, 244, 0
                ]
            )))
        );
        assert_eq!(iter.next(), Some(&Op::Child));
        assert!(iter.next().is_none());
        assert_eq!(absence, (false, false));

        let mut bytes = vec![];
        encode_into(proof.iter(), &mut bytes);
        let mut query = Query::new();
        for item in queryitems {
            query.insert_item(item);
        }
        let res = verify_query(
            bytes.as_slice(),
            &query,
            None,
            None,
            true,
            tree.hash().unwrap(),
        )
        .unwrap()
        .unwrap();
        assert_eq!(res.result_set, vec![]);
    }

    #[test]
    fn doc_proof() {
        let mut tree = Tree::new(vec![5], vec![5])
            .unwrap()
            .attach(
                true,
                Some(
                    Tree::new(vec![2], vec![2])
                        .unwrap()
                        .attach(true, Some(Tree::new(vec![1], vec![1]).unwrap()))
                        .attach(
                            false,
                            Some(
                                Tree::new(vec![4], vec![4])
                                    .unwrap()
                                    .attach(true, Some(Tree::new(vec![3], vec![3]).unwrap())),
                            ),
                        ),
                ),
            )
            .attach(
                false,
                Some(
                    Tree::new(vec![9], vec![9])
                        .unwrap()
                        .attach(
                            true,
                            Some(
                                Tree::new(vec![7], vec![7])
                                    .unwrap()
                                    .attach(true, Some(Tree::new(vec![6], vec![6]).unwrap()))
                                    .attach(false, Some(Tree::new(vec![8], vec![8]).unwrap())),
                            ),
                        )
                        .attach(
                            false,
                            Some(
                                Tree::new(vec![11], vec![11])
                                    .unwrap()
                                    .attach(true, Some(Tree::new(vec![10], vec![10]).unwrap())),
                            ),
                        ),
                ),
            );
        tree.commit(&mut NoopCommit {}).unwrap().unwrap();

        let mut walker = RefWalker::new(&mut tree, PanicSource {});

        let queryitems = vec![
            QueryItem::Key(vec![1]),
            QueryItem::Key(vec![2]),
            QueryItem::Key(vec![3]),
            QueryItem::Key(vec![4]),
        ];
        let (proof, absence, ..) = walker
            .create_full_proof(queryitems.as_slice(), None, None, true)
            .unwrap()
            .expect("create_proof errored");

        let mut iter = proof.iter();
        assert_eq!(iter.next(), Some(&Op::Push(Node::KV(vec![1], vec![1]))));
        assert_eq!(iter.next(), Some(&Op::Push(Node::KV(vec![2], vec![2]))));
        assert_eq!(iter.next(), Some(&Op::Parent));
        assert_eq!(iter.next(), Some(&Op::Push(Node::KV(vec![3], vec![3]))));
        assert_eq!(iter.next(), Some(&Op::Push(Node::KV(vec![4], vec![4]))));
        assert_eq!(iter.next(), Some(&Op::Parent));
        assert_eq!(iter.next(), Some(&Op::Child));
        assert_eq!(
            iter.next(),
            Some(&Op::Push(Node::KVHash([
                61, 233, 169, 61, 231, 15, 78, 53, 219, 99, 131, 45, 44, 165, 68, 87, 7, 52, 238,
                68, 142, 211, 110, 161, 111, 220, 108, 11, 17, 31, 88, 197
            ])))
        );
        assert_eq!(iter.next(), Some(&Op::Parent));
        assert_eq!(
            iter.next(),
            Some(&Op::Push(Node::Hash([
                12, 156, 232, 212, 220, 65, 226, 32, 91, 101, 248, 64, 225, 206, 63, 12, 153, 191,
                183, 10, 233, 251, 249, 76, 184, 200, 88, 57, 219, 2, 250, 113
            ])))
        );
        assert_eq!(iter.next(), Some(&Op::Child));
        assert!(iter.next().is_none());
        assert_eq!(absence, (false, false));

        let mut bytes = vec![];
        encode_into(proof.iter(), &mut bytes);
        assert_eq!(
            bytes,
            vec![
                3, 1, 1, 0, 1, 1, 3, 1, 2, 0, 1, 2, 16, 3, 1, 3, 0, 1, 3, 3, 1, 4, 0, 1, 4, 16, 17,
                2, 61, 233, 169, 61, 231, 15, 78, 53, 219, 99, 131, 45, 44, 165, 68, 87, 7, 52,
                238, 68, 142, 211, 110, 161, 111, 220, 108, 11, 17, 31, 88, 197, 16, 1, 12, 156,
                232, 212, 220, 65, 226, 32, 91, 101, 248, 64, 225, 206, 63, 12, 153, 191, 183, 10,
                233, 251, 249, 76, 184, 200, 88, 57, 219, 2, 250, 113, 17
            ]
        );

        let mut bytes = vec![];
        encode_into(proof.iter(), &mut bytes);
        let mut query = Query::new();
        for item in queryitems {
            query.insert_item(item);
        }
        let res = verify_query(
            bytes.as_slice(),
            &query,
            None,
            None,
            true,
            tree.hash().unwrap(),
        )
        .unwrap()
        .unwrap();
        assert_eq!(
            res.result_set,
            vec![
                (vec![1], vec![1]),
                (vec![2], vec![2]),
                (vec![3], vec![3]),
                (vec![4], vec![4]),
            ]
        );
    }

    #[test]
    fn query_item_cmp() {
        assert!(QueryItem::Key(vec![10]) < QueryItem::Key(vec![20]));
        assert_eq!(QueryItem::Key(vec![10]), QueryItem::Key(vec![10]));
        assert!(QueryItem::Key(vec![20]) > QueryItem::Key(vec![10]));

        assert!(QueryItem::Key(vec![10]) < QueryItem::Range(vec![20]..vec![30]));
        assert_eq!(
            QueryItem::Key(vec![10]),
            QueryItem::Range(vec![10]..vec![20])
        );
        assert_eq!(
            QueryItem::Key(vec![15]),
            QueryItem::Range(vec![10]..vec![20])
        );
        assert!(QueryItem::Key(vec![20]) > QueryItem::Range(vec![10]..vec![20]));
        assert_eq!(
            QueryItem::Key(vec![20]),
            QueryItem::RangeInclusive(vec![10]..=vec![20])
        );
        assert!(QueryItem::Key(vec![30]) > QueryItem::Range(vec![10]..vec![20]));

        assert!(QueryItem::Range(vec![10]..vec![20]) < QueryItem::Range(vec![30]..vec![40]));
        assert!(QueryItem::Range(vec![10]..vec![20]) < QueryItem::Range(vec![20]..vec![30]));
        assert_eq!(
            QueryItem::RangeInclusive(vec![10]..=vec![20]),
            QueryItem::Range(vec![20]..vec![30])
        );
        assert_eq!(
            QueryItem::Range(vec![15]..vec![25]),
            QueryItem::Range(vec![20]..vec![30])
        );
        assert!(QueryItem::Range(vec![20]..vec![30]) > QueryItem::Range(vec![10]..vec![20]));
    }

    #[test]
    fn query_item_merge() {
        let mine = QueryItem::Range(vec![10]..vec![30]);
        let other = QueryItem::Range(vec![15]..vec![20]);
        assert_eq!(mine.merge(other), QueryItem::Range(vec![10]..vec![30]));

        let mine = QueryItem::RangeInclusive(vec![10]..=vec![30]);
        let other = QueryItem::Range(vec![20]..vec![30]);
        assert_eq!(
            mine.merge(other),
            QueryItem::RangeInclusive(vec![10]..=vec![30])
        );

        let mine = QueryItem::Key(vec![5]);
        let other = QueryItem::Range(vec![1]..vec![10]);
        assert_eq!(mine.merge(other), QueryItem::Range(vec![1]..vec![10]));

        let mine = QueryItem::Key(vec![10]);
        let other = QueryItem::RangeInclusive(vec![1]..=vec![10]);
        assert_eq!(
            mine.merge(other),
            QueryItem::RangeInclusive(vec![1]..=vec![10])
        );
    }

    #[test]
    fn query_insert() {
        let mut query = Query::new();
        query.insert_key(vec![2]);
        query.insert_range(vec![3]..vec![5]);
        query.insert_range_inclusive(vec![5]..=vec![7]);
        query.insert_range(vec![4]..vec![6]);
        query.insert_key(vec![5]);

        let mut iter = query.items.iter();
        assert_eq!(format!("{:?}", iter.next()), "Some(Key([2]))");
        assert_eq!(
            format!("{:?}", iter.next()),
            "Some(RangeInclusive([3]..=[7]))"
        );
        assert_eq!(iter.next(), None);
    }

    #[test]
    fn range_proof() {
        let mut tree = make_tree_seq(10);
        let mut walker = RefWalker::new(&mut tree, PanicSource {});

        let queryitems = vec![QueryItem::Range(
            vec![0, 0, 0, 0, 0, 0, 0, 5]..vec![0, 0, 0, 0, 0, 0, 0, 7],
        )];
        let (proof, absence, ..) = walker
            .create_full_proof(queryitems.as_slice(), None, None, true)
            .unwrap()
            .expect("create_proof errored");

        let mut iter = proof.iter();
        assert_eq!(
            iter.next(),
            Some(&Op::Push(Node::Hash([
                15, 191, 194, 224, 193, 134, 156, 159, 52, 166, 27, 230, 63, 93, 135, 17, 255, 154,
                197, 27, 14, 205, 136, 199, 234, 59, 188, 241, 187, 239, 117, 93
            ])))
        );
        assert_eq!(
            iter.next(),
            Some(&Op::Push(Node::KVHash([
                95, 245, 207, 74, 17, 152, 55, 24, 246, 112, 233, 61, 187, 164, 177, 44, 203, 123,
                117, 31, 98, 233, 121, 106, 202, 39, 49, 163, 56, 243, 123, 176
            ])))
        );
        assert_eq!(iter.next(), Some(&Op::Parent));
        assert_eq!(
            iter.next(),
            Some(&Op::Push(Node::Hash([
                41, 224, 141, 252, 95, 145, 96, 170, 95, 214, 144, 222, 239, 139, 144, 77, 172,
                237, 19, 147, 70, 9, 109, 145, 10, 54, 165, 205, 249, 140, 29, 180
            ])))
        );
        assert_eq!(
            iter.next(),
            Some(&Op::Push(Node::KV(
                vec![0, 0, 0, 0, 0, 0, 0, 5],
                vec![123; 60]
            )))
        );
        assert_eq!(iter.next(), Some(&Op::Parent));
        assert_eq!(
            iter.next(),
            Some(&Op::Push(Node::KV(
                vec![0, 0, 0, 0, 0, 0, 0, 6],
                vec![123; 60]
            )))
        );
        assert_eq!(iter.next(), Some(&Op::Child));
        assert_eq!(
            iter.next(),
            Some(&Op::Push(Node::KVDigest(
                vec![0, 0, 0, 0, 0, 0, 0, 7],
                [
                    18, 20, 146, 3, 255, 218, 128, 82, 50, 175, 125, 255, 248, 14, 221, 175, 220,
                    56, 190, 183, 81, 241, 201, 175, 242, 210, 209, 100, 99, 235, 119, 243
                ]
            )))
        );
        assert_eq!(iter.next(), Some(&Op::Parent));
        assert_eq!(
            iter.next(),
            Some(&Op::Push(Node::Hash([
                161, 130, 183, 198, 179, 212, 6, 233, 106, 118, 142, 222, 33, 98, 197, 61, 120, 14,
                188, 1, 146, 86, 114, 147, 90, 50, 135, 7, 213, 112, 77, 72
            ])))
        );
        assert_eq!(iter.next(), Some(&Op::Child));
        assert_eq!(iter.next(), Some(&Op::Child));
        assert!(iter.next().is_none());
        assert_eq!(absence, (false, false));

        let mut bytes = vec![];
        encode_into(proof.iter(), &mut bytes);
        let mut query = Query::new();
        for item in queryitems {
            query.insert_item(item);
        }
        let res = verify_query(
            bytes.as_slice(),
            &query,
            None,
            None,
            true,
            tree.hash().unwrap(),
        )
        .unwrap()
        .unwrap();
        assert_eq!(
            res.result_set,
            vec![
                (vec![0, 0, 0, 0, 0, 0, 0, 5], vec![123; 60]),
                (vec![0, 0, 0, 0, 0, 0, 0, 6], vec![123; 60]),
            ]
        );
        assert_eq!(res.limit, None);
        assert_eq!(res.offset, None);

        // skip 1 element
        let mut tree = make_tree_seq(10);
        let mut walker = RefWalker::new(&mut tree, PanicSource {});

        let queryitems = vec![QueryItem::Range(
            vec![0, 0, 0, 0, 0, 0, 0, 5]..vec![0, 0, 0, 0, 0, 0, 0, 7],
        )];
        let (proof, ..) = walker
            .create_full_proof(queryitems.as_slice(), Some(1), Some(1), true)
            .unwrap()
            .expect("create_proof errored");

        let mut bytes = vec![];
        encode_into(proof.iter(), &mut bytes);
        let mut query = Query::new();
        for item in queryitems {
            query.insert_item(item);
        }
        let res = verify_query(
            bytes.as_slice(),
            &query,
            Some(1),
            Some(1),
            true,
            tree.hash().unwrap(),
        )
        .unwrap()
        .unwrap();
        assert_eq!(
            res.result_set,
            vec![(vec![0, 0, 0, 0, 0, 0, 0, 6], vec![123; 60])]
        );
        assert_eq!(res.limit, Some(0));
        assert_eq!(res.offset, Some(0));

        // skip 2 elements
        let mut tree = make_tree_seq(10);
        let mut walker = RefWalker::new(&mut tree, PanicSource {});

        let queryitems = vec![QueryItem::Range(
            vec![0, 0, 0, 0, 0, 0, 0, 5]..vec![0, 0, 0, 0, 0, 0, 0, 7],
        )];
        let (proof, ..) = walker
            .create_full_proof(queryitems.as_slice(), Some(1), Some(2), true)
            .unwrap()
            .expect("create_proof errored");

        let mut bytes = vec![];
        encode_into(proof.iter(), &mut bytes);
        let mut query = Query::new();
        for item in queryitems {
            query.insert_item(item);
        }
        let res = verify_query(
            bytes.as_slice(),
            &query,
            Some(1),
            Some(2),
            true,
            tree.hash().unwrap(),
        )
        .unwrap()
        .unwrap();
        assert_eq!(res.result_set, vec![]);
        assert_eq!(res.limit, Some(1));
        assert_eq!(res.offset, Some(0));

        // skip all elements
        let mut tree = make_tree_seq(10);
        let mut walker = RefWalker::new(&mut tree, PanicSource {});

        let queryitems = vec![QueryItem::Range(
            vec![0, 0, 0, 0, 0, 0, 0, 5]..vec![0, 0, 0, 0, 0, 0, 0, 7],
        )];
        let (proof, ..) = walker
            .create_full_proof(queryitems.as_slice(), Some(1), Some(200), true)
            .unwrap()
            .expect("create_proof errored");

        let mut bytes = vec![];
        encode_into(proof.iter(), &mut bytes);
        let mut query = Query::new();
        for item in queryitems {
            query.insert_item(item);
        }
        let res = verify_query(
            bytes.as_slice(),
            &query,
            Some(1),
            Some(200),
            true,
            tree.hash().unwrap(),
        )
        .unwrap()
        .unwrap();
        assert_eq!(res.result_set, vec![]);
        assert_eq!(res.limit, Some(1));
        assert_eq!(res.offset, Some(198));

        // right to left test
        let mut tree = make_tree_seq(10);
        let mut walker = RefWalker::new(&mut tree, PanicSource {});

        let queryitems = vec![QueryItem::Range(
            vec![0, 0, 0, 0, 0, 0, 0, 5]..vec![0, 0, 0, 0, 0, 0, 0, 7],
        )];
        let (proof, ..) = walker
            .create_full_proof(queryitems.as_slice(), None, None, false)
            .unwrap()
            .expect("create_proof errored");

        let mut bytes = vec![];
        encode_into(proof.iter(), &mut bytes);
        let mut query = Query::new();
        for item in queryitems {
            query.insert_item(item);
        }
        let res = verify_query(
            bytes.as_slice(),
            &query,
            None,
            None,
            false,
            tree.hash().unwrap(),
        )
        .unwrap()
        .unwrap();
        assert_eq!(
            res.result_set,
            vec![
                (vec![0, 0, 0, 0, 0, 0, 0, 6], vec![123; 60]),
                (vec![0, 0, 0, 0, 0, 0, 0, 5], vec![123; 60])
            ]
        );
    }

    #[test]
    fn range_proof_inclusive() {
        let mut tree = make_tree_seq(10);
        let mut walker = RefWalker::new(&mut tree, PanicSource {});

        let queryitems = vec![QueryItem::RangeInclusive(
            vec![0, 0, 0, 0, 0, 0, 0, 5]..=vec![0, 0, 0, 0, 0, 0, 0, 7],
        )];
        let (proof, absence, ..) = walker
            .create_full_proof(queryitems.as_slice(), None, None, true)
            .unwrap()
            .expect("create_proof errored");

        let mut iter = proof.iter();
        assert_eq!(
            iter.next(),
            Some(&Op::Push(Node::Hash([
                15, 191, 194, 224, 193, 134, 156, 159, 52, 166, 27, 230, 63, 93, 135, 17, 255, 154,
                197, 27, 14, 205, 136, 199, 234, 59, 188, 241, 187, 239, 117, 93
            ])))
        );
        assert_eq!(
            iter.next(),
            Some(&Op::Push(Node::KVHash([
                95, 245, 207, 74, 17, 152, 55, 24, 246, 112, 233, 61, 187, 164, 177, 44, 203, 123,
                117, 31, 98, 233, 121, 106, 202, 39, 49, 163, 56, 243, 123, 176
            ])))
        );
        assert_eq!(iter.next(), Some(&Op::Parent));
        assert_eq!(
            iter.next(),
            Some(&Op::Push(Node::Hash([
                41, 224, 141, 252, 95, 145, 96, 170, 95, 214, 144, 222, 239, 139, 144, 77, 172,
                237, 19, 147, 70, 9, 109, 145, 10, 54, 165, 205, 249, 140, 29, 180
            ])))
        );
        assert_eq!(
            iter.next(),
            Some(&Op::Push(Node::KV(
                vec![0, 0, 0, 0, 0, 0, 0, 5],
                vec![123; 60]
            )))
        );
        assert_eq!(iter.next(), Some(&Op::Parent));
        assert_eq!(
            iter.next(),
            Some(&Op::Push(Node::KV(
                vec![0, 0, 0, 0, 0, 0, 0, 6],
                vec![123; 60]
            )))
        );
        assert_eq!(iter.next(), Some(&Op::Child));
        assert_eq!(
            iter.next(),
            Some(&Op::Push(Node::KV(
                vec![0, 0, 0, 0, 0, 0, 0, 7],
                vec![123; 60]
            )))
        );
        assert_eq!(iter.next(), Some(&Op::Parent));
        assert_eq!(
            iter.next(),
            Some(&Op::Push(Node::Hash([
                161, 130, 183, 198, 179, 212, 6, 233, 106, 118, 142, 222, 33, 98, 197, 61, 120, 14,
                188, 1, 146, 86, 114, 147, 90, 50, 135, 7, 213, 112, 77, 72
            ])))
        );
        assert_eq!(iter.next(), Some(&Op::Child));
        assert_eq!(iter.next(), Some(&Op::Child));
        assert!(iter.next().is_none());
        assert_eq!(absence, (false, false));

        let mut bytes = vec![];
        encode_into(proof.iter(), &mut bytes);
        let mut query = Query::new();
        for item in queryitems {
            query.insert_item(item);
        }
        let res = verify_query(
            bytes.as_slice(),
            &query,
            None,
            None,
            true,
            tree.hash().unwrap(),
        )
        .unwrap()
        .unwrap();
        assert_eq!(
            res.result_set,
            vec![
                (vec![0, 0, 0, 0, 0, 0, 0, 5], vec![123; 60]),
                (vec![0, 0, 0, 0, 0, 0, 0, 6], vec![123; 60]),
                (vec![0, 0, 0, 0, 0, 0, 0, 7], vec![123; 60]),
            ]
        );
        assert_eq!(res.limit, None);
        assert_eq!(res.offset, None);

        // skip 1 element
        let mut tree = make_tree_seq(10);
        let mut walker = RefWalker::new(&mut tree, PanicSource {});

        let queryitems = vec![QueryItem::RangeInclusive(
            vec![0, 0, 0, 0, 0, 0, 0, 5]..=vec![0, 0, 0, 0, 0, 0, 0, 7],
        )];
        let (proof, ..) = walker
            .create_full_proof(queryitems.as_slice(), Some(1), Some(1), true)
            .unwrap()
            .expect("create_proof errored");

        let mut bytes = vec![];
        encode_into(proof.iter(), &mut bytes);
        let mut query = Query::new();
        for item in queryitems {
            query.insert_item(item);
        }
        let res = verify_query(
            bytes.as_slice(),
            &query,
            Some(1),
            Some(1),
            true,
            tree.hash().unwrap(),
        )
        .unwrap()
        .unwrap();
        assert_eq!(
            res.result_set,
            vec![(vec![0, 0, 0, 0, 0, 0, 0, 6], vec![123; 60])]
        );
        assert_eq!(res.limit, Some(0));
        assert_eq!(res.offset, Some(0));

        // skip 2 elements
        let mut tree = make_tree_seq(10);
        let mut walker = RefWalker::new(&mut tree, PanicSource {});

        let queryitems = vec![QueryItem::RangeInclusive(
            vec![0, 0, 0, 0, 0, 0, 0, 5]..=vec![0, 0, 0, 0, 0, 0, 0, 7],
        )];
        let (proof, ..) = walker
            .create_full_proof(queryitems.as_slice(), Some(1), Some(2), true)
            .unwrap()
            .expect("create_proof errored");

        let mut bytes = vec![];
        encode_into(proof.iter(), &mut bytes);
        let mut query = Query::new();
        for item in queryitems {
            query.insert_item(item);
        }
        let res = verify_query(
            bytes.as_slice(),
            &query,
            Some(1),
            Some(2),
            true,
            tree.hash().unwrap(),
        )
        .unwrap()
        .unwrap();
        assert_eq!(
            res.result_set,
            vec![(vec![0, 0, 0, 0, 0, 0, 0, 7], vec![123; 60])]
        );
        assert_eq!(res.limit, Some(0));
        assert_eq!(res.offset, Some(0));

        // skip all elements
        let mut tree = make_tree_seq(10);
        let mut walker = RefWalker::new(&mut tree, PanicSource {});

        let queryitems = vec![QueryItem::RangeInclusive(
            vec![0, 0, 0, 0, 0, 0, 0, 5]..=vec![0, 0, 0, 0, 0, 0, 0, 7],
        )];
        let (proof, ..) = walker
            .create_full_proof(queryitems.as_slice(), Some(1), Some(200), true)
            .unwrap()
            .expect("create_proof errored");

        let mut bytes = vec![];
        encode_into(proof.iter(), &mut bytes);
        let mut query = Query::new();
        for item in queryitems {
            query.insert_item(item);
        }
        let res = verify_query(
            bytes.as_slice(),
            &query,
            Some(1),
            Some(200),
            true,
            tree.hash().unwrap(),
        )
        .unwrap()
        .unwrap();
        assert_eq!(res.result_set, vec![]);
        assert_eq!(res.limit, Some(1));
        assert_eq!(res.offset, Some(197));

        // right_to_left proof
        let mut tree = make_tree_seq(10);
        let mut walker = RefWalker::new(&mut tree, PanicSource {});

        let queryitems = vec![QueryItem::RangeInclusive(
            vec![0, 0, 0, 0, 0, 0, 0, 5]..=vec![0, 0, 0, 0, 0, 0, 0, 7],
        )];
        let (proof, ..) = walker
            .create_full_proof(queryitems.as_slice(), None, None, false)
            .unwrap()
            .expect("create_proof errored");

        let mut bytes = vec![];
        encode_into(proof.iter(), &mut bytes);
        let mut query = Query::new();
        for item in queryitems {
            query.insert_item(item);
        }
        let res = verify_query(
            bytes.as_slice(),
            &query,
            None,
            None,
            false,
            tree.hash().unwrap(),
        )
        .unwrap()
        .unwrap();

        assert_eq!(
            res.result_set,
            vec![
                (vec![0, 0, 0, 0, 0, 0, 0, 7], vec![123; 60]),
                (vec![0, 0, 0, 0, 0, 0, 0, 6], vec![123; 60]),
                (vec![0, 0, 0, 0, 0, 0, 0, 5], vec![123; 60])
            ]
        );

        let mut tree = make_tree_seq(10);
        let mut walker = RefWalker::new(&mut tree, PanicSource {});

        let queryitems = vec![QueryItem::RangeInclusive(
            vec![0, 0, 0, 0, 0, 0, 0, 5]..=vec![0, 0, 0, 0, 0, 0, 0, 7],
        )];
        let (proof, ..) = walker
            .create_full_proof(queryitems.as_slice(), None, Some(2), false)
            .unwrap()
            .expect("create_proof errored");

        let mut bytes = vec![];
        encode_into(proof.iter(), &mut bytes);
        let mut query = Query::new();
        for item in queryitems {
            query.insert_item(item);
        }
        let res = verify_query(
            bytes.as_slice(),
            &query,
            None,
            Some(2),
            false,
            tree.hash().unwrap(),
        )
        .unwrap()
        .unwrap();

        assert_eq!(
            res.result_set,
            vec![(vec![0, 0, 0, 0, 0, 0, 0, 5], vec![123; 60])]
        );
        assert_eq!(res.limit, None);
        assert_eq!(res.offset, Some(0));
    }

    #[test]
    fn range_from_proof() {
        let mut tree = make_6_node_tree();
        let mut walker = RefWalker::new(&mut tree, PanicSource {});

        let queryitems = vec![QueryItem::RangeFrom(vec![5]..)];
        let (proof, absence, ..) = walker
            .create_full_proof(queryitems.as_slice(), None, None, true)
            .unwrap()
            .expect("create_proof errored");

        let mut iter = proof.iter();
        assert_eq!(
            iter.next(),
            Some(&Op::Push(Node::Hash([
                85, 217, 56, 226, 204, 53, 103, 145, 201, 33, 178, 80, 207, 194, 104, 128, 199,
                145, 156, 208, 152, 255, 209, 24, 140, 222, 204, 193, 211, 26, 118, 58
            ])))
        );
        assert_eq!(iter.next(), Some(&Op::Push(Node::KV(vec![5], vec![5]))));
        assert_eq!(iter.next(), Some(&Op::Parent));
        assert_eq!(iter.next(), Some(&Op::Push(Node::KV(vec![7], vec![7]))));
        assert_eq!(iter.next(), Some(&Op::Push(Node::KV(vec![8], vec![8]))));
        assert_eq!(iter.next(), Some(&Op::Parent));
        assert_eq!(iter.next(), Some(&Op::Child));
        assert!(iter.next().is_none());
        assert_eq!(absence, (false, true));

        let mut bytes = vec![];
        encode_into(proof.iter(), &mut bytes);
        let mut query = Query::new();
        for item in queryitems {
            query.insert_item(item);
        }
        let res = verify_query(
            bytes.as_slice(),
            &query,
            None,
            None,
            true,
            tree.hash().unwrap(),
        )
        .unwrap()
        .unwrap();
        assert_eq!(
            res.result_set,
            vec![(vec![5], vec![5]), (vec![7], vec![7]), (vec![8], vec![8])]
        );
        assert_eq!(res.limit, None);
        assert_eq!(res.offset, None);

        // Limit result set to 1 item
        let mut tree = make_6_node_tree();
        let mut walker = RefWalker::new(&mut tree, PanicSource {});

        let queryitems = vec![QueryItem::RangeFrom(vec![5]..)];
        let (proof, absence, ..) = walker
            .create_full_proof(queryitems.as_slice(), Some(1), None, true)
            .unwrap()
            .expect("create_proof errored");

        let equivalent_queryitems = vec![QueryItem::Key(vec![5])];
        let (equivalent_proof, equivalent_absence, ..) = walker
            .create_full_proof(equivalent_queryitems.as_slice(), None, None, true)
            .unwrap()
            .expect("create_proof errored");

        assert_eq!(proof, equivalent_proof);
        assert_eq!(absence, equivalent_absence);

        let mut bytes = vec![];
        encode_into(proof.iter(), &mut bytes);
        let mut query = Query::new();
        for item in queryitems {
            query.insert_item(item);
        }
        let res = verify_query(
            bytes.as_slice(),
            &query,
            Some(1),
            None,
            true,
            tree.hash().unwrap(),
        )
        .unwrap()
        .unwrap();
        assert_eq!(res.result_set, vec![(vec![5], vec![5])]);
        assert_eq!(res.limit, Some(0));
        assert_eq!(res.offset, None);

        // Limit result set to 2 items
        let mut tree = make_6_node_tree();
        let mut walker = RefWalker::new(&mut tree, PanicSource {});

        let queryitems = vec![QueryItem::RangeFrom(vec![5]..)];
        let (proof, absence, ..) = walker
            .create_full_proof(queryitems.as_slice(), Some(2), None, true)
            .unwrap()
            .expect("create_proof errored");

        let equivalent_queryitems = vec![
            QueryItem::Key(vec![5]),
            QueryItem::Key(vec![6]),
            QueryItem::Key(vec![7]),
        ];
        let (equivalent_proof, equivalent_absence, ..) = walker
            .create_full_proof(equivalent_queryitems.as_slice(), None, None, true)
            .unwrap()
            .expect("create_proof errored");

        assert_eq!(proof, equivalent_proof);
        assert_eq!(absence, equivalent_absence);

        let mut bytes = vec![];
        encode_into(proof.iter(), &mut bytes);
        let mut query = Query::new();
        for item in queryitems {
            query.insert_item(item);
        }
        let res = verify_query(
            bytes.as_slice(),
            &query,
            Some(2),
            None,
            true,
            tree.hash().unwrap(),
        )
        .unwrap()
        .unwrap();
        assert_eq!(
            res.result_set,
            vec![(vec![5], vec![5]), (vec![7], vec![7]),]
        );
        assert_eq!(res.limit, Some(0));
        assert_eq!(res.offset, None);

        // Limit result set to 100 items
        let mut tree = make_6_node_tree();
        let mut walker = RefWalker::new(&mut tree, PanicSource {});

        let queryitems = vec![QueryItem::RangeFrom(vec![5]..)];
        let (proof, absence, ..) = walker
            .create_full_proof(queryitems.as_slice(), Some(100), None, true)
            .unwrap()
            .expect("create_proof errored");

        let equivalent_queryitems = vec![QueryItem::RangeFrom(vec![5]..)];
        let (equivalent_proof, equivalent_absence, ..) = walker
            .create_full_proof(equivalent_queryitems.as_slice(), None, None, true)
            .unwrap()
            .expect("create_proof errored");

        assert_eq!(proof, equivalent_proof);
        assert_eq!(absence, equivalent_absence);

        let mut bytes = vec![];
        encode_into(proof.iter(), &mut bytes);
        let mut query = Query::new();
        for item in queryitems {
            query.insert_item(item);
        }
        let res = verify_query(
            bytes.as_slice(),
            &query,
            Some(100),
            None,
            true,
            tree.hash().unwrap(),
        )
        .unwrap()
        .unwrap();
        assert_eq!(
            res.result_set,
            vec![(vec![5], vec![5]), (vec![7], vec![7]), (vec![8], vec![8])]
        );
        assert_eq!(res.limit, Some(97));
        assert_eq!(res.offset, None);

        // skip 1 element
        let mut tree = make_6_node_tree();
        let mut walker = RefWalker::new(&mut tree, PanicSource {});

        let queryitems = vec![QueryItem::RangeFrom(vec![5]..)];
        let (proof, ..) = walker
            .create_full_proof(queryitems.as_slice(), Some(1), Some(1), true)
            .unwrap()
            .expect("create_proof errored");

        let mut bytes = vec![];
        encode_into(proof.iter(), &mut bytes);
        let mut query = Query::new();
        for item in queryitems {
            query.insert_item(item);
        }
        let res = verify_query(
            bytes.as_slice(),
            &query,
            Some(1),
            Some(1),
            true,
            tree.hash().unwrap(),
        )
        .unwrap()
        .unwrap();
        assert_eq!(res.result_set, vec![(vec![7], vec![7])]);
        assert_eq!(res.limit, Some(0));
        assert_eq!(res.offset, Some(0));

        // skip 2 elements
        let mut tree = make_6_node_tree();
        let mut walker = RefWalker::new(&mut tree, PanicSource {});

        let queryitems = vec![QueryItem::RangeFrom(vec![5]..)];
        let (proof, ..) = walker
            .create_full_proof(queryitems.as_slice(), Some(1), Some(2), true)
            .unwrap()
            .expect("create_proof errored");

        let mut bytes = vec![];
        encode_into(proof.iter(), &mut bytes);
        let mut query = Query::new();
        for item in queryitems {
            query.insert_item(item);
        }
        let res = verify_query(
            bytes.as_slice(),
            &query,
            Some(1),
            Some(2),
            true,
            tree.hash().unwrap(),
        )
        .unwrap()
        .unwrap();
        assert_eq!(res.result_set, vec![(vec![8], vec![8])]);
        assert_eq!(res.limit, Some(0));
        assert_eq!(res.offset, Some(0));

        // skip all elements
        let mut tree = make_6_node_tree();
        let mut walker = RefWalker::new(&mut tree, PanicSource {});

        let queryitems = vec![QueryItem::RangeFrom(vec![5]..)];
        let (proof, ..) = walker
            .create_full_proof(queryitems.as_slice(), Some(1), Some(200), true)
            .unwrap()
            .expect("create_proof errored");

        let mut bytes = vec![];
        encode_into(proof.iter(), &mut bytes);
        let mut query = Query::new();
        for item in queryitems {
            query.insert_item(item);
        }
        let res = verify_query(
            bytes.as_slice(),
            &query,
            Some(1),
            Some(200),
            true,
            tree.hash().unwrap(),
        )
        .unwrap()
        .unwrap();
        assert_eq!(res.result_set, vec![]);
        assert_eq!(res.limit, Some(1));
        assert_eq!(res.offset, Some(197));

        // right_to_left test
        let mut tree = make_6_node_tree();
        let mut walker = RefWalker::new(&mut tree, PanicSource {});

        let queryitems = vec![QueryItem::RangeFrom(vec![5]..)];
        let (proof, absence, ..) = walker
            .create_full_proof(queryitems.as_slice(), None, None, false)
            .unwrap()
            .expect("create_proof errored");

        assert_eq!(absence, (true, false));

        let mut bytes = vec![];
        encode_into(proof.iter(), &mut bytes);
        let mut query = Query::new();
        for item in queryitems {
            query.insert_item(item);
        }
        let res = verify_query(
            bytes.as_slice(),
            &query,
            None,
            None,
            false,
            tree.hash().unwrap(),
        )
        .unwrap()
        .unwrap();
        assert_eq!(
            res.result_set,
            vec![(vec![8], vec![8]), (vec![7], vec![7]), (vec![5], vec![5])]
        );

        let mut tree = make_6_node_tree();
        let mut walker = RefWalker::new(&mut tree, PanicSource {});

        let queryitems = vec![QueryItem::RangeFrom(vec![5]..)];
        let (proof, absence, ..) = walker
            .create_full_proof(queryitems.as_slice(), Some(2), Some(1), false)
            .unwrap()
            .expect("create_proof errored");

        assert_eq!(absence, (true, false));

        let mut bytes = vec![];
        encode_into(proof.iter(), &mut bytes);
        let mut query = Query::new();
        for item in queryitems {
            query.insert_item(item);
        }
        let res = verify_query(
            bytes.as_slice(),
            &query,
            Some(2),
            Some(1),
            false,
            tree.hash().unwrap(),
        )
        .unwrap()
        .unwrap();
        assert_eq!(res.result_set, vec![(vec![7], vec![7]), (vec![5], vec![5])]);
        assert_eq!(res.limit, Some(0));
        assert_eq!(res.offset, Some(0));
    }

    #[test]
    fn range_to_proof() {
        let mut tree = make_6_node_tree();
        let mut walker = RefWalker::new(&mut tree, PanicSource {});

        let queryitems = vec![QueryItem::RangeTo(..vec![6])];
        let (proof, absence, ..) = walker
            .create_full_proof(queryitems.as_slice(), None, None, true)
            .unwrap()
            .expect("create_proof errored");

        let mut iter = proof.iter();
        assert_eq!(iter.next(), Some(&Op::Push(Node::KV(vec![2], vec![2]))));
        assert_eq!(iter.next(), Some(&Op::Push(Node::KV(vec![3], vec![3]))));
        assert_eq!(iter.next(), Some(&Op::Parent));
        assert_eq!(iter.next(), Some(&Op::Push(Node::KV(vec![4], vec![4]))));
        assert_eq!(iter.next(), Some(&Op::Child));
        assert_eq!(iter.next(), Some(&Op::Push(Node::KV(vec![5], vec![5]))));
        assert_eq!(iter.next(), Some(&Op::Parent));
        assert_eq!(
            iter.next(),
            Some(&Op::Push(Node::KVDigest(
                vec![7],
                [
                    63, 193, 78, 215, 236, 222, 32, 58, 144, 66, 94, 225, 145, 233, 219, 89, 102,
                    51, 109, 115, 127, 3, 152, 236, 147, 183, 100, 81, 123, 109, 244, 0
                ]
            )))
        );
        assert_eq!(
            iter.next(),
            Some(&Op::Push(Node::KVHash([
                236, 141, 96, 8, 244, 103, 232, 110, 117, 105, 162, 111, 148, 9, 59, 195, 2, 250,
                165, 180, 215, 137, 202, 221, 38, 98, 93, 247, 54, 180, 242, 116
            ])))
        );
        assert_eq!(iter.next(), Some(&Op::Parent));
        assert_eq!(iter.next(), Some(&Op::Child));
        assert!(iter.next().is_none());
        assert_eq!(absence, (true, false));

        let mut bytes = vec![];
        encode_into(proof.iter(), &mut bytes);
        let mut query = Query::new();
        for item in queryitems {
            query.insert_item(item);
        }
        let res = verify_query(
            bytes.as_slice(),
            &query,
            None,
            None,
            true,
            tree.hash().unwrap(),
        )
        .unwrap()
        .unwrap();
        assert_eq!(
            res.result_set,
            vec![
                (vec![2], vec![2]),
                (vec![3], vec![3]),
                (vec![4], vec![4]),
                (vec![5], vec![5]),
            ]
        );
        assert_eq!(res.limit, None);
        assert_eq!(res.offset, None);

        // Limit result set to 1 item
        let mut tree = make_6_node_tree();
        let mut walker = RefWalker::new(&mut tree, PanicSource {});

        let queryitems = vec![QueryItem::RangeTo(..vec![6])];
        let (proof, absence, ..) = walker
            .create_full_proof(queryitems.as_slice(), Some(1), None, true)
            .unwrap()
            .expect("create_proof errored");

        let equivalent_queryitems = vec![QueryItem::RangeToInclusive(..=vec![2])];
        let (equivalent_proof, equivalent_absence, ..) = walker
            .create_full_proof(equivalent_queryitems.as_slice(), None, None, true)
            .unwrap()
            .expect("create_proof errored");

        assert_eq!(proof, equivalent_proof);
        assert_eq!(absence, equivalent_absence);

        let mut bytes = vec![];
        encode_into(proof.iter(), &mut bytes);
        let mut query = Query::new();
        for item in queryitems {
            query.insert_item(item);
        }
        let res = verify_query(
            bytes.as_slice(),
            &query,
            Some(1),
            None,
            true,
            tree.hash().unwrap(),
        )
        .unwrap()
        .unwrap();
        assert_eq!(res.result_set, vec![(vec![2], vec![2])]);
        assert_eq!(res.limit, Some(0));
        assert_eq!(res.offset, None);

        // Limit result set to 2 items
        let mut tree = make_6_node_tree();
        let mut walker = RefWalker::new(&mut tree, PanicSource {});

        let queryitems = vec![QueryItem::RangeTo(..vec![6])];
        let (proof, absence, ..) = walker
            .create_full_proof(queryitems.as_slice(), Some(2), None, true)
            .unwrap()
            .expect("create_proof errored");

        let equivalent_queryitems = vec![QueryItem::RangeToInclusive(..=vec![3])];
        let (equivalent_proof, equivalent_absence, ..) = walker
            .create_full_proof(equivalent_queryitems.as_slice(), None, None, true)
            .unwrap()
            .expect("create_proof errored");

        assert_eq!(proof, equivalent_proof);
        assert_eq!(absence, equivalent_absence);

        let mut bytes = vec![];
        encode_into(proof.iter(), &mut bytes);
        let mut query = Query::new();
        for item in queryitems {
            query.insert_item(item);
        }
        let res = verify_query(
            bytes.as_slice(),
            &query,
            Some(2),
            None,
            true,
            tree.hash().unwrap(),
        )
        .unwrap()
        .unwrap();
        assert_eq!(
            res.result_set,
            vec![(vec![2], vec![2]), (vec![3], vec![3]),]
        );
        assert_eq!(res.limit, Some(0));
        assert_eq!(res.offset, None);

        // Limit result set to 100 items
        let mut tree = make_6_node_tree();
        let mut walker = RefWalker::new(&mut tree, PanicSource {});

        let queryitems = vec![QueryItem::RangeTo(..vec![6])];
        let (proof, absence, ..) = walker
            .create_full_proof(queryitems.as_slice(), Some(100), None, true)
            .unwrap()
            .expect("create_proof errored");

        let equivalent_queryitems = vec![QueryItem::RangeTo(..vec![6])];
        let (equivalent_proof, equivalent_absence, ..) = walker
            .create_full_proof(equivalent_queryitems.as_slice(), None, None, true)
            .unwrap()
            .expect("create_proof errored");

        assert_eq!(proof, equivalent_proof);
        assert_eq!(absence, equivalent_absence);

        let mut bytes = vec![];
        encode_into(proof.iter(), &mut bytes);
        let mut query = Query::new();
        for item in queryitems {
            query.insert_item(item);
        }
        let res = verify_query(
            bytes.as_slice(),
            &query,
            Some(100),
            None,
            true,
            tree.hash().unwrap(),
        )
        .unwrap()
        .unwrap();
        assert_eq!(
            res.result_set,
            vec![
                (vec![2], vec![2]),
                (vec![3], vec![3]),
                (vec![4], vec![4]),
                (vec![5], vec![5])
            ]
        );
        assert_eq!(res.limit, Some(96));
        assert_eq!(res.offset, None);

        // skip 1 element
        let mut tree = make_6_node_tree();
        let mut walker = RefWalker::new(&mut tree, PanicSource {});

        let queryitems = vec![QueryItem::RangeTo(..vec![6])];
        let (proof, ..) = walker
            .create_full_proof(queryitems.as_slice(), Some(1), Some(1), true)
            .unwrap()
            .expect("create_proof errored");

        let mut bytes = vec![];
        encode_into(proof.iter(), &mut bytes);
        let mut query = Query::new();
        for item in queryitems {
            query.insert_item(item);
        }
        let res = verify_query(
            bytes.as_slice(),
            &query,
            Some(1),
            Some(1),
            true,
            tree.hash().unwrap(),
        )
        .unwrap()
        .unwrap();
        assert_eq!(res.result_set, vec![(vec![3], vec![3])]);
        assert_eq!(res.limit, Some(0));
        assert_eq!(res.offset, Some(0));

        // skip 2 elements
        let mut tree = make_6_node_tree();
        let mut walker = RefWalker::new(&mut tree, PanicSource {});

        let queryitems = vec![QueryItem::RangeTo(..vec![6])];
        let (proof, ..) = walker
            .create_full_proof(queryitems.as_slice(), Some(1), Some(2), true)
            .unwrap()
            .expect("create_proof errored");

        let mut bytes = vec![];
        encode_into(proof.iter(), &mut bytes);
        let mut query = Query::new();
        for item in queryitems {
            query.insert_item(item);
        }
        let res = verify_query(
            bytes.as_slice(),
            &query,
            Some(1),
            Some(2),
            true,
            tree.hash().unwrap(),
        )
        .unwrap()
        .unwrap();
        assert_eq!(res.result_set, vec![(vec![4], vec![4])]);
        assert_eq!(res.limit, Some(0));
        assert_eq!(res.offset, Some(0));

        // skip all elements
        let mut tree = make_6_node_tree();
        let mut walker = RefWalker::new(&mut tree, PanicSource {});

        let queryitems = vec![QueryItem::RangeTo(..vec![6])];
        let (proof, ..) = walker
            .create_full_proof(queryitems.as_slice(), Some(1), Some(200), true)
            .unwrap()
            .expect("create_proof errored");

        let mut bytes = vec![];
        encode_into(proof.iter(), &mut bytes);
        let mut query = Query::new();
        for item in queryitems {
            query.insert_item(item);
        }
        let res = verify_query(
            bytes.as_slice(),
            &query,
            Some(1),
            Some(200),
            true,
            tree.hash().unwrap(),
        )
        .unwrap()
        .unwrap();
        assert_eq!(res.result_set, vec![]);
        assert_eq!(res.limit, Some(1));
        assert_eq!(res.offset, Some(196));

        // right_to_left proof
        let mut tree = make_6_node_tree();
        let mut walker = RefWalker::new(&mut tree, PanicSource {});

        let queryitems = vec![QueryItem::RangeTo(..vec![6])];
        let (proof, absence, ..) = walker
            .create_full_proof(queryitems.as_slice(), None, None, false)
            .unwrap()
            .expect("create_proof errored");

        assert_eq!(absence, (false, true));

        let mut bytes = vec![];
        encode_into(proof.iter(), &mut bytes);
        let mut query = Query::new();
        for item in queryitems {
            query.insert_item(item);
        }
        let res = verify_query(
            bytes.as_slice(),
            &query,
            None,
            None,
            false,
            tree.hash().unwrap(),
        )
        .unwrap()
        .unwrap();
        assert_eq!(
            res.result_set,
            vec![
                (vec![5], vec![5]),
                (vec![4], vec![4]),
                (vec![3], vec![3]),
                (vec![2], vec![2]),
            ]
        );

        let mut tree = make_6_node_tree();
        let mut walker = RefWalker::new(&mut tree, PanicSource {});

        let queryitems = vec![QueryItem::RangeTo(..vec![6])];
        let (proof, absence, ..) = walker
            .create_full_proof(queryitems.as_slice(), Some(2), None, false)
            .unwrap()
            .expect("create_proof errored");

        assert_eq!(absence, (false, false));

        let mut bytes = vec![];
        encode_into(proof.iter(), &mut bytes);
        let mut query = Query::new();
        for item in queryitems {
            query.insert_item(item);
        }
        let res = verify_query(
            bytes.as_slice(),
            &query,
            Some(2),
            None,
            false,
            tree.hash().unwrap(),
        )
        .unwrap()
        .unwrap();
        assert_eq!(
            res.result_set,
            vec![(vec![5], vec![5]), (vec![4], vec![4]),]
        );
        assert_eq!(res.limit, Some(0));
        assert_eq!(res.offset, None);
    }

    #[test]
    fn range_to_proof_inclusive() {
        let mut tree = make_6_node_tree();
        let mut walker = RefWalker::new(&mut tree, PanicSource {});

        let queryitems = vec![QueryItem::RangeToInclusive(..=vec![6])];
        let (proof, absence, ..) = walker
            .create_full_proof(queryitems.as_slice(), None, None, true)
            .unwrap()
            .expect("create_proof errored");

        let mut iter = proof.iter();
        assert_eq!(iter.next(), Some(&Op::Push(Node::KV(vec![2], vec![2]))));
        assert_eq!(iter.next(), Some(&Op::Push(Node::KV(vec![3], vec![3]))));
        assert_eq!(iter.next(), Some(&Op::Parent));
        assert_eq!(iter.next(), Some(&Op::Push(Node::KV(vec![4], vec![4]))));
        assert_eq!(iter.next(), Some(&Op::Child));
        assert_eq!(iter.next(), Some(&Op::Push(Node::KV(vec![5], vec![5]))));
        assert_eq!(iter.next(), Some(&Op::Parent));
        assert_eq!(
            iter.next(),
            Some(&Op::Push(Node::KVDigest(
                vec![7],
                [
                    63, 193, 78, 215, 236, 222, 32, 58, 144, 66, 94, 225, 145, 233, 219, 89, 102,
                    51, 109, 115, 127, 3, 152, 236, 147, 183, 100, 81, 123, 109, 244, 0
                ]
            )))
        );
        assert_eq!(
            iter.next(),
            Some(&Op::Push(Node::KVHash([
                236, 141, 96, 8, 244, 103, 232, 110, 117, 105, 162, 111, 148, 9, 59, 195, 2, 250,
                165, 180, 215, 137, 202, 221, 38, 98, 93, 247, 54, 180, 242, 116
            ])))
        );
        assert_eq!(iter.next(), Some(&Op::Parent));
        assert_eq!(iter.next(), Some(&Op::Child));
        assert!(iter.next().is_none());
        assert_eq!(absence, (true, false));

        let mut bytes = vec![];
        encode_into(proof.iter(), &mut bytes);
        let mut query = Query::new();
        for item in queryitems {
            query.insert_item(item);
        }
        let res = verify_query(
            bytes.as_slice(),
            &query,
            None,
            None,
            true,
            tree.hash().unwrap(),
        )
        .unwrap()
        .unwrap();
        assert_eq!(
            res.result_set,
            vec![
                (vec![2], vec![2]),
                (vec![3], vec![3]),
                (vec![4], vec![4]),
                (vec![5], vec![5]),
            ]
        );
        assert_eq!(res.limit, None);
        assert_eq!(res.offset, None);

        // Limit result set to 1 item
        let mut tree = make_6_node_tree();
        let mut walker = RefWalker::new(&mut tree, PanicSource {});

        let queryitems = vec![QueryItem::RangeToInclusive(..=vec![6])];
        let (proof, absence, ..) = walker
            .create_full_proof(queryitems.as_slice(), Some(1), None, true)
            .unwrap()
            .expect("create_proof errored");

        let equivalent_queryitems = vec![QueryItem::RangeToInclusive(..=vec![2])];
        let (equivalent_proof, equivalent_absence, ..) = walker
            .create_full_proof(equivalent_queryitems.as_slice(), None, None, true)
            .unwrap()
            .expect("create_proof errored");

        assert_eq!(proof, equivalent_proof);
        assert_eq!(absence, equivalent_absence);

        let mut bytes = vec![];
        encode_into(proof.iter(), &mut bytes);
        let mut query = Query::new();
        for item in queryitems {
            query.insert_item(item);
        }
        let res = verify_query(
            bytes.as_slice(),
            &query,
            Some(1),
            None,
            true,
            tree.hash().unwrap(),
        )
        .unwrap()
        .unwrap();
        assert_eq!(res.result_set, vec![(vec![2], vec![2])]);
        assert_eq!(res.limit, Some(0));
        assert_eq!(res.offset, None);

        // Limit result set to 2 items
        let mut tree = make_6_node_tree();
        let mut walker = RefWalker::new(&mut tree, PanicSource {});

        let queryitems = vec![QueryItem::RangeToInclusive(..=vec![6])];
        let (proof, absence, ..) = walker
            .create_full_proof(queryitems.as_slice(), Some(2), None, true)
            .unwrap()
            .expect("create_proof errored");

        let equivalent_queryitems = vec![QueryItem::RangeToInclusive(..=vec![3])];
        let (equivalent_proof, equivalent_absence, ..) = walker
            .create_full_proof(equivalent_queryitems.as_slice(), None, None, true)
            .unwrap()
            .expect("create_proof errored");

        assert_eq!(proof, equivalent_proof);
        assert_eq!(absence, equivalent_absence);

        let mut bytes = vec![];
        encode_into(proof.iter(), &mut bytes);
        let mut query = Query::new();
        for item in queryitems {
            query.insert_item(item);
        }
        let res = verify_query(
            bytes.as_slice(),
            &query,
            Some(2),
            None,
            true,
            tree.hash().unwrap(),
        )
        .unwrap()
        .unwrap();
        assert_eq!(
            res.result_set,
            vec![(vec![2], vec![2]), (vec![3], vec![3]),]
        );
        assert_eq!(res.limit, Some(0));
        assert_eq!(res.offset, None);

        // Limit result set to 100 items
        let mut tree = make_6_node_tree();
        let mut walker = RefWalker::new(&mut tree, PanicSource {});

        let queryitems = vec![QueryItem::RangeToInclusive(..=vec![6])];
        let (proof, absence, ..) = walker
            .create_full_proof(queryitems.as_slice(), Some(100), None, true)
            .unwrap()
            .expect("create_proof errored");

        let equivalent_queryitems = vec![QueryItem::RangeToInclusive(..=vec![6])];
        let (equivalent_proof, equivalent_absence, ..) = walker
            .create_full_proof(equivalent_queryitems.as_slice(), None, None, true)
            .unwrap()
            .expect("create_proof errored");

        assert_eq!(proof, equivalent_proof);
        assert_eq!(absence, equivalent_absence);

        let mut bytes = vec![];
        encode_into(proof.iter(), &mut bytes);
        let mut query = Query::new();
        for item in queryitems {
            query.insert_item(item);
        }
        let res = verify_query(
            bytes.as_slice(),
            &query,
            Some(100),
            None,
            true,
            tree.hash().unwrap(),
        )
        .unwrap()
        .unwrap();
        assert_eq!(
            res.result_set,
            vec![
                (vec![2], vec![2]),
                (vec![3], vec![3]),
                (vec![4], vec![4]),
                (vec![5], vec![5])
            ]
        );
        assert_eq!(res.limit, Some(96));
        assert_eq!(res.offset, None);

        // skip 1 element
        let mut tree = make_6_node_tree();
        let mut walker = RefWalker::new(&mut tree, PanicSource {});

        let queryitems = vec![QueryItem::RangeToInclusive(..=vec![6])];
        let (proof, ..) = walker
            .create_full_proof(queryitems.as_slice(), Some(1), Some(1), true)
            .unwrap()
            .expect("create_proof errored");

        let mut bytes = vec![];
        encode_into(proof.iter(), &mut bytes);
        let mut query = Query::new();
        for item in queryitems {
            query.insert_item(item);
        }
        let res = verify_query(
            bytes.as_slice(),
            &query,
            Some(1),
            Some(1),
            true,
            tree.hash().unwrap(),
        )
        .unwrap()
        .unwrap();
        assert_eq!(res.result_set, vec![(vec![3], vec![3])]);
        assert_eq!(res.limit, Some(0));
        assert_eq!(res.offset, Some(0));

        // skip 2 elements
        let mut tree = make_6_node_tree();
        let mut walker = RefWalker::new(&mut tree, PanicSource {});

        let queryitems = vec![QueryItem::RangeToInclusive(..=vec![6])];
        let (proof, ..) = walker
            .create_full_proof(queryitems.as_slice(), Some(1), Some(2), true)
            .unwrap()
            .expect("create_proof errored");

        let mut bytes = vec![];
        encode_into(proof.iter(), &mut bytes);
        let mut query = Query::new();
        for item in queryitems {
            query.insert_item(item);
        }
        let res = verify_query(
            bytes.as_slice(),
            &query,
            Some(1),
            Some(2),
            true,
            tree.hash().unwrap(),
        )
        .unwrap()
        .unwrap();
        assert_eq!(res.result_set, vec![(vec![4], vec![4])]);
        assert_eq!(res.limit, Some(0));
        assert_eq!(res.offset, Some(0));

        // skip all elements
        let mut tree = make_6_node_tree();
        let mut walker = RefWalker::new(&mut tree, PanicSource {});

        let queryitems = vec![QueryItem::RangeToInclusive(..=vec![6])];
        let (proof, ..) = walker
            .create_full_proof(queryitems.as_slice(), Some(1), Some(200), true)
            .unwrap()
            .expect("create_proof errored");

        let mut bytes = vec![];
        encode_into(proof.iter(), &mut bytes);
        let mut query = Query::new();
        for item in queryitems {
            query.insert_item(item);
        }
        let res = verify_query(
            bytes.as_slice(),
            &query,
            Some(1),
            Some(200),
            true,
            tree.hash().unwrap(),
        )
        .unwrap()
        .unwrap();
        assert_eq!(res.result_set, vec![]);
        assert_eq!(res.limit, Some(1));
        assert_eq!(res.offset, Some(196));

        // right_to_left proof
        let mut tree = make_6_node_tree();
        let mut walker = RefWalker::new(&mut tree, PanicSource {});

        let queryitems = vec![QueryItem::RangeToInclusive(..=vec![6])];
        let (proof, absence, ..) = walker
            .create_full_proof(queryitems.as_slice(), None, None, false)
            .unwrap()
            .expect("create_proof errored");

        assert_eq!(absence, (false, true));

        let mut bytes = vec![];
        encode_into(proof.iter(), &mut bytes);
        let mut query = Query::new();
        for item in queryitems {
            query.insert_item(item);
        }
        let res = verify_query(
            bytes.as_slice(),
            &query,
            None,
            None,
            false,
            tree.hash().unwrap(),
        )
        .unwrap()
        .unwrap();
        assert_eq!(
            res.result_set,
            vec![
                (vec![5], vec![5]),
                (vec![4], vec![4]),
                (vec![3], vec![3]),
                (vec![2], vec![2]),
            ]
        );

        let mut tree = make_6_node_tree();
        let mut walker = RefWalker::new(&mut tree, PanicSource {});

        let queryitems = vec![QueryItem::RangeToInclusive(..=vec![6])];
        let (proof, absence, ..) = walker
            .create_full_proof(queryitems.as_slice(), Some(1), Some(1), false)
            .unwrap()
            .expect("create_proof errored");

        assert_eq!(absence, (false, false));

        let mut bytes = vec![];
        encode_into(proof.iter(), &mut bytes);
        let mut query = Query::new();
        for item in queryitems {
            query.insert_item(item);
        }
        let res = verify_query(
            bytes.as_slice(),
            &query,
            Some(1),
            Some(1),
            false,
            tree.hash().unwrap(),
        )
        .unwrap()
        .unwrap();
        assert_eq!(res.result_set, vec![(vec![4], vec![4]),]);
        assert_eq!(res.limit, Some(0));
        assert_eq!(res.offset, Some(0));
    }

    #[test]
    fn range_after_proof() {
        let mut tree = make_6_node_tree();
        let mut walker = RefWalker::new(&mut tree, PanicSource {});

        let queryitems = vec![RangeAfter(vec![3]..)];
        let (proof, absence, ..) = walker
            .create_full_proof(queryitems.as_slice(), None, None, true)
            .unwrap()
            .expect("create_proof errored");

        let mut iter = proof.iter();
        assert_eq!(
            iter.next(),
            Some(&Op::Push(Node::Hash([
                121, 235, 207, 195, 143, 58, 159, 120, 166, 33, 151, 45, 178, 124, 91, 233, 201, 4,
                241, 127, 41, 198, 197, 228, 19, 190, 36, 173, 183, 73, 104, 30
            ])))
        );
        assert_eq!(
            iter.next(),
            Some(&Op::Push(Node::KVDigest(
                vec![3],
                [
                    210, 173, 26, 11, 185, 253, 244, 69, 11, 216, 113, 81, 192, 139, 153, 104, 205,
                    4, 107, 218, 102, 84, 170, 189, 186, 36, 48, 176, 169, 129, 231, 144
                ]
            )))
        );
        assert_eq!(iter.next(), Some(&Op::Parent));
        assert_eq!(iter.next(), Some(&Op::Push(Node::KV(vec![4], vec![4]))));
        assert_eq!(iter.next(), Some(&Op::Child));
        assert_eq!(iter.next(), Some(&Op::Push(Node::KV(vec![5], vec![5]))));
        assert_eq!(iter.next(), Some(&Op::Parent));
        assert_eq!(iter.next(), Some(&Op::Push(Node::KV(vec![7], vec![7]))));
        assert_eq!(iter.next(), Some(&Op::Push(Node::KV(vec![8], vec![8]))));
        assert_eq!(iter.next(), Some(&Op::Parent));
        assert_eq!(iter.next(), Some(&Op::Child));
        assert!(iter.next().is_none());
        assert_eq!(absence, (false, true));

        let mut bytes = vec![];
        encode_into(proof.iter(), &mut bytes);
        let mut query = Query::new();
        for item in queryitems {
            query.insert_item(item);
        }
        let res = verify_query(
            bytes.as_slice(),
            &query,
            None,
            None,
            true,
            tree.hash().unwrap(),
        )
        .unwrap()
        .unwrap();
        assert_eq!(
            res.result_set,
            vec![
                (vec![4], vec![4]),
                (vec![5], vec![5]),
                (vec![7], vec![7]),
                (vec![8], vec![8]),
            ]
        );
        assert_eq!(res.limit, None);
        assert_eq!(res.offset, None);

        // Limit result set to 1 item
        let mut tree = make_6_node_tree();
        let mut walker = RefWalker::new(&mut tree, PanicSource {});

        let queryitems = vec![QueryItem::RangeAfter(vec![3]..)];
        let (proof, absence, ..) = walker
            .create_full_proof(queryitems.as_slice(), Some(1), None, true)
            .unwrap()
            .expect("create_proof errored");

        let equivalent_queryitems = vec![QueryItem::RangeAfterToInclusive(vec![3]..=vec![4])];
        let (equivalent_proof, equivalent_absence, ..) = walker
            .create_full_proof(equivalent_queryitems.as_slice(), None, None, true)
            .unwrap()
            .expect("create_proof errored");

        assert_eq!(proof, equivalent_proof);
        assert_eq!(absence, equivalent_absence);

        let mut bytes = vec![];
        encode_into(proof.iter(), &mut bytes);
        let mut query = Query::new();
        for item in queryitems {
            query.insert_item(item);
        }
        let res = verify_query(
            bytes.as_slice(),
            &query,
            Some(1),
            None,
            true,
            tree.hash().unwrap(),
        )
        .unwrap()
        .unwrap();
        assert_eq!(res.result_set, vec![(vec![4], vec![4])]);
        assert_eq!(res.limit, Some(0));
        assert_eq!(res.offset, None);

        // Limit result set to 2 items
        let mut tree = make_6_node_tree();
        let mut walker = RefWalker::new(&mut tree, PanicSource {});

        let queryitems = vec![QueryItem::RangeAfter(vec![3]..)];
        let (proof, absence, ..) = walker
            .create_full_proof(queryitems.as_slice(), Some(2), None, true)
            .unwrap()
            .expect("create_proof errored");

        let equivalent_queryitems = vec![QueryItem::RangeAfterToInclusive(vec![3]..=vec![5])];
        let (equivalent_proof, equivalent_absence, ..) = walker
            .create_full_proof(equivalent_queryitems.as_slice(), None, None, true)
            .unwrap()
            .expect("create_proof errored");

        assert_eq!(proof, equivalent_proof);
        assert_eq!(absence, equivalent_absence);

        let mut bytes = vec![];
        encode_into(proof.iter(), &mut bytes);
        let mut query = Query::new();
        for item in queryitems {
            query.insert_item(item);
        }
        let res = verify_query(
            bytes.as_slice(),
            &query,
            Some(2),
            None,
            true,
            tree.hash().unwrap(),
        )
        .unwrap()
        .unwrap();
        assert_eq!(
            res.result_set,
            vec![(vec![4], vec![4]), (vec![5], vec![5]),]
        );
        assert_eq!(res.limit, Some(0));
        assert_eq!(res.offset, None);

        // Limit result set to 100 items
        let mut tree = make_6_node_tree();
        let mut walker = RefWalker::new(&mut tree, PanicSource {});

        let queryitems = vec![QueryItem::RangeAfter(vec![3]..)];
        let (proof, absence, ..) = walker
            .create_full_proof(queryitems.as_slice(), Some(100), None, true)
            .unwrap()
            .expect("create_proof errored");

        let equivalent_queryitems = vec![QueryItem::RangeAfter(vec![3]..)];
        let (equivalent_proof, equivalent_absence, ..) = walker
            .create_full_proof(equivalent_queryitems.as_slice(), None, None, true)
            .unwrap()
            .expect("create_proof errored");

        assert_eq!(proof, equivalent_proof);
        assert_eq!(absence, equivalent_absence);

        let mut bytes = vec![];
        encode_into(proof.iter(), &mut bytes);
        let mut query = Query::new();
        for item in queryitems {
            query.insert_item(item);
        }
        let res = verify_query(
            bytes.as_slice(),
            &query,
            Some(100),
            None,
            true,
            tree.hash().unwrap(),
        )
        .unwrap()
        .unwrap();
        assert_eq!(
            res.result_set,
            vec![
                (vec![4], vec![4]),
                (vec![5], vec![5]),
                (vec![7], vec![7]),
                (vec![8], vec![8])
            ]
        );
        assert_eq!(res.limit, Some(96));
        assert_eq!(res.offset, None);

        // skip 1 element
        let mut tree = make_6_node_tree();
        let mut walker = RefWalker::new(&mut tree, PanicSource {});

        let queryitems = vec![QueryItem::RangeAfter(vec![3]..)];
        let (proof, ..) = walker
            .create_full_proof(queryitems.as_slice(), Some(1), Some(1), true)
            .unwrap()
            .expect("create_proof errored");

        let mut bytes = vec![];
        encode_into(proof.iter(), &mut bytes);
        let mut query = Query::new();
        for item in queryitems {
            query.insert_item(item);
        }
        let res = verify_query(
            bytes.as_slice(),
            &query,
            Some(1),
            Some(1),
            true,
            tree.hash().unwrap(),
        )
        .unwrap()
        .unwrap();
        assert_eq!(res.result_set, vec![(vec![5], vec![5])]);
        assert_eq!(res.limit, Some(0));
        assert_eq!(res.offset, Some(0));

        // skip 2 elements
        let mut tree = make_6_node_tree();
        let mut walker = RefWalker::new(&mut tree, PanicSource {});

        let queryitems = vec![QueryItem::RangeAfter(vec![3]..)];
        let (proof, ..) = walker
            .create_full_proof(queryitems.as_slice(), Some(1), Some(2), true)
            .unwrap()
            .expect("create_proof errored");

        let mut bytes = vec![];
        encode_into(proof.iter(), &mut bytes);
        let mut query = Query::new();
        for item in queryitems {
            query.insert_item(item);
        }
        let res = verify_query(
            bytes.as_slice(),
            &query,
            Some(1),
            Some(2),
            true,
            tree.hash().unwrap(),
        )
        .unwrap()
        .unwrap();
        assert_eq!(res.result_set, vec![(vec![7], vec![7])]);
        assert_eq!(res.limit, Some(0));
        assert_eq!(res.offset, Some(0));

        // skip all elements
        let mut tree = make_6_node_tree();
        let mut walker = RefWalker::new(&mut tree, PanicSource {});

        let queryitems = vec![QueryItem::RangeAfter(vec![3]..)];
        let (proof, ..) = walker
            .create_full_proof(queryitems.as_slice(), Some(1), Some(200), true)
            .unwrap()
            .expect("create_proof errored");

        let mut bytes = vec![];
        encode_into(proof.iter(), &mut bytes);
        let mut query = Query::new();
        for item in queryitems {
            query.insert_item(item);
        }
        let res = verify_query(
            bytes.as_slice(),
            &query,
            Some(1),
            Some(200),
            true,
            tree.hash().unwrap(),
        )
        .unwrap()
        .unwrap();
        assert_eq!(res.result_set, vec![]);
        assert_eq!(res.limit, Some(1));
        assert_eq!(res.offset, Some(196));

        // right_to_left proof
        let mut tree = make_6_node_tree();
        let mut walker = RefWalker::new(&mut tree, PanicSource {});

        let queryitems = vec![RangeAfter(vec![3]..)];
        let (proof, absence, ..) = walker
            .create_full_proof(queryitems.as_slice(), None, None, false)
            .unwrap()
            .expect("create_proof errored");

        assert_eq!(absence, (true, false));

        let mut bytes = vec![];
        encode_into(proof.iter(), &mut bytes);
        let mut query = Query::new();
        for item in queryitems {
            query.insert_item(item);
        }
        let res = verify_query(
            bytes.as_slice(),
            &query,
            None,
            None,
            false,
            tree.hash().unwrap(),
        )
        .unwrap()
        .unwrap();
        assert_eq!(
            res.result_set,
            vec![
                (vec![8], vec![8]),
                (vec![7], vec![7]),
                (vec![5], vec![5]),
                (vec![4], vec![4]),
            ]
        );

        let mut tree = make_6_node_tree();
        let mut walker = RefWalker::new(&mut tree, PanicSource {});

        let queryitems = vec![RangeAfter(vec![3]..)];
        let (proof, absence, ..) = walker
            .create_full_proof(queryitems.as_slice(), Some(3), None, false)
            .unwrap()
            .expect("create_proof errored");

        assert_eq!(absence, (true, false));

        let mut bytes = vec![];
        encode_into(proof.iter(), &mut bytes);
        let mut query = Query::new();
        for item in queryitems {
            query.insert_item(item);
        }
        let res = verify_query(
            bytes.as_slice(),
            &query,
            Some(3),
            None,
            false,
            tree.hash().unwrap(),
        )
        .unwrap()
        .unwrap();
        assert_eq!(
            res.result_set,
            vec![(vec![8], vec![8]), (vec![7], vec![7]), (vec![5], vec![5]),]
        );
        assert_eq!(res.limit, Some(0));
        assert_eq!(res.offset, None);
    }

    #[test]
    fn range_after_to_proof() {
        let mut tree = make_6_node_tree();
        let mut walker = RefWalker::new(&mut tree, PanicSource {});

        let queryitems = vec![QueryItem::RangeAfterTo(vec![3]..vec![7])];
        let (proof, absence, ..) = walker
            .create_full_proof(queryitems.as_slice(), None, None, true)
            .unwrap()
            .expect("create_proof errored");

        let mut iter = proof.iter();
        assert_eq!(
            iter.next(),
            Some(&Op::Push(Node::Hash([
                121, 235, 207, 195, 143, 58, 159, 120, 166, 33, 151, 45, 178, 124, 91, 233, 201, 4,
                241, 127, 41, 198, 197, 228, 19, 190, 36, 173, 183, 73, 104, 30
            ])))
        );
        assert_eq!(
            iter.next(),
            Some(&Op::Push(Node::KVDigest(
                vec![3],
                [
                    210, 173, 26, 11, 185, 253, 244, 69, 11, 216, 113, 81, 192, 139, 153, 104, 205,
                    4, 107, 218, 102, 84, 170, 189, 186, 36, 48, 176, 169, 129, 231, 144
                ]
            )))
        );
        assert_eq!(iter.next(), Some(&Op::Parent));
        assert_eq!(iter.next(), Some(&Op::Push(Node::KV(vec![4], vec![4]))));
        assert_eq!(iter.next(), Some(&Op::Child));
        assert_eq!(iter.next(), Some(&Op::Push(Node::KV(vec![5], vec![5]))));
        assert_eq!(iter.next(), Some(&Op::Parent));
        assert_eq!(
            iter.next(),
            Some(&Op::Push(Node::KVDigest(
                vec![7],
                [
                    63, 193, 78, 215, 236, 222, 32, 58, 144, 66, 94, 225, 145, 233, 219, 89, 102,
                    51, 109, 115, 127, 3, 152, 236, 147, 183, 100, 81, 123, 109, 244, 0
                ]
            )))
        );
        assert_eq!(
            iter.next(),
            Some(&Op::Push(Node::KVHash([
                236, 141, 96, 8, 244, 103, 232, 110, 117, 105, 162, 111, 148, 9, 59, 195, 2, 250,
                165, 180, 215, 137, 202, 221, 38, 98, 93, 247, 54, 180, 242, 116
            ])))
        );
        assert_eq!(iter.next(), Some(&Op::Parent));
        assert_eq!(iter.next(), Some(&Op::Child));
        assert!(iter.next().is_none());
        assert_eq!(absence, (false, false));

        let mut bytes = vec![];
        encode_into(proof.iter(), &mut bytes);
        let mut query = Query::new();
        for item in queryitems {
            query.insert_item(item);
        }
        let res = verify_query(
            bytes.as_slice(),
            &query,
            None,
            None,
            true,
            tree.hash().unwrap(),
        )
        .unwrap()
        .unwrap();
        assert_eq!(
            res.result_set,
            vec![(vec![4], vec![4]), (vec![5], vec![5]),]
        );
        assert_eq!(res.limit, None);
        assert_eq!(res.offset, None);

        // Limit result set to 1 item
        let mut tree = make_6_node_tree();
        let mut walker = RefWalker::new(&mut tree, PanicSource {});

        let queryitems = vec![QueryItem::RangeAfterTo(vec![3]..vec![7])];
        let (proof, absence, ..) = walker
            .create_full_proof(queryitems.as_slice(), Some(1), None, true)
            .unwrap()
            .expect("create_proof errored");

        let equivalent_queryitems = vec![QueryItem::RangeAfterToInclusive(vec![3]..=vec![4])];
        let (equivalent_proof, equivalent_absence, ..) = walker
            .create_full_proof(equivalent_queryitems.as_slice(), None, None, true)
            .unwrap()
            .expect("create_proof errored");

        assert_eq!(proof, equivalent_proof);
        assert_eq!(absence, equivalent_absence);

        let mut bytes = vec![];
        encode_into(proof.iter(), &mut bytes);
        let mut query = Query::new();
        for item in queryitems {
            query.insert_item(item);
        }
        let res = verify_query(
            bytes.as_slice(),
            &query,
            Some(1),
            None,
            true,
            tree.hash().unwrap(),
        )
        .unwrap()
        .unwrap();
        assert_eq!(res.result_set, vec![(vec![4], vec![4])]);
        assert_eq!(res.limit, Some(0));
        assert_eq!(res.offset, None);

        // Limit result set to 2 items
        let mut tree = make_6_node_tree();
        let mut walker = RefWalker::new(&mut tree, PanicSource {});

        let queryitems = vec![QueryItem::RangeAfterTo(vec![3]..vec![7])];
        let (proof, absence, ..) = walker
            .create_full_proof(queryitems.as_slice(), Some(2), None, true)
            .unwrap()
            .expect("create_proof errored");

        let equivalent_queryitems = vec![QueryItem::RangeAfterToInclusive(vec![3]..=vec![5])];
        let (equivalent_proof, equivalent_absence, ..) = walker
            .create_full_proof(equivalent_queryitems.as_slice(), None, None, true)
            .unwrap()
            .expect("create_proof errored");

        assert_eq!(proof, equivalent_proof);
        assert_eq!(absence, equivalent_absence);

        let mut bytes = vec![];
        encode_into(proof.iter(), &mut bytes);
        let mut query = Query::new();
        for item in queryitems {
            query.insert_item(item);
        }
        let res = verify_query(
            bytes.as_slice(),
            &query,
            Some(2),
            None,
            true,
            tree.hash().unwrap(),
        )
        .unwrap()
        .unwrap();
        assert_eq!(
            res.result_set,
            vec![(vec![4], vec![4]), (vec![5], vec![5]),]
        );
        assert_eq!(res.limit, Some(0));
        assert_eq!(res.offset, None);

        // Limit result set to 100 items
        let mut tree = make_6_node_tree();
        let mut walker = RefWalker::new(&mut tree, PanicSource {});

        let queryitems = vec![QueryItem::RangeAfterTo(vec![3]..vec![7])];
        let (proof, absence, ..) = walker
            .create_full_proof(queryitems.as_slice(), Some(100), None, true)
            .unwrap()
            .expect("create_proof errored");

        let equivalent_queryitems = vec![QueryItem::RangeAfterTo(vec![3]..vec![7])];
        let (equivalent_proof, equivalent_absence, ..) = walker
            .create_full_proof(equivalent_queryitems.as_slice(), None, None, true)
            .unwrap()
            .expect("create_proof errored");

        assert_eq!(proof, equivalent_proof);
        assert_eq!(absence, equivalent_absence);

        let mut bytes = vec![];
        encode_into(proof.iter(), &mut bytes);
        let mut query = Query::new();
        for item in queryitems {
            query.insert_item(item);
        }
        let res = verify_query(
            bytes.as_slice(),
            &query,
            Some(100),
            None,
            true,
            tree.hash().unwrap(),
        )
        .unwrap()
        .unwrap();
        assert_eq!(
            res.result_set,
            vec![(vec![4], vec![4]), (vec![5], vec![5]),]
        );
        assert_eq!(res.limit, Some(98));
        assert_eq!(res.offset, None);

        // skip 1 element
        let mut tree = make_6_node_tree();
        let mut walker = RefWalker::new(&mut tree, PanicSource {});

        let queryitems = vec![QueryItem::RangeAfterTo(vec![3]..vec![7])];
        let (proof, ..) = walker
            .create_full_proof(queryitems.as_slice(), Some(1), Some(1), true)
            .unwrap()
            .expect("create_proof errored");

        let mut bytes = vec![];
        encode_into(proof.iter(), &mut bytes);
        let mut query = Query::new();
        for item in queryitems {
            query.insert_item(item);
        }
        let res = verify_query(
            bytes.as_slice(),
            &query,
            Some(1),
            Some(1),
            true,
            tree.hash().unwrap(),
        )
        .unwrap()
        .unwrap();
        assert_eq!(res.result_set, vec![(vec![5], vec![5])]);
        assert_eq!(res.limit, Some(0));
        assert_eq!(res.offset, Some(0));

        // skip 2 elements
        let mut tree = make_6_node_tree();
        let mut walker = RefWalker::new(&mut tree, PanicSource {});

        let queryitems = vec![QueryItem::RangeAfterTo(vec![3]..vec![7])];
        let (proof, ..) = walker
            .create_full_proof(queryitems.as_slice(), Some(1), Some(2), true)
            .unwrap()
            .expect("create_proof errored");

        let mut bytes = vec![];
        encode_into(proof.iter(), &mut bytes);
        let mut query = Query::new();
        for item in queryitems {
            query.insert_item(item);
        }
        let res = verify_query(
            bytes.as_slice(),
            &query,
            Some(1),
            Some(2),
            true,
            tree.hash().unwrap(),
        )
        .unwrap()
        .unwrap();
        assert_eq!(res.result_set, vec![]);
        assert_eq!(res.limit, Some(1));
        assert_eq!(res.offset, Some(0));

        // skip all elements
        let mut tree = make_6_node_tree();
        let mut walker = RefWalker::new(&mut tree, PanicSource {});

        let queryitems = vec![QueryItem::RangeAfterTo(vec![3]..vec![7])];
        let (proof, ..) = walker
            .create_full_proof(queryitems.as_slice(), Some(1), Some(200), true)
            .unwrap()
            .expect("create_proof errored");

        let mut bytes = vec![];
        encode_into(proof.iter(), &mut bytes);
        let mut query = Query::new();
        for item in queryitems {
            query.insert_item(item);
        }
        let res = verify_query(
            bytes.as_slice(),
            &query,
            Some(1),
            Some(200),
            true,
            tree.hash().unwrap(),
        )
        .unwrap()
        .unwrap();
        assert_eq!(res.result_set, vec![]);
        assert_eq!(res.limit, Some(1));
        assert_eq!(res.offset, Some(198));

        // right_to_left
        let mut tree = make_6_node_tree();
        let mut walker = RefWalker::new(&mut tree, PanicSource {});

        let queryitems = vec![QueryItem::RangeAfterTo(vec![3]..vec![7])];
        let (proof, absence, ..) = walker
            .create_full_proof(queryitems.as_slice(), None, None, false)
            .unwrap()
            .expect("create_proof errored");

        assert_eq!(absence, (false, false));

        let mut bytes = vec![];
        encode_into(proof.iter(), &mut bytes);
        let mut query = Query::new();
        for item in queryitems {
            query.insert_item(item);
        }
        let res = verify_query(
            bytes.as_slice(),
            &query,
            None,
            None,
            false,
            tree.hash().unwrap(),
        )
        .unwrap()
        .unwrap();
        assert_eq!(
            res.result_set,
            vec![(vec![5], vec![5]), (vec![4], vec![4]),]
        );

        let mut tree = make_6_node_tree();
        let mut walker = RefWalker::new(&mut tree, PanicSource {});

        let queryitems = vec![QueryItem::RangeAfterTo(vec![3]..vec![7])];
        let (proof, absence, ..) = walker
            .create_full_proof(queryitems.as_slice(), Some(300), Some(1), false)
            .unwrap()
            .expect("create_proof errored");

        assert_eq!(absence, (false, false));

        let mut bytes = vec![];
        encode_into(proof.iter(), &mut bytes);
        let mut query = Query::new();
        for item in queryitems {
            query.insert_item(item);
        }
        let res = verify_query(
            bytes.as_slice(),
            &query,
            Some(300),
            Some(1),
            false,
            tree.hash().unwrap(),
        )
        .unwrap()
        .unwrap();
        assert_eq!(res.result_set, vec![(vec![4], vec![4])]);
        assert_eq!(res.limit, Some(299));
        assert_eq!(res.offset, Some(0));
    }

    #[test]
    fn range_after_to_proof_inclusive() {
        let mut tree = make_6_node_tree();
        let mut walker = RefWalker::new(&mut tree, PanicSource {});

        let queryitems = vec![QueryItem::RangeAfterToInclusive(vec![3]..=vec![7])];
        let (proof, absence, ..) = walker
            .create_full_proof(queryitems.as_slice(), None, None, true)
            .unwrap()
            .expect("create_proof errored");

        let mut iter = proof.iter();
        (
            iter.next(),
            Some(&Op::Push(Node::Hash([
                121, 235, 207, 195, 143, 58, 159, 120, 166, 33, 151, 45, 178, 124, 91, 233, 201, 4,
                241, 127, 41, 198, 197, 228, 19, 190, 36, 173, 183, 73, 104, 30,
            ]))),
        );
        assert_eq!(
            iter.next(),
            Some(&Op::Push(Node::KVDigest(
                vec![3],
                [
                    210, 173, 26, 11, 185, 253, 244, 69, 11, 216, 113, 81, 192, 139, 153, 104, 205,
                    4, 107, 218, 102, 84, 170, 189, 186, 36, 48, 176, 169, 129, 231, 144
                ]
            )))
        );
        assert_eq!(iter.next(), Some(&Op::Parent));
        assert_eq!(iter.next(), Some(&Op::Push(Node::KV(vec![4], vec![4]))));
        assert_eq!(iter.next(), Some(&Op::Child));
        assert_eq!(iter.next(), Some(&Op::Push(Node::KV(vec![5], vec![5]))));
        assert_eq!(iter.next(), Some(&Op::Parent));
        assert_eq!(iter.next(), Some(&Op::Push(Node::KV(vec![7], vec![7]))));
        assert_eq!(
            iter.next(),
            Some(&Op::Push(Node::KVHash([
                236, 141, 96, 8, 244, 103, 232, 110, 117, 105, 162, 111, 148, 9, 59, 195, 2, 250,
                165, 180, 215, 137, 202, 221, 38, 98, 93, 247, 54, 180, 242, 116
            ])))
        );
        assert_eq!(iter.next(), Some(&Op::Parent));
        assert_eq!(iter.next(), Some(&Op::Child));
        assert!(iter.next().is_none());
        assert_eq!(absence, (false, false));

        let mut bytes = vec![];
        encode_into(proof.iter(), &mut bytes);
        let mut query = Query::new();
        for item in queryitems {
            query.insert_item(item);
        }
        let res = verify_query(
            bytes.as_slice(),
            &query,
            None,
            None,
            true,
            tree.hash().unwrap(),
        )
        .unwrap()
        .unwrap();
        assert_eq!(
            res.result_set,
            vec![(vec![4], vec![4]), (vec![5], vec![5]), (vec![7], vec![7])]
        );
        assert_eq!(res.limit, None);
        assert_eq!(res.offset, None);

        // Limit result set to 1 item
        let mut tree = make_6_node_tree();
        let mut walker = RefWalker::new(&mut tree, PanicSource {});

        let queryitems = vec![QueryItem::RangeAfterToInclusive(vec![3]..=vec![7])];
        let (proof, absence, ..) = walker
            .create_full_proof(queryitems.as_slice(), Some(1), None, true)
            .unwrap()
            .expect("create_proof errored");

        let equivalent_queryitems = vec![QueryItem::RangeAfterToInclusive(vec![3]..=vec![4])];
        let (equivalent_proof, equivalent_absence, ..) = walker
            .create_full_proof(equivalent_queryitems.as_slice(), None, None, true)
            .unwrap()
            .expect("create_proof errored");

        assert_eq!(proof, equivalent_proof);
        assert_eq!(absence, equivalent_absence);

        let mut bytes = vec![];
        encode_into(proof.iter(), &mut bytes);
        let mut query = Query::new();
        for item in queryitems {
            query.insert_item(item);
        }
        let res = verify_query(
            bytes.as_slice(),
            &query,
            Some(1),
            None,
            true,
            tree.hash().unwrap(),
        )
        .unwrap()
        .unwrap();
        assert_eq!(res.result_set, vec![(vec![4], vec![4])]);
        assert_eq!(res.limit, Some(0));
        assert_eq!(res.offset, None);

        // Limit result set to 2 items
        let mut tree = make_6_node_tree();
        let mut walker = RefWalker::new(&mut tree, PanicSource {});

        let queryitems = vec![QueryItem::RangeAfterToInclusive(vec![3]..=vec![7])];
        let (proof, absence, ..) = walker
            .create_full_proof(queryitems.as_slice(), Some(2), None, true)
            .unwrap()
            .expect("create_proof errored");

        let equivalent_queryitems = vec![QueryItem::RangeAfterToInclusive(vec![3]..=vec![5])];
        let (equivalent_proof, equivalent_absence, ..) = walker
            .create_full_proof(equivalent_queryitems.as_slice(), None, None, true)
            .unwrap()
            .expect("create_proof errored");

        assert_eq!(proof, equivalent_proof);
        assert_eq!(absence, equivalent_absence);

        let mut bytes = vec![];
        encode_into(proof.iter(), &mut bytes);
        let mut query = Query::new();
        for item in queryitems {
            query.insert_item(item);
        }
        let res = verify_query(
            bytes.as_slice(),
            &query,
            Some(2),
            None,
            true,
            tree.hash().unwrap(),
        )
        .unwrap()
        .unwrap();
        assert_eq!(
            res.result_set,
            vec![(vec![4], vec![4]), (vec![5], vec![5]),]
        );
        assert_eq!(res.limit, Some(0));
        assert_eq!(res.offset, None);

        // Limit result set to 100 items
        let mut tree = make_6_node_tree();
        let mut walker = RefWalker::new(&mut tree, PanicSource {});

        let queryitems = vec![QueryItem::RangeAfterToInclusive(vec![3]..=vec![7])];
        let (proof, absence, ..) = walker
            .create_full_proof(queryitems.as_slice(), Some(100), None, true)
            .unwrap()
            .expect("create_proof errored");

        let equivalent_queryitems = vec![QueryItem::RangeAfterToInclusive(vec![3]..=vec![7])];
        let (equivalent_proof, equivalent_absence, ..) = walker
            .create_full_proof(equivalent_queryitems.as_slice(), None, None, true)
            .unwrap()
            .expect("create_proof errored");

        assert_eq!(proof, equivalent_proof);
        assert_eq!(absence, equivalent_absence);

        let mut bytes = vec![];
        encode_into(proof.iter(), &mut bytes);
        let mut query = Query::new();
        for item in queryitems {
            query.insert_item(item);
        }
        let res = verify_query(
            bytes.as_slice(),
            &query,
            Some(100),
            None,
            true,
            tree.hash().unwrap(),
        )
        .unwrap()
        .unwrap();
        assert_eq!(
            res.result_set,
            vec![(vec![4], vec![4]), (vec![5], vec![5]), (vec![7], vec![7])]
        );
        assert_eq!(res.limit, Some(97));
        assert_eq!(res.offset, None);

        // skip 1 element
        let mut tree = make_6_node_tree();
        let mut walker = RefWalker::new(&mut tree, PanicSource {});

        let queryitems = vec![QueryItem::RangeAfterToInclusive(vec![3]..=vec![7])];
        let (proof, ..) = walker
            .create_full_proof(queryitems.as_slice(), Some(1), Some(1), true)
            .unwrap()
            .expect("create_proof errored");

        let mut bytes = vec![];
        encode_into(proof.iter(), &mut bytes);
        let mut query = Query::new();
        for item in queryitems {
            query.insert_item(item);
        }
        let res = verify_query(
            bytes.as_slice(),
            &query,
            Some(1),
            Some(1),
            true,
            tree.hash().unwrap(),
        )
        .unwrap()
        .unwrap();
        assert_eq!(res.result_set, vec![(vec![5], vec![5])]);
        assert_eq!(res.limit, Some(0));
        assert_eq!(res.offset, Some(0));

        // skip 2 elements
        let mut tree = make_6_node_tree();
        let mut walker = RefWalker::new(&mut tree, PanicSource {});

        let queryitems = vec![QueryItem::RangeAfterToInclusive(vec![3]..=vec![7])];
        let (proof, ..) = walker
            .create_full_proof(queryitems.as_slice(), Some(1), Some(2), true)
            .unwrap()
            .expect("create_proof errored");

        let mut bytes = vec![];
        encode_into(proof.iter(), &mut bytes);
        let mut query = Query::new();
        for item in queryitems {
            query.insert_item(item);
        }
        let res = verify_query(
            bytes.as_slice(),
            &query,
            Some(1),
            Some(2),
            true,
            tree.hash().unwrap(),
        )
        .unwrap()
        .unwrap();
        assert_eq!(res.result_set, vec![(vec![7], vec![7])]);
        assert_eq!(res.limit, Some(0));
        assert_eq!(res.offset, Some(0));

        // skip all elements
        let mut tree = make_6_node_tree();
        let mut walker = RefWalker::new(&mut tree, PanicSource {});

        let queryitems = vec![QueryItem::RangeAfterToInclusive(vec![3]..=vec![7])];
        let (proof, ..) = walker
            .create_full_proof(queryitems.as_slice(), Some(1), Some(200), true)
            .unwrap()
            .expect("create_proof errored");

        let mut bytes = vec![];
        encode_into(proof.iter(), &mut bytes);
        let mut query = Query::new();
        for item in queryitems {
            query.insert_item(item);
        }
        let res = verify_query(
            bytes.as_slice(),
            &query,
            Some(1),
            Some(200),
            true,
            tree.hash().unwrap(),
        )
        .unwrap()
        .unwrap();
        assert_eq!(res.result_set, vec![]);
        assert_eq!(res.limit, Some(1));
        assert_eq!(res.offset, Some(197));

        // right_to_left proof
        let mut tree = make_6_node_tree();
        let mut walker = RefWalker::new(&mut tree, PanicSource {});

        let queryitems = vec![QueryItem::RangeAfterToInclusive(vec![3]..=vec![7])];
        let (proof, absence, ..) = walker
            .create_full_proof(queryitems.as_slice(), None, None, false)
            .unwrap()
            .expect("create_proof errored");

        assert_eq!(absence, (false, false));

        let mut bytes = vec![];
        encode_into(proof.iter(), &mut bytes);
        let mut query = Query::new();
        for item in queryitems {
            query.insert_item(item);
        }
        let res = verify_query(
            bytes.as_slice(),
            &query,
            None,
            None,
            false,
            tree.hash().unwrap(),
        )
        .unwrap()
        .unwrap();
        assert_eq!(
            res.result_set,
            vec![(vec![7], vec![7]), (vec![5], vec![5]), (vec![4], vec![4])]
        );
    }

    #[test]
    fn range_full_proof() {
        let mut tree = make_6_node_tree();
        let mut walker = RefWalker::new(&mut tree, PanicSource {});

        let queryitems = vec![QueryItem::RangeFull(..)];
        let (proof, absence, ..) = walker
            .create_full_proof(queryitems.as_slice(), None, None, true)
            .unwrap()
            .expect("create_proof errored");

        let mut iter = proof.iter();
        assert_eq!(iter.next(), Some(&Op::Push(Node::KV(vec![2], vec![2]))));
        assert_eq!(iter.next(), Some(&Op::Push(Node::KV(vec![3], vec![3]))));
        assert_eq!(iter.next(), Some(&Op::Parent));
        assert_eq!(iter.next(), Some(&Op::Push(Node::KV(vec![4], vec![4]))));
        assert_eq!(iter.next(), Some(&Op::Child));
        assert_eq!(iter.next(), Some(&Op::Push(Node::KV(vec![5], vec![5]))));
        assert_eq!(iter.next(), Some(&Op::Parent));
        assert_eq!(iter.next(), Some(&Op::Push(Node::KV(vec![7], vec![7]))));
        assert_eq!(iter.next(), Some(&Op::Push(Node::KV(vec![8], vec![8]))));
        assert_eq!(iter.next(), Some(&Op::Parent));
        assert_eq!(iter.next(), Some(&Op::Child));

        assert!(iter.next().is_none());
        assert_eq!(absence, (true, true));

        let mut bytes = vec![];
        encode_into(proof.iter(), &mut bytes);
        let mut query = Query::new();
        for item in queryitems {
            query.insert_item(item);
        }
        let res = verify_query(
            bytes.as_slice(),
            &query,
            None,
            None,
            true,
            tree.hash().unwrap(),
        )
        .unwrap()
        .unwrap();
        assert_eq!(
            res.result_set,
            vec![
                (vec![2], vec![2]),
                (vec![3], vec![3]),
                (vec![4], vec![4]),
                (vec![5], vec![5]),
                (vec![7], vec![7]),
                (vec![8], vec![8]),
            ]
        );
        assert_eq!(res.limit, None);
        assert_eq!(res.offset, None);

        // Limit result set to 1 item
        let mut tree = make_6_node_tree();
        let mut walker = RefWalker::new(&mut tree, PanicSource {});

        let queryitems = vec![QueryItem::RangeFull(..)];
        let (proof, absence, ..) = walker
            .create_full_proof(queryitems.as_slice(), Some(1), None, true)
            .unwrap()
            .expect("create_proof errored");

        let equivalent_queryitems = vec![QueryItem::RangeToInclusive(..=vec![2])];
        let (equivalent_proof, equivalent_absence, ..) = walker
            .create_full_proof(equivalent_queryitems.as_slice(), None, None, true)
            .unwrap()
            .expect("create_proof errored");

        assert_eq!(proof, equivalent_proof);
        assert_eq!(absence, equivalent_absence);

        let mut bytes = vec![];
        encode_into(proof.iter(), &mut bytes);
        let mut query = Query::new();
        for item in queryitems {
            query.insert_item(item);
        }
        let res = verify_query(
            bytes.as_slice(),
            &query,
            Some(1),
            None,
            true,
            tree.hash().unwrap(),
        )
        .unwrap()
        .unwrap();
        assert_eq!(res.result_set, vec![(vec![2], vec![2])]);
        assert_eq!(res.limit, Some(0));
        assert_eq!(res.offset, None);

        // Limit result set to 2 items
        let mut tree = make_6_node_tree();
        let mut walker = RefWalker::new(&mut tree, PanicSource {});

        let queryitems = vec![QueryItem::RangeFull(..)];
        let (proof, absence, ..) = walker
            .create_full_proof(queryitems.as_slice(), Some(2), None, true)
            .unwrap()
            .expect("create_proof errored");

        let equivalent_queryitems = vec![QueryItem::RangeToInclusive(..=vec![3])];
        let (equivalent_proof, equivalent_absence, ..) = walker
            .create_full_proof(equivalent_queryitems.as_slice(), None, None, true)
            .unwrap()
            .expect("create_proof errored");

        assert_eq!(proof, equivalent_proof);
        assert_eq!(absence, equivalent_absence);

        let mut bytes = vec![];
        encode_into(proof.iter(), &mut bytes);
        let mut query = Query::new();
        for item in queryitems {
            query.insert_item(item);
        }
        let res = verify_query(
            bytes.as_slice(),
            &query,
            Some(2),
            None,
            true,
            tree.hash().unwrap(),
        )
        .unwrap()
        .unwrap();
        assert_eq!(
            res.result_set,
            vec![(vec![2], vec![2]), (vec![3], vec![3]),]
        );
        assert_eq!(res.limit, Some(0));
        assert_eq!(res.offset, None);

        // Limit result set to 100 items
        let mut tree = make_6_node_tree();
        let mut walker = RefWalker::new(&mut tree, PanicSource {});

        let queryitems = vec![QueryItem::RangeFull(..)];
        let (proof, absence, ..) = walker
            .create_full_proof(queryitems.as_slice(), Some(100), None, true)
            .unwrap()
            .expect("create_proof errored");

        let equivalent_queryitems = vec![QueryItem::RangeFull(..)];
        let (equivalent_proof, equivalent_absence, ..) = walker
            .create_full_proof(equivalent_queryitems.as_slice(), None, None, true)
            .unwrap()
            .expect("create_proof errored");

        assert_eq!(proof, equivalent_proof);
        assert_eq!(absence, equivalent_absence);

        let mut bytes = vec![];
        encode_into(proof.iter(), &mut bytes);
        let mut query = Query::new();
        for item in queryitems {
            query.insert_item(item);
        }
        let res = verify_query(
            bytes.as_slice(),
            &query,
            Some(100),
            None,
            true,
            tree.hash().unwrap(),
        )
        .unwrap()
        .unwrap();
        assert_eq!(
            res.result_set,
            vec![
                (vec![2], vec![2]),
                (vec![3], vec![3]),
                (vec![4], vec![4]),
                (vec![5], vec![5]),
                (vec![7], vec![7]),
                (vec![8], vec![8])
            ]
        );
        assert_eq!(res.limit, Some(94));
        assert_eq!(res.offset, None);

        // skip 1 element
        let mut tree = make_6_node_tree();
        let mut walker = RefWalker::new(&mut tree, PanicSource {});

        let queryitems = vec![QueryItem::RangeFull(..)];
        let (proof, ..) = walker
            .create_full_proof(queryitems.as_slice(), Some(3), Some(1), true)
            .unwrap()
            .expect("create_proof errored");

        let mut bytes = vec![];
        encode_into(proof.iter(), &mut bytes);
        let mut query = Query::new();
        for item in queryitems {
            query.insert_item(item);
        }
        let res = verify_query(
            bytes.as_slice(),
            &query,
            Some(3),
            Some(1),
            true,
            tree.hash().unwrap(),
        )
        .unwrap()
        .unwrap();
        assert_eq!(
            res.result_set,
            vec![(vec![3], vec![3]), (vec![4], vec![4]), (vec![5], vec![5]),]
        );
        assert_eq!(res.limit, Some(0));
        assert_eq!(res.offset, Some(0));

        // skip 2 elements
        let mut tree = make_6_node_tree();
        let mut walker = RefWalker::new(&mut tree, PanicSource {});

        let queryitems = vec![QueryItem::RangeFull(..)];
        let (proof, ..) = walker
            .create_full_proof(queryitems.as_slice(), Some(2), Some(2), true)
            .unwrap()
            .expect("create_proof errored");

        let mut bytes = vec![];
        encode_into(proof.iter(), &mut bytes);
        let mut query = Query::new();
        for item in queryitems {
            query.insert_item(item);
        }
        let res = verify_query(
            bytes.as_slice(),
            &query,
            Some(2),
            Some(2),
            true,
            tree.hash().unwrap(),
        )
        .unwrap()
        .unwrap();
        assert_eq!(
            res.result_set,
            vec![(vec![4], vec![4]), (vec![5], vec![5]),]
        );
        assert_eq!(res.limit, Some(0));
        assert_eq!(res.offset, Some(0));

        // skip all elements
        let mut tree = make_6_node_tree();
        let mut walker = RefWalker::new(&mut tree, PanicSource {});

        let queryitems = vec![QueryItem::RangeFull(..)];
        let (proof, ..) = walker
            .create_full_proof(queryitems.as_slice(), Some(1), Some(200), true)
            .unwrap()
            .expect("create_proof errored");

        let mut bytes = vec![];
        encode_into(proof.iter(), &mut bytes);
        let mut query = Query::new();
        for item in queryitems {
            query.insert_item(item);
        }
        let res = verify_query(
            bytes.as_slice(),
            &query,
            Some(1),
            Some(200),
            true,
            tree.hash().unwrap(),
        )
        .unwrap()
        .unwrap();
        assert_eq!(res.result_set, vec![]);
        assert_eq!(res.limit, Some(1));
        assert_eq!(res.offset, Some(194));

        // right_to_left proof
        let mut tree = make_6_node_tree();
        let mut walker = RefWalker::new(&mut tree, PanicSource {});

        let queryitems = vec![QueryItem::RangeFull(..)];
        let (proof, absence, ..) = walker
            .create_full_proof(queryitems.as_slice(), None, None, false)
            .unwrap()
            .expect("create_proof errored");

        assert_eq!(absence, (true, true));

        let mut bytes = vec![];
        encode_into(proof.iter(), &mut bytes);
        let mut query = Query::new();
        for item in queryitems {
            query.insert_item(item);
        }
        let res = verify_query(
            bytes.as_slice(),
            &query,
            None,
            None,
            false,
            tree.hash().unwrap(),
        )
        .unwrap()
        .unwrap();
        assert_eq!(
            res.result_set,
            vec![
                (vec![8], vec![8]),
                (vec![7], vec![7]),
                (vec![5], vec![5]),
                (vec![4], vec![4]),
                (vec![3], vec![3]),
                (vec![2], vec![2]),
            ]
        );

        let mut tree = make_6_node_tree();
        let mut walker = RefWalker::new(&mut tree, PanicSource {});

        let queryitems = vec![QueryItem::RangeFull(..)];
        let (proof, absence, ..) = walker
            .create_full_proof(queryitems.as_slice(), Some(2), Some(2), false)
            .unwrap()
            .expect("create_proof errored");

        assert_eq!(absence, (true, false));

        let mut bytes = vec![];
        encode_into(proof.iter(), &mut bytes);
        let mut query = Query::new();
        for item in queryitems {
            query.insert_item(item);
        }
        let res = verify_query(
            bytes.as_slice(),
            &query,
            Some(2),
            Some(2),
            false,
            tree.hash().unwrap(),
        )
        .unwrap()
        .unwrap();
        assert_eq!(
            res.result_set,
            vec![(vec![5], vec![5]), (vec![4], vec![4]),]
        );
        assert_eq!(res.limit, Some(0));
        assert_eq!(res.offset, Some(0));
    }

    #[test]
    fn proof_with_limit() {
        let mut tree = make_6_node_tree();
        let mut walker = RefWalker::new(&mut tree, PanicSource {});

        let queryitems = vec![QueryItem::RangeFrom(vec![2]..)];
        let (proof, _, limit, offset) = walker
            .create_full_proof(queryitems.as_slice(), Some(1), None, true)
            .unwrap()
            .expect("create_proof errored");

        // TODO: Add this test for other range types
        assert_eq!(limit, Some(0));
        assert_eq!(offset, None);

        let mut iter = proof.iter();
        assert_eq!(iter.next(), Some(&Op::Push(Node::KV(vec![2], vec![2]))));
        assert_eq!(
            iter.next(),
            Some(&Op::Push(Node::KVHash([
                126, 128, 159, 241, 207, 26, 88, 61, 163, 18, 218, 189, 45, 220, 124, 96, 118, 68,
                61, 95, 230, 75, 145, 218, 178, 227, 63, 137, 79, 153, 182, 12
            ])))
        );
        assert_eq!(iter.next(), Some(&Op::Parent));
        assert_eq!(
            iter.next(),
            Some(&Op::Push(Node::Hash([
                56, 181, 68, 232, 233, 83, 180, 104, 74, 123, 143, 25, 174, 80, 132, 201, 61, 108,
                131, 89, 204, 90, 128, 199, 164, 25, 3, 146, 39, 127, 12, 105
            ])))
        );
        assert_eq!(iter.next(), Some(&Op::Child));
        assert_eq!(
            iter.next(),
            Some(&Op::Push(Node::KVHash([
                61, 233, 169, 61, 231, 15, 78, 53, 219, 99, 131, 45, 44, 165, 68, 87, 7, 52, 238,
                68, 142, 211, 110, 161, 111, 220, 108, 11, 17, 31, 88, 197
            ])))
        );
        assert_eq!(iter.next(), Some(&Op::Parent));
        assert_eq!(
            iter.next(),
            Some(&Op::Push(Node::Hash([
                133, 188, 175, 131, 60, 89, 221, 135, 133, 53, 205, 110, 58, 56, 128, 58, 1, 227,
                75, 122, 83, 20, 125, 44, 149, 44, 62, 130, 252, 134, 105, 200
            ])))
        );
        assert_eq!(iter.next(), Some(&Op::Child));
        assert!(iter.next().is_none());

        let mut bytes = vec![];
        encode_into(proof.iter(), &mut bytes);
        let mut query = Query::new();
        for item in queryitems {
            query.insert_item(item);
        }
        let res = verify_query(
            bytes.as_slice(),
            &query,
            Some(1),
            None,
            true,
            tree.hash().unwrap(),
        )
        .unwrap()
        .unwrap();
        assert_eq!(res.result_set, vec![(vec![2], vec![2])]);
        assert_eq!(res.limit, Some(0));
        assert_eq!(res.offset, None);
    }

    #[test]
    fn proof_with_offset() {
        let mut tree = make_6_node_tree();
        let mut walker = RefWalker::new(&mut tree, PanicSource {});

        let queryitems = vec![QueryItem::RangeFrom(vec![2]..)];
        let (proof, ..) = walker
            .create_full_proof(queryitems.as_slice(), Some(1), Some(2), true)
            .unwrap()
            .expect("create_proof errored");

        let mut iter = proof.iter();
        assert_eq!(
            iter.next(),
            Some(&Op::Push(Node::KVDigest(
                vec![2],
                [
                    183, 215, 112, 4, 15, 120, 14, 157, 239, 246, 188, 3, 138, 190, 166, 110, 16,
                    139, 136, 208, 152, 209, 109, 36, 205, 116, 134, 235, 103, 16, 96, 178
                ]
            )))
        );
        assert_eq!(
            iter.next(),
            Some(&Op::Push(Node::KVDigest(
                vec![3],
                [
                    210, 173, 26, 11, 185, 253, 244, 69, 11, 216, 113, 81, 192, 139, 153, 104, 205,
                    4, 107, 218, 102, 84, 170, 189, 186, 36, 48, 176, 169, 129, 231, 144
                ]
            )))
        );
        assert_eq!(iter.next(), Some(&Op::Parent));
        assert_eq!(iter.next(), Some(&Op::Push(Node::KV(vec![4], vec![4]))));
        assert_eq!(iter.next(), Some(&Op::Child));
        assert_eq!(
            iter.next(),
            Some(&Op::Push(Node::KVHash([
                61, 233, 169, 61, 231, 15, 78, 53, 219, 99, 131, 45, 44, 165, 68, 87, 7, 52, 238,
                68, 142, 211, 110, 161, 111, 220, 108, 11, 17, 31, 88, 197
            ])))
        );
        assert_eq!(iter.next(), Some(&Op::Parent));
        assert_eq!(
            iter.next(),
            Some(&Op::Push(Node::Hash([
                133, 188, 175, 131, 60, 89, 221, 135, 133, 53, 205, 110, 58, 56, 128, 58, 1, 227,
                75, 122, 83, 20, 125, 44, 149, 44, 62, 130, 252, 134, 105, 200
            ])))
        );
        assert_eq!(iter.next(), Some(&Op::Child));
        assert!(iter.next().is_none());

        let mut bytes = vec![];
        encode_into(proof.iter(), &mut bytes);
        let mut query = Query::new();
        for item in queryitems {
            query.insert_item(item);
        }
        let res = verify_query(
            bytes.as_slice(),
            &query,
            Some(1),
            Some(2),
            true,
            tree.hash().unwrap(),
        )
        .unwrap()
        .unwrap();
        assert_eq!(res.result_set, vec![(vec![4], vec![4])]);
        assert_eq!(res.limit, Some(0));
        assert_eq!(res.offset, Some(0));
    }

    #[test]
    fn right_to_left_proof() {
        let mut tree = make_6_node_tree();
        let mut walker = RefWalker::new(&mut tree, PanicSource {});

        let queryitems = vec![QueryItem::RangeFrom(vec![3]..)];
        let (proof, absence, ..) = walker
            .create_full_proof(queryitems.as_slice(), None, None, false)
            .unwrap()
            .expect("create_proof errored");

        let mut iter = proof.iter();
        assert_eq!(
            iter.next(),
            Some(&Op::PushInverted(Node::KV(vec![8], vec![8])))
        );
        assert_eq!(
            iter.next(),
            Some(&Op::PushInverted(Node::KV(vec![7], vec![7])))
        );
        assert_eq!(iter.next(), Some(&Op::ChildInverted));
        assert_eq!(
            iter.next(),
            Some(&Op::PushInverted(Node::KV(vec![5], vec![5])))
        );
        assert_eq!(iter.next(), Some(&Op::ParentInverted));
        assert_eq!(
            iter.next(),
            Some(&Op::PushInverted(Node::KV(vec![4], vec![4])))
        );
        assert_eq!(
            iter.next(),
            Some(&Op::PushInverted(Node::KV(vec![3], vec![3])))
        );
        assert_eq!(iter.next(), Some(&Op::ParentInverted));
        assert_eq!(
            iter.next(),
            Some(&Op::PushInverted(Node::Hash([
                121, 235, 207, 195, 143, 58, 159, 120, 166, 33, 151, 45, 178, 124, 91, 233, 201, 4,
                241, 127, 41, 198, 197, 228, 19, 190, 36, 173, 183, 73, 104, 30
            ])))
        );
        assert_eq!(iter.next(), Some(&Op::ChildInverted));
        assert_eq!(iter.next(), Some(&Op::ChildInverted));
        assert_eq!(iter.next(), None);

        assert_eq!(absence, (true, false));

        let mut bytes = vec![];
        encode_into(proof.iter(), &mut bytes);
        let mut query = Query::new();
        for item in queryitems {
            query.insert_item(item);
        }
        let res = verify_query(
            bytes.as_slice(),
            &query,
            None,
            None,
            false,
            tree.hash().unwrap(),
        )
        .unwrap()
        .unwrap();
        assert_eq!(
            res.result_set,
            vec![
                (vec![8], vec![8]),
                (vec![7], vec![7]),
                (vec![5], vec![5]),
                (vec![4], vec![4]),
                (vec![3], vec![3]),
            ]
        );
    }

    #[test]
    fn range_proof_missing_upper_bound() {
        let mut tree = make_tree_seq(10);
        let mut walker = RefWalker::new(&mut tree, PanicSource {});

        let queryitems = vec![QueryItem::Range(
            vec![0, 0, 0, 0, 0, 0, 0, 5]..vec![0, 0, 0, 0, 0, 0, 0, 6, 5],
        )];
        let (proof, absence, ..) = walker
            .create_full_proof(queryitems.as_slice(), None, None, true)
            .unwrap()
            .expect("create_proof errored");

        let mut iter = proof.iter();
        assert_eq!(
            iter.next(),
            Some(&Op::Push(Node::Hash([
                15, 191, 194, 224, 193, 134, 156, 159, 52, 166, 27, 230, 63, 93, 135, 17, 255, 154,
                197, 27, 14, 205, 136, 199, 234, 59, 188, 241, 187, 239, 117, 93
            ])))
        );
        assert_eq!(
            iter.next(),
            Some(&Op::Push(Node::KVHash([
                95, 245, 207, 74, 17, 152, 55, 24, 246, 112, 233, 61, 187, 164, 177, 44, 203, 123,
                117, 31, 98, 233, 121, 106, 202, 39, 49, 163, 56, 243, 123, 176
            ])))
        );
        assert_eq!(iter.next(), Some(&Op::Parent));
        assert_eq!(
            iter.next(),
            Some(&Op::Push(Node::Hash([
                41, 224, 141, 252, 95, 145, 96, 170, 95, 214, 144, 222, 239, 139, 144, 77, 172,
                237, 19, 147, 70, 9, 109, 145, 10, 54, 165, 205, 249, 140, 29, 180
            ])))
        );
        assert_eq!(
            iter.next(),
            Some(&Op::Push(Node::KV(
                vec![0, 0, 0, 0, 0, 0, 0, 5],
                vec![123; 60]
            )))
        );
        assert_eq!(iter.next(), Some(&Op::Parent));
        assert_eq!(
            iter.next(),
            Some(&Op::Push(Node::KV(
                vec![0, 0, 0, 0, 0, 0, 0, 6],
                vec![123; 60]
            )))
        );
        assert_eq!(iter.next(), Some(&Op::Child));
        assert_eq!(
            iter.next(),
            Some(&Op::Push(Node::KVDigest(
                vec![0, 0, 0, 0, 0, 0, 0, 7],
                [
                    18, 20, 146, 3, 255, 218, 128, 82, 50, 175, 125, 255, 248, 14, 221, 175, 220,
                    56, 190, 183, 81, 241, 201, 175, 242, 210, 209, 100, 99, 235, 119, 243
                ]
            )))
        );
        assert_eq!(iter.next(), Some(&Op::Parent));
        assert_eq!(
            iter.next(),
            Some(&Op::Push(Node::Hash([
                161, 130, 183, 198, 179, 212, 6, 233, 106, 118, 142, 222, 33, 98, 197, 61, 120, 14,
                188, 1, 146, 86, 114, 147, 90, 50, 135, 7, 213, 112, 77, 72
            ])))
        );
        assert_eq!(iter.next(), Some(&Op::Child));
        assert_eq!(iter.next(), Some(&Op::Child));
        assert!(iter.next().is_none());
        assert_eq!(absence, (false, false));

        let mut bytes = vec![];
        encode_into(proof.iter(), &mut bytes);
        let mut query = Query::new();
        for item in queryitems {
            query.insert_item(item);
        }
        let res = verify_query(
            bytes.as_slice(),
            &query,
            None,
            None,
            true,
            tree.hash().unwrap(),
        )
        .unwrap()
        .unwrap();
        assert_eq!(
            res.result_set,
            vec![
                (vec![0, 0, 0, 0, 0, 0, 0, 5], vec![123; 60]),
                (vec![0, 0, 0, 0, 0, 0, 0, 6], vec![123; 60]),
            ]
        );
    }

    #[test]
    fn range_proof_missing_lower_bound() {
        let mut tree = make_tree_seq(10);
        let mut walker = RefWalker::new(&mut tree, PanicSource {});

        let queryitems = vec![
            // 7 is not inclusive
            QueryItem::Range(vec![0, 0, 0, 0, 0, 0, 0, 5, 5]..vec![0, 0, 0, 0, 0, 0, 0, 7]),
        ];
        let (proof, absence, ..) = walker
            .create_full_proof(queryitems.as_slice(), None, None, true)
            .unwrap()
            .expect("create_proof errored");

        let mut iter = proof.iter();
        assert_eq!(
            iter.next(),
            Some(&Op::Push(Node::Hash([
                15, 191, 194, 224, 193, 134, 156, 159, 52, 166, 27, 230, 63, 93, 135, 17, 255, 154,
                197, 27, 14, 205, 136, 199, 234, 59, 188, 241, 187, 239, 117, 93
            ])))
        );
        assert_eq!(
            iter.next(),
            Some(&Op::Push(Node::KVHash([
                95, 245, 207, 74, 17, 152, 55, 24, 246, 112, 233, 61, 187, 164, 177, 44, 203, 123,
                117, 31, 98, 233, 121, 106, 202, 39, 49, 163, 56, 243, 123, 176
            ])))
        );
        assert_eq!(iter.next(), Some(&Op::Parent));
        assert_eq!(
            iter.next(),
            Some(&Op::Push(Node::Hash([
                41, 224, 141, 252, 95, 145, 96, 170, 95, 214, 144, 222, 239, 139, 144, 77, 172,
                237, 19, 147, 70, 9, 109, 145, 10, 54, 165, 205, 249, 140, 29, 180
            ])))
        );
        assert_eq!(
            iter.next(),
            Some(&Op::Push(Node::KVDigest(
                vec![0, 0, 0, 0, 0, 0, 0, 5],
                [
                    18, 20, 146, 3, 255, 218, 128, 82, 50, 175, 125, 255, 248, 14, 221, 175, 220,
                    56, 190, 183, 81, 241, 201, 175, 242, 210, 209, 100, 99, 235, 119, 243
                ]
            )))
        );
        assert_eq!(iter.next(), Some(&Op::Parent));
        assert_eq!(
            iter.next(),
            Some(&Op::Push(Node::KV(
                vec![0, 0, 0, 0, 0, 0, 0, 6],
                vec![123; 60]
            )))
        );
        assert_eq!(iter.next(), Some(&Op::Child));
        assert_eq!(
            iter.next(),
            Some(&Op::Push(Node::KVDigest(
                vec![0, 0, 0, 0, 0, 0, 0, 7],
                [
                    18, 20, 146, 3, 255, 218, 128, 82, 50, 175, 125, 255, 248, 14, 221, 175, 220,
                    56, 190, 183, 81, 241, 201, 175, 242, 210, 209, 100, 99, 235, 119, 243
                ]
            )))
        );
        assert_eq!(iter.next(), Some(&Op::Parent));
        assert_eq!(
            iter.next(),
            Some(&Op::Push(Node::Hash([
                161, 130, 183, 198, 179, 212, 6, 233, 106, 118, 142, 222, 33, 98, 197, 61, 120, 14,
                188, 1, 146, 86, 114, 147, 90, 50, 135, 7, 213, 112, 77, 72
            ])))
        );
        assert_eq!(iter.next(), Some(&Op::Child));
        assert_eq!(iter.next(), Some(&Op::Child));
        assert!(iter.next().is_none());
        assert_eq!(absence, (false, false));

        let mut bytes = vec![];
        encode_into(proof.iter(), &mut bytes);
        let mut query = Query::new();
        for item in queryitems {
            query.insert_item(item);
        }
        let res = verify_query(
            bytes.as_slice(),
            &query,
            None,
            None,
            true,
            tree.hash().unwrap(),
        )
        .unwrap()
        .unwrap();
        assert_eq!(
            res.result_set,
            vec![(vec![0, 0, 0, 0, 0, 0, 0, 6], vec![123; 60]),]
        );
    }

    #[test]
    fn query_from_vec() {
        let queryitems = vec![QueryItem::Range(
            vec![0, 0, 0, 0, 0, 0, 0, 5, 5]..vec![0, 0, 0, 0, 0, 0, 0, 7],
        )];
        let query = Query::from(queryitems);

        let mut expected = BTreeSet::new();
        expected.insert(QueryItem::Range(
            vec![0, 0, 0, 0, 0, 0, 0, 5, 5]..vec![0, 0, 0, 0, 0, 0, 0, 7],
        ));
        assert_eq!(query.items, expected);
    }

    #[test]
    fn query_into_vec() {
        let mut query = Query::new();
        query.insert_item(QueryItem::Range(
            vec![0, 0, 0, 0, 0, 0, 5, 5]..vec![0, 0, 0, 0, 0, 0, 0, 7],
        ));
        let query_vec: Vec<QueryItem> = query.into();
        let expected = vec![QueryItem::Range(
            vec![0, 0, 0, 0, 0, 0, 5, 5]..vec![0, 0, 0, 0, 0, 0, 0, 7],
        )];
        assert_eq!(
            query_vec.get(0).unwrap().lower_bound(),
            expected.get(0).unwrap().lower_bound()
        );
        assert_eq!(
            query_vec.get(0).unwrap().upper_bound(),
            expected.get(0).unwrap().upper_bound()
        );
    }

    #[test]
    fn query_item_from_vec_u8() {
        let queryitems: Vec<u8> = vec![42];
        let query = QueryItem::from(queryitems);

        let expected = QueryItem::Key(vec![42]);
        assert_eq!(query, expected);
    }

    #[test]
    fn verify_ops() {
        let mut tree = Tree::new(vec![5], vec![5]).unwrap();
        tree.commit(&mut NoopCommit {})
            .unwrap()
            .expect("commit failed");

        let root_hash = tree.hash().unwrap();
        let mut walker = RefWalker::new(&mut tree, PanicSource {});

        let (proof, ..) = walker
            .create_full_proof(vec![QueryItem::Key(vec![5])].as_slice(), None, None, true)
            .unwrap()
            .expect("failed to create proof");
        let mut bytes = vec![];

        encode_into(proof.iter(), &mut bytes);

        let map = verify(&bytes, root_hash).unwrap().unwrap();
        assert_eq!(
            map.get(vec![5].as_slice()).unwrap().unwrap(),
            vec![5].as_slice()
        );
    }

    #[test]
    #[should_panic(expected = "verify failed")]
    fn verify_ops_mismatched_hash() {
        let mut tree = Tree::new(vec![5], vec![5]).unwrap();
        tree.commit(&mut NoopCommit {})
            .unwrap()
            .expect("commit failed");

        let mut walker = RefWalker::new(&mut tree, PanicSource {});

        let (proof, ..) = walker
            .create_full_proof(vec![QueryItem::Key(vec![5])].as_slice(), None, None, true)
            .unwrap()
            .expect("failed to create proof");
        let mut bytes = vec![];

        encode_into(proof.iter(), &mut bytes);

        let _map = verify(&bytes, [42; 32]).unwrap().expect("verify failed");
    }

    #[test]
    #[should_panic(expected = "verify failed")]
    fn verify_query_mismatched_hash() {
        let mut tree = make_3_node_tree();
        let mut walker = RefWalker::new(&mut tree, PanicSource {});
        let keys = vec![vec![5], vec![7]];
        let (proof, ..) = walker
            .create_full_proof(
                keys.clone()
                    .into_iter()
                    .map(QueryItem::Key)
                    .collect::<Vec<_>>()
                    .as_slice(),
                None,
                None,
                true,
            )
            .unwrap()
            .expect("failed to create proof");
        let mut bytes = vec![];
        encode_into(proof.iter(), &mut bytes);

        let mut query = Query::new();
        for key in keys.iter() {
            query.insert_key(key.clone());
        }

        let _result = verify_query(bytes.as_slice(), &query, None, None, true, [42; 32])
            .unwrap()
            .expect("verify failed");
    }
}<|MERGE_RESOLUTION|>--- conflicted
+++ resolved
@@ -295,13 +295,8 @@
             QueryItem::Key(key) => key.len() as u32,
             QueryItem::RangeFull(_) => 0u32,
             _ => {
-<<<<<<< HEAD
                 self.lower_bound().0.map_or(0u32, |x| x.len() as u32)
                     + self.upper_bound().0.map_or(0u32, |x| x.len() as u32)
-=======
-                (self.lower_bound().0.map_or(0u32, |x| x.len() as u32)
-                    + self.upper_bound().0.map_or(0u32, |x| x.len() as u32))
->>>>>>> 919f43e9
             }
         }
     }
