// MIT LICENSE
//
// Copyright (c) 2021 Dash Core Group
//
// Permission is hereby granted, free of charge, to any
// person obtaining a copy of this software and associated
// documentation files (the "Software"), to deal in the
// Software without restriction, including without
// limitation the rights to use, copy, modify, merge,
// publish, distribute, sublicense, and/or sell copies of
// the Software, and to permit persons to whom the Software
// is furnished to do so, subject to the following
// conditions:
//
// The above copyright notice and this permission notice
// shall be included in all copies or substantial portions
// of the Software.
//
// THE SOFTWARE IS PROVIDED "AS IS", WITHOUT WARRANTY OF
// ANY KIND, EXPRESS OR IMPLIED, INCLUDING BUT NOT LIMITED
// TO THE WARRANTIES OF MERCHANTABILITY, FITNESS FOR A
// PARTICULAR PURPOSE AND NONINFRINGEMENT. IN NO EVENT
// SHALL THE AUTHORS OR COPYRIGHT HOLDERS BE LIABLE FOR ANY
// CLAIM, DAMAGES OR OTHER LIABILITY, WHETHER IN AN ACTION
// OF CONTRACT, TORT OR OTHERWISE, ARISING FROM, OUT OF OR
// IN CONNECTION WITH THE SOFTWARE OR THE USE OR OTHER
// DEALINGS IN THE SOFTWARE.

//! Query proofs

#[cfg(feature = "full")]
mod map;

use std::collections::HashSet;
#[cfg(any(feature = "full", feature = "verify"))]
use std::{
    cmp,
    cmp::{max, min, Ordering},
    collections::BTreeSet,
    hash::Hash,
    ops::{Range, RangeFrom, RangeFull, RangeInclusive, RangeTo, RangeToInclusive},
};

#[cfg(any(feature = "full", feature = "verify"))]
use costs::{cost_return_on_error, CostContext, CostResult, CostsExt, OperationCost};
#[cfg(any(feature = "full", feature = "verify"))]
use indexmap::IndexMap;
#[cfg(feature = "full")]
pub use map::*;
#[cfg(any(feature = "full", feature = "verify"))]
use storage::RawIterator;
#[cfg(feature = "full")]
use {super::Op, std::collections::LinkedList};

#[cfg(any(feature = "full", feature = "verify"))]
use super::{tree::execute, Decoder, Node};
#[cfg(feature = "full")]
use crate::tree::{Fetch, Link, RefWalker};
#[cfg(any(feature = "full", feature = "verify"))]
use crate::{error::Error, tree::value_hash, CryptoHash as MerkHash, CryptoHash};

#[cfg(any(feature = "full", feature = "verify"))]
/// Type alias for a path.
pub type Path = Vec<Vec<u8>>;

#[cfg(any(feature = "full", feature = "verify"))]
/// Type alias for a Key.
pub type Key = Vec<u8>;

#[cfg(any(feature = "full", feature = "verify"))]
/// Type alias for path-key common pattern.
pub type PathKey = (Path, Key);

#[cfg(any(feature = "full", feature = "verify"))]
#[derive(Debug, Default, Clone, PartialEq)]
/// Subquery branch
pub struct SubqueryBranch {
<<<<<<< HEAD
    /// Subquery key
    pub subquery_key: Option<Vec<u8>>,
    /// Subquery
=======
    pub subquery_path: Option<Path>,
>>>>>>> af53d372
    pub subquery: Option<Box<Query>>,
}

#[cfg(any(feature = "full", feature = "verify"))]
/// `Query` represents one or more keys or ranges of keys, which can be used to
/// resolve a proof which will include all of the requested values.
#[derive(Debug, Default, Clone, PartialEq)]
pub struct Query {
    /// Items
    pub items: BTreeSet<QueryItem>,
    /// Default subquery branch
    pub default_subquery_branch: SubqueryBranch,
    /// Conditional subquery branches
    pub conditional_subquery_branches: IndexMap<QueryItem, SubqueryBranch>,
    /// Left to right?
    pub left_to_right: bool,
}

#[cfg(feature = "full")]
type ProofAbsenceLimitOffset = (LinkedList<Op>, (bool, bool), Option<u16>, Option<u16>);

#[cfg(any(feature = "full", feature = "verify"))]
impl Query {
    /// Creates a new query which contains no items.
    pub fn new() -> Self {
        Self::new_with_direction(true)
    }

    /// Creates a new query with a direction specified
    pub fn new_with_direction(left_to_right: bool) -> Self {
        Self {
            left_to_right,
            ..Self::default()
        }
    }

<<<<<<< HEAD
    /// Get number of query items
=======
    pub fn terminal_keys(
        &self,
        current_path: Vec<Vec<u8>>,
        max_results: usize,
        result: &mut Vec<(Vec<Vec<u8>>, Vec<u8>)>,
    ) -> Result<usize, Error> {
        let mut current_len = result.len();
        let mut added = 0;
        let mut already_added_keys = HashSet::new();
        for (conditional_query_item, subquery_branch) in &self.conditional_subquery_branches {
            // unbounded ranges can not be supported
            if conditional_query_item.is_unbounded_range() {
                return Err(Error::NotSupported(
                    "terminal keys are not supported with conditional unbounded ranges",
                ));
            }
            let conditional_keys = conditional_query_item.keys()?;
            for key in conditional_keys.into_iter() {
                if current_len > max_results {
                    return Err(Error::RequestAmountExceeded(format!(
                        "terminal keys limit exceeded, set max is {}",
                        max_results
                    )));
                }
                already_added_keys.insert(key.clone());
                let mut path = current_path.clone();
                if let Some(subquery_path) = &subquery_branch.subquery_path {
                    if let Some(subquery) = &subquery_branch.subquery {
                        // a subquery path with a subquery
                        // push the key to the path
                        path.push(key);
                        // push the subquery path to the path
                        path.extend(subquery_path.iter().cloned());
                        // recurse onto the lower level
                        let added_here =
                            subquery.terminal_keys(path, max_results - current_len, result)?;
                        added += added_here;
                        current_len += added_here;
                    } else {
                        if current_len == max_results {
                            return Err(Error::RequestAmountExceeded(format!(
                                "terminal keys limit exceeded, set max is {}",
                                max_results
                            )));
                        }
                        // a subquery path but no subquery
                        // split the subquery path and remove the last element
                        // push the key to the path with the front elements,
                        // and set the tail of the subquery path as the terminal key
                        path.push(key);
                        if let Some((last_key, front_keys)) = subquery_path.split_last() {
                            path.extend(front_keys.iter().cloned());
                            result.push((path, last_key.clone()));
                        } else {
                            return Err(Error::CorruptedCodeExecution(
                                "subquery_path set but doesn't contain any values",
                            ));
                        }

                        added += 1;
                        current_len += 1;
                    }
                } else if let Some(subquery) = &subquery_branch.subquery {
                    // a subquery without a subquery path
                    // push the key to the path
                    path.push(key);
                    // recurse onto the lower level
                    let added_here = subquery.terminal_keys(path, max_results, result)?;
                    added += added_here;
                    current_len += added_here;
                }
            }
        }
        for item in self.items.iter() {
            if item.is_unbounded_range() {
                return Err(Error::NotSupported(
                    "terminal keys are not supported with unbounded ranges",
                ));
            }
            let keys = item.keys()?;
            for key in keys.into_iter() {
                if already_added_keys.contains(&key) {
                    // we already had this key in the conditional subqueries
                    continue; // skip this key
                }
                if current_len > max_results {
                    return Err(Error::RequestAmountExceeded(format!(
                        "terminal keys limit exceeded, set max is {}",
                        max_results
                    )));
                }
                let mut path = current_path.clone();
                if let Some(subquery_path) = &self.default_subquery_branch.subquery_path {
                    if let Some(subquery) = &self.default_subquery_branch.subquery {
                        // a subquery path with a subquery
                        // push the key to the path
                        path.push(key);
                        // push the subquery path to the path
                        path.extend(subquery_path.iter().cloned());
                        // recurse onto the lower level
                        let added_here =
                            subquery.terminal_keys(path, max_results - current_len, result)?;
                        added += added_here;
                        current_len += added_here;
                    } else {
                        if current_len == max_results {
                            return Err(Error::RequestAmountExceeded(format!(
                                "terminal keys limit exceeded, set max is {}",
                                max_results
                            )));
                        }
                        // a subquery path but no subquery
                        // split the subquery path and remove the last element
                        // push the key to the path with the front elements,
                        // and set the tail of the subquery path as the terminal key
                        path.push(key);
                        if let Some((last_key, front_keys)) = subquery_path.split_last() {
                            path.extend(front_keys.iter().cloned());
                            result.push((path, last_key.clone()));
                        } else {
                            return Err(Error::CorruptedCodeExecution(
                                "subquery_path set but doesn't contain any values",
                            ));
                        }
                        added += 1;
                        current_len += 1;
                    }
                } else if let Some(subquery) = &self.default_subquery_branch.subquery {
                    // a subquery without a subquery path
                    // push the key to the path
                    path.push(key);
                    // recurse onto the lower level
                    let added_here =
                        subquery.terminal_keys(path, max_results - current_len, result)?;
                    added += added_here;
                    current_len += added_here;
                } else {
                    if current_len == max_results {
                        return Err(Error::RequestAmountExceeded(format!(
                            "terminal keys limit exceeded, set max is {}",
                            max_results
                        )));
                    }
                    result.push((path, key));
                    added += 1;
                    current_len += 1;
                }
            }
        }
        Ok(added)
    }

>>>>>>> af53d372
    pub(crate) fn len(&self) -> usize {
        self.items.len()
    }

    /// Iterate through query items
    pub fn iter(&self) -> impl Iterator<Item = &QueryItem> {
        self.items.iter()
    }

    /// Iterate through query items in reverse
    pub fn rev_iter(&self) -> impl Iterator<Item = &QueryItem> {
        self.items.iter().rev()
    }

    /// Iterate with direction specified
    pub fn directional_iter(
        &self,
        left_to_right: bool,
    ) -> Box<dyn Iterator<Item = &QueryItem> + '_> {
        if left_to_right {
            Box::new(self.iter())
        } else {
            Box::new(self.rev_iter())
        }
    }

    /// Sets the subquery_path for the query with one key. This causes every
    /// element that is returned by the query to be subqueried one level to
    /// the subquery_path.
    pub fn set_subquery_key(&mut self, key: Key) {
        self.default_subquery_branch.subquery_path = Some(vec![key]);
    }

    /// Sets the subquery_path for the query. This causes every element that is
    /// returned by the query to be subqueried to the subquery_path.
    pub fn set_subquery_path(&mut self, path: Path) {
        self.default_subquery_branch.subquery_path = Some(path);
    }

    /// Sets the subquery for the query. This causes every element that is
    /// returned by the query to be subqueried or subqueried to the
    /// subquery_path/subquery if a subquery is present.
    pub fn set_subquery(&mut self, subquery: Self) {
        self.default_subquery_branch.subquery = Some(Box::new(subquery));
    }

    /// Adds a conditional subquery. A conditional subquery replaces the default
    /// subquery and subquery_path if the item matches for the key. If
    /// multiple conditional subquery items match, then the first one that
    /// matches is used (in order that they were added).
    pub fn add_conditional_subquery(
        &mut self,
        item: QueryItem,
        subquery_path: Option<Path>,
        subquery: Option<Self>,
    ) {
        self.conditional_subquery_branches.insert(
            item,
            SubqueryBranch {
                subquery_path,
                subquery: subquery.map(Box::new),
            },
        );
    }

    /// Adds an individual key to the query, so that its value (or its absence)
    /// in the tree will be included in the resulting proof.
    ///
    /// If the key or a range including the key already exists in the query,
    /// this will have no effect. If the query already includes a range that has
    /// a non-inclusive bound equal to the key, the bound will be changed to be
    /// inclusive.
    pub fn insert_key(&mut self, key: Vec<u8>) {
        let key = QueryItem::Key(key);
        self.items.insert(key);
    }

    /// Adds a range to the query, so that all the entries in the tree with keys
    /// in the range will be included in the resulting proof.
    ///
    /// If a range including the range already exists in the query, this will
    /// have no effect. If the query already includes a range that overlaps with
    /// the range, the ranges will be joined together.
    pub fn insert_range(&mut self, range: Range<Vec<u8>>) {
        let range = QueryItem::Range(range);
        self.insert_item(range);
    }

    /// Adds an inclusive range to the query, so that all the entries in the
    /// tree with keys in the range will be included in the resulting proof.
    ///
    /// If a range including the range already exists in the query, this will
    /// have no effect. If the query already includes a range that overlaps with
    /// the range, the ranges will be merged together.
    pub fn insert_range_inclusive(&mut self, range: RangeInclusive<Vec<u8>>) {
        let range = QueryItem::RangeInclusive(range);
        self.insert_item(range);
    }

    /// Adds a range until a certain included value to the query, so that all
    /// the entries in the tree with keys in the range will be included in the
    /// resulting proof.
    ///
    /// If a range including the range already exists in the query, this will
    /// have no effect. If the query already includes a range that overlaps with
    /// the range, the ranges will be joined together.
    pub fn insert_range_to_inclusive(&mut self, range: RangeToInclusive<Vec<u8>>) {
        let range = QueryItem::RangeToInclusive(range);
        self.insert_item(range);
    }

    /// Adds a range from a certain included value to the query, so that all
    /// the entries in the tree with keys in the range will be included in the
    /// resulting proof.
    ///
    /// If a range including the range already exists in the query, this will
    /// have no effect. If the query already includes a range that overlaps with
    /// the range, the ranges will be joined together.
    pub fn insert_range_from(&mut self, range: RangeFrom<Vec<u8>>) {
        let range = QueryItem::RangeFrom(range);
        self.insert_item(range);
    }

    /// Adds a range until a certain non included value to the query, so that
    /// all the entries in the tree with keys in the range will be included
    /// in the resulting proof.
    ///
    /// If a range including the range already exists in the query, this will
    /// have no effect. If the query already includes a range that overlaps with
    /// the range, the ranges will be joined together.
    pub fn insert_range_to(&mut self, range: RangeTo<Vec<u8>>) {
        let range = QueryItem::RangeTo(range);
        self.insert_item(range);
    }

    /// Adds a range after the first value, so that all the entries in the tree
    /// with keys in the range will be included in the resulting proof.
    ///
    /// If a range including the range already exists in the query, this will
    /// have no effect. If the query already includes a range that overlaps with
    /// the range, the ranges will be joined together.
    pub fn insert_range_after(&mut self, range: RangeFrom<Vec<u8>>) {
        let range = QueryItem::RangeAfter(range);
        self.insert_item(range);
    }

    /// Adds a range after the first value, until a certain non included value
    /// to the query, so that all the entries in the tree with keys in the
    /// range will be included in the resulting proof.
    ///
    /// If a range including the range already exists in the query, this will
    /// have no effect. If the query already includes a range that overlaps with
    /// the range, the ranges will be joined together.
    pub fn insert_range_after_to(&mut self, range: Range<Vec<u8>>) {
        let range = QueryItem::RangeAfterTo(range);
        self.insert_item(range);
    }

    /// Adds a range after the first value, until a certain included value to
    /// the query, so that all the entries in the tree with keys in the
    /// range will be included in the resulting proof.
    ///
    /// If a range including the range already exists in the query, this will
    /// have no effect. If the query already includes a range that overlaps with
    /// the range, the ranges will be joined together.
    pub fn insert_range_after_to_inclusive(&mut self, range: RangeInclusive<Vec<u8>>) {
        let range = QueryItem::RangeAfterToInclusive(range);
        self.insert_item(range);
    }

    /// Adds a range of all potential values to the query, so that the query
    /// will return all values
    ///
    /// All other items in the query will be discarded as you are now getting
    /// back all elements.
    pub fn insert_all(&mut self) {
        let range = QueryItem::RangeFull(RangeFull);
        self.insert_item(range);
    }

    /// Adds the `QueryItem` to the query, first checking to see if it collides
    /// with any existing ranges or keys. All colliding items will be removed
    /// then merged together so that the query includes the minimum number of
    /// items (with no items covering any duplicate parts of keyspace) while
    /// still including every key or range that has been added to the query.
    pub fn insert_item(&mut self, mut item: QueryItem) {
        // since `QueryItem::eq` considers items equal if they collide at all
        // (including keys within ranges or ranges which partially overlap),
        // `items.take` will remove the first item which collides
        while let Some(existing) = self.items.take(&item) {
            item = item.merge(existing);
        }

        self.items.insert(item);
    }

    /// Merge with another query
    pub fn merge(&mut self, other: &Query) {
        // merge query items as they point to the same context
        for item in &other.items {
            self.insert_item(item.clone())
        }

        // TODO: deal with default subquery branch
        //  this is not needed currently for path_query merge as we enforce
        //  non-subset paths, but might be useful in the future
        //  Need to create a stretching function for queries that expands default
        //  subqueries  to conditional subqueries.

        // merge conditional query branches.
        for (query_item, subquery_branch) in other.conditional_subquery_branches.iter() {
            let subquery_branch_option = self.conditional_subquery_branches.get_mut(query_item);
            if let Some(subquery_branch_old) = subquery_branch_option {
                (subquery_branch_old.subquery.as_mut().unwrap())
                    .merge(subquery_branch.subquery.as_ref().unwrap());
            } else {
                // we don't have that branch just assign the query
                self.conditional_subquery_branches
                    .insert(query_item.clone(), subquery_branch.clone());
            }
        }
    }

    /// Check if has subquery
    pub fn has_subquery(&self) -> bool {
        // checks if a query has subquery items
        if self.default_subquery_branch.subquery.is_some()
            || self.default_subquery_branch.subquery_path.is_some()
            || !self.conditional_subquery_branches.is_empty()
        {
            return true;
        }
        false
    }

    /// Check if has only keys
    pub fn has_only_keys(&self) -> bool {
        // checks if all searched for items are keys
        self.items.iter().all(|a| a.is_key())
    }
}

#[cfg(feature = "full")]
impl<Q: Into<QueryItem>> From<Vec<Q>> for Query {
    fn from(other: Vec<Q>) -> Self {
        let items = other.into_iter().map(Into::into).collect();
        Self {
            items,
            default_subquery_branch: SubqueryBranch {
                subquery_path: None,
                subquery: None,
            },
            conditional_subquery_branches: IndexMap::new(),
            left_to_right: true,
        }
    }
}

#[cfg(feature = "full")]
impl From<Query> for Vec<QueryItem> {
    fn from(q: Query) -> Self {
        q.into_iter().collect()
    }
}

#[cfg(feature = "full")]
impl IntoIterator for Query {
    type IntoIter = <BTreeSet<QueryItem> as IntoIterator>::IntoIter;
    type Item = QueryItem;

    fn into_iter(self) -> Self::IntoIter {
        self.items.into_iter()
    }
}

#[cfg(any(feature = "full", feature = "verify"))]
/// A `QueryItem` represents a key or range of keys to be included in a proof.
#[derive(Clone, Debug)]
pub enum QueryItem {
    /// Key
    Key(Vec<u8>),
    /// Range
    Range(Range<Vec<u8>>),
    /// Range inclusive
    RangeInclusive(RangeInclusive<Vec<u8>>),
    /// Range full
    RangeFull(RangeFull),
    /// Range from
    RangeFrom(RangeFrom<Vec<u8>>),
    /// Range to
    RangeTo(RangeTo<Vec<u8>>),
    /// Range to inclusive
    RangeToInclusive(RangeToInclusive<Vec<u8>>),
    /// Range after
    RangeAfter(RangeFrom<Vec<u8>>),
    /// Range after to
    RangeAfterTo(Range<Vec<u8>>),
    /// Rand after to inclusive
    RangeAfterToInclusive(RangeInclusive<Vec<u8>>),
}

#[cfg(any(feature = "full", feature = "verify"))]
impl Hash for QueryItem {
    fn hash<H: std::hash::Hasher>(&self, state: &mut H) {
        self.enum_value().hash(state);
        self.value_hash(state);
    }
}

#[cfg(any(feature = "full", feature = "verify"))]
impl QueryItem {
    /// Processing footprint
    pub fn processing_footprint(&self) -> u32 {
        match self {
            QueryItem::Key(key) => key.len() as u32,
            QueryItem::RangeFull(_) => 0u32,
            _ => {
                self.lower_bound().0.map_or(0u32, |x| x.len() as u32)
                    + self.upper_bound().0.map_or(0u32, |x| x.len() as u32)
            }
        }
    }

    /// Is there a lower bound?
    pub fn lower_bound(&self) -> (Option<&[u8]>, bool) {
        match self {
            QueryItem::Key(key) => (Some(key.as_slice()), false),
            QueryItem::Range(range) => (Some(range.start.as_ref()), false),
            QueryItem::RangeInclusive(range) => (Some(range.start().as_ref()), false),
            QueryItem::RangeFull(_) => (None, false),
            QueryItem::RangeFrom(range) => (Some(range.start.as_ref()), false),
            QueryItem::RangeTo(_) => (None, false),
            QueryItem::RangeToInclusive(_) => (None, false),
            QueryItem::RangeAfter(range) => (Some(range.start.as_ref()), true),
            QueryItem::RangeAfterTo(range) => (Some(range.start.as_ref()), true),
            QueryItem::RangeAfterToInclusive(range) => (Some(range.start().as_ref()), true),
        }
    }

    /// Is there no lower bound?
    pub const fn lower_unbounded(&self) -> bool {
        match self {
            QueryItem::Key(_) => false,
            QueryItem::Range(_) => false,
            QueryItem::RangeInclusive(_) => false,
            QueryItem::RangeFull(_) => true,
            QueryItem::RangeFrom(_) => false,
            QueryItem::RangeTo(_) => true,
            QueryItem::RangeToInclusive(_) => true,
            QueryItem::RangeAfter(_) => false,
            QueryItem::RangeAfterTo(_) => false,
            QueryItem::RangeAfterToInclusive(_) => false,
        }
    }

    /// Is there an upper bound?
    pub fn upper_bound(&self) -> (Option<&[u8]>, bool) {
        match self {
            QueryItem::Key(key) => (Some(key.as_slice()), true),
            QueryItem::Range(range) => (Some(range.end.as_ref()), false),
            QueryItem::RangeInclusive(range) => (Some(range.end().as_ref()), true),
            QueryItem::RangeFull(_) => (None, true),
            QueryItem::RangeFrom(_) => (None, true),
            QueryItem::RangeTo(range) => (Some(range.end.as_ref()), false),
            QueryItem::RangeToInclusive(range) => (Some(range.end.as_ref()), true),
            QueryItem::RangeAfter(_) => (None, true),
            QueryItem::RangeAfterTo(range) => (Some(range.end.as_ref()), false),
            QueryItem::RangeAfterToInclusive(range) => (Some(range.end().as_ref()), true),
        }
    }

    /// Is there no upper bound?
    pub const fn upper_unbounded(&self) -> bool {
        match self {
            QueryItem::Key(_) => false,
            QueryItem::Range(_) => false,
            QueryItem::RangeInclusive(_) => false,
            QueryItem::RangeFull(_) => true,
            QueryItem::RangeFrom(_) => true,
            QueryItem::RangeTo(_) => false,
            QueryItem::RangeToInclusive(_) => false,
            QueryItem::RangeAfter(_) => true,
            QueryItem::RangeAfterTo(_) => false,
            QueryItem::RangeAfterToInclusive(_) => false,
        }
    }

    /// Check if contains a key
    pub fn contains(&self, key: &[u8]) -> bool {
        let (lower_bound, lower_bound_non_inclusive) = self.lower_bound();
        let (upper_bound, upper_bound_inclusive) = self.upper_bound();
        (self.lower_unbounded()
            || Some(key) > lower_bound
            || (Some(key) == lower_bound && !lower_bound_non_inclusive))
            && (self.upper_unbounded()
                || Some(key) < upper_bound
                || (Some(key) == upper_bound && upper_bound_inclusive))
    }

    fn merge(self, other: Self) -> Self {
        // TODO: don't copy into new vecs
        let lower_unbounded = self.lower_unbounded() || other.lower_unbounded();
        let upper_unbounded = self.upper_unbounded() || other.upper_unbounded();

        let (start, start_non_inclusive) = min(self.lower_bound(), other.lower_bound());
        let (end, end_inclusive) = max(self.upper_bound(), other.upper_bound());

        if start_non_inclusive {
            return if upper_unbounded {
                Self::RangeAfter(RangeFrom {
                    start: start.expect("start should be bounded").to_vec(),
                })
            } else if end_inclusive {
                Self::RangeAfterToInclusive(RangeInclusive::new(
                    start.expect("start should be bounded").to_vec(),
                    end.expect("end should be bounded").to_vec(),
                ))
            } else {
                // upper is bounded and not inclusive
                Self::RangeAfterTo(Range {
                    start: start.expect("start should be bounded").to_vec(),
                    end: end.expect("end should be bounded").to_vec(),
                })
            };
        }

        if lower_unbounded {
            return if upper_unbounded {
                Self::RangeFull(RangeFull)
            } else if end_inclusive {
                Self::RangeToInclusive(RangeToInclusive {
                    end: end.expect("end should be bounded").to_vec(),
                })
            } else {
                // upper is bounded and not inclusive
                Self::RangeTo(RangeTo {
                    end: end.expect("end should be bounded").to_vec(),
                })
            };
        }

        // Lower is bounded
        if upper_unbounded {
            Self::RangeFrom(RangeFrom {
                start: start.expect("start should be bounded").to_vec(),
            })
        } else if end_inclusive {
            Self::RangeInclusive(RangeInclusive::new(
                start.expect("start should be bounded").to_vec(),
                end.expect("end should be bounded").to_vec(),
            ))
        } else {
            // upper is bounded and not inclusive
            Self::Range(Range {
                start: start.expect("start should be bounded").to_vec(),
                end: end.expect("end should be bounded").to_vec(),
            })
        }
    }

    fn enum_value(&self) -> u32 {
        match self {
            QueryItem::Key(_) => 0,
            QueryItem::Range(_) => 1,
            QueryItem::RangeInclusive(_) => 2,
            QueryItem::RangeFull(_) => 3,
            QueryItem::RangeFrom(_) => 4,
            QueryItem::RangeTo(_) => 5,
            QueryItem::RangeToInclusive(_) => 6,
            QueryItem::RangeAfter(_) => 7,
            QueryItem::RangeAfterTo(_) => 8,
            QueryItem::RangeAfterToInclusive(_) => 9,
        }
    }

    fn value_hash<H: std::hash::Hasher>(&self, state: &mut H) {
        match self {
            QueryItem::Key(key) => key.hash(state),
            QueryItem::Range(range) => range.hash(state),
            QueryItem::RangeInclusive(range) => range.hash(state),
            QueryItem::RangeFull(range) => range.hash(state),
            QueryItem::RangeFrom(range) => range.hash(state),
            QueryItem::RangeTo(range) => range.hash(state),
            QueryItem::RangeToInclusive(range) => range.hash(state),
            QueryItem::RangeAfter(range) => range.hash(state),
            QueryItem::RangeAfterTo(range) => range.hash(state),
            QueryItem::RangeAfterToInclusive(range) => range.hash(state),
        }
    }

    /// Check if is key
    pub const fn is_key(&self) -> bool {
        matches!(self, QueryItem::Key(_))
    }

    /// Check if is range
    pub const fn is_range(&self) -> bool {
        !matches!(self, QueryItem::Key(_))
    }

<<<<<<< HEAD
    /// Seek for iter
=======
    pub const fn is_unbounded_range(&self) -> bool {
        !matches!(
            self,
            QueryItem::Key(_) | QueryItem::Range(_) | QueryItem::RangeInclusive(_)
        )
    }

    pub fn keys(&self) -> Result<Vec<Vec<u8>>, Error> {
        match self {
            QueryItem::Key(key) => Ok(vec![key.clone()]),
            QueryItem::Range(Range { start, end }) => {
                let mut keys = vec![];
                if start.len() > 1 || end.len() != 1 {
                    return Err(Error::InvalidOperation(
                        "distinct keys are not available for ranges using more or less than 1 byte",
                    ));
                }
                let start = *start.first().unwrap_or_else(|| {
                    keys.push(vec![]);
                    &0
                });
                if let Some(end) = end.first() {
                    let end = *end;
                    for i in start..end {
                        keys.push(vec![i]);
                    }
                }
                Ok(keys)
            }
            QueryItem::RangeInclusive(range_inclusive) => {
                let start = range_inclusive.start();
                let end = range_inclusive.end();
                let mut keys = vec![];
                if start.len() > 1 || end.len() != 1 {
                    return Err(Error::InvalidOperation(
                        "distinct keys are not available for ranges using more or less than 1 byte",
                    ));
                }
                let start = *start.first().unwrap_or_else(|| {
                    keys.push(vec![]);
                    &0
                });
                if let Some(end) = end.first() {
                    let end = *end;
                    for i in start..=end {
                        keys.push(vec![i]);
                    }
                }
                Ok(keys)
            }
            _ => Err(Error::InvalidOperation(
                "distinct keys are not available for unbounded ranges",
            )),
        }
    }

    pub fn keys_consume(self) -> Result<Vec<Vec<u8>>, Error> {
        match self {
            QueryItem::Key(key) => Ok(vec![key]),
            QueryItem::Range(Range { start, end }) => {
                let mut keys = vec![];
                if start.len() > 1 || end.len() != 1 {
                    return Err(Error::InvalidOperation(
                        "distinct keys are not available for ranges using more or less than 1 byte",
                    ));
                }
                let start = *start.first().unwrap_or_else(|| {
                    keys.push(vec![]);
                    &0
                });
                if let Some(end) = end.first() {
                    let end = *end;
                    for i in start..end {
                        keys.push(vec![i]);
                    }
                }
                Ok(keys)
            }
            QueryItem::RangeInclusive(range_inclusive) => {
                let start = range_inclusive.start();
                let end = range_inclusive.end();
                let mut keys = vec![];
                if start.len() > 1 || end.len() != 1 {
                    return Err(Error::InvalidOperation(
                        "distinct keys are not available for ranges using more or less than 1 byte",
                    ));
                }
                let start = *start.first().unwrap_or_else(|| {
                    keys.push(vec![]);
                    &0
                });
                if let Some(end) = end.first() {
                    let end = *end;
                    for i in start..=end {
                        keys.push(vec![i]);
                    }
                }
                Ok(keys)
            }
            _ => Err(Error::InvalidOperation(
                "distinct keys are not available for unbounded ranges",
            )),
        }
    }

>>>>>>> af53d372
    pub fn seek_for_iter<I: RawIterator>(
        &self,
        iter: &mut I,
        left_to_right: bool,
    ) -> CostContext<()> {
        match self {
            QueryItem::Key(start) => iter.seek(start),
            QueryItem::Range(Range { start, end }) => {
                if left_to_right {
                    iter.seek(start)
                } else {
                    iter.seek(end).flat_map(|_| iter.prev())
                }
            }
            QueryItem::RangeInclusive(range_inclusive) => iter.seek(if left_to_right {
                range_inclusive.start()
            } else {
                range_inclusive.end()
            }),
            QueryItem::RangeFull(..) => {
                if left_to_right {
                    iter.seek_to_first()
                } else {
                    iter.seek_to_last()
                }
            }
            QueryItem::RangeFrom(RangeFrom { start }) => {
                if left_to_right {
                    iter.seek(start)
                } else {
                    iter.seek_to_last()
                }
            }
            QueryItem::RangeTo(RangeTo { end }) => {
                if left_to_right {
                    iter.seek_to_first()
                } else {
                    iter.seek(end).flat_map(|_| iter.prev())
                }
            }
            QueryItem::RangeToInclusive(RangeToInclusive { end }) => {
                if left_to_right {
                    iter.seek_to_first()
                } else {
                    iter.seek_for_prev(end)
                }
            }
            QueryItem::RangeAfter(RangeFrom { start }) => {
                if left_to_right {
                    let mut cost = OperationCost::default();
                    iter.seek(start).unwrap_add_cost(&mut cost);
                    if let Some(key) = iter.key().unwrap_add_cost(&mut cost) {
                        // if the key is the same as start we should go to next
                        if key == start {
                            iter.next().unwrap_add_cost(&mut cost)
                        }
                    }
                    ().wrap_with_cost(cost)
                } else {
                    iter.seek_to_last()
                }
            }
            QueryItem::RangeAfterTo(Range { start, end }) => {
                if left_to_right {
                    let mut cost = OperationCost::default();
                    iter.seek(start).unwrap_add_cost(&mut cost);
                    if let Some(key) = iter.key().unwrap_add_cost(&mut cost) {
                        // if the key is the same as start we тshould go to next
                        if key == start {
                            iter.next().unwrap_add_cost(&mut cost);
                        }
                    }
                    ().wrap_with_cost(cost)
                } else {
                    iter.seek(end).flat_map(|_| iter.prev())
                }
            }
            QueryItem::RangeAfterToInclusive(range_inclusive) => {
                if left_to_right {
                    let mut cost = OperationCost::default();
                    let start = range_inclusive.start();
                    iter.seek(start).unwrap_add_cost(&mut cost);
                    if let Some(key) = iter.key().unwrap_add_cost(&mut cost) {
                        // if the key is the same as start we тshould go to next
                        if key == start {
                            iter.next().unwrap_add_cost(&mut cost);
                        }
                    }
                    ().wrap_with_cost(cost)
                } else {
                    let end = range_inclusive.end();
                    iter.seek_for_prev(end)
                }
            }
        }
    }

    fn compare(a: &[u8], b: &[u8]) -> cmp::Ordering {
        for (ai, bi) in a.iter().zip(b.iter()) {
            match ai.cmp(bi) {
                Ordering::Equal => continue,
                ord => return ord,
            }
        }

        // if every single element was equal, compare length
        a.len().cmp(&b.len())
    }

    /// Check if iterator is valid for the type
    pub fn iter_is_valid_for_type<I: RawIterator>(
        &self,
        iter: &I,
        limit: Option<u16>,
        left_to_right: bool,
    ) -> CostContext<bool> {
        let mut cost = OperationCost::default();

        // Check that if limit is set it's greater than 0 and iterator points to a valid
        // place.
        let basic_valid =
            limit.map(|l| l > 0).unwrap_or(true) && iter.valid().unwrap_add_cost(&mut cost);

        if !basic_valid {
            return false.wrap_with_cost(cost);
        }

        // Key should also be something, otherwise terminate early.
        let key = if let Some(key) = iter.key().unwrap_add_cost(&mut cost) {
            key
        } else {
            return false.wrap_with_cost(cost);
        };

        let is_valid = match self {
            QueryItem::Key(start) => key == start,
            QueryItem::Range(Range { start, end }) => {
                if left_to_right {
                    key < end
                } else {
                    key >= start
                }
            }
            QueryItem::RangeInclusive(range_inclusive) => {
                if left_to_right {
                    key <= range_inclusive.end()
                } else {
                    key >= range_inclusive.start()
                }
            }
            QueryItem::RangeFull(..) => {
                true // requires only basic validation which is done above
            }
            QueryItem::RangeFrom(RangeFrom { start }) => left_to_right || key >= start,
            QueryItem::RangeTo(RangeTo { end }) => !left_to_right || key < end,
            QueryItem::RangeToInclusive(RangeToInclusive { end }) => !left_to_right || key <= end,
            QueryItem::RangeAfter(RangeFrom { start }) => left_to_right || key > start,
            QueryItem::RangeAfterTo(Range { start, end }) => {
                if left_to_right {
                    key < end
                } else {
                    key > start
                }
            }
            QueryItem::RangeAfterToInclusive(range_inclusive) => {
                if left_to_right {
                    let end = range_inclusive.end().as_slice();
                    match Self::compare(key, end) {
                        Ordering::Less => true,
                        Ordering::Equal => true,
                        Ordering::Greater => false,
                    }
                } else {
                    let start = range_inclusive.start().as_slice();
                    match Self::compare(key, start) {
                        Ordering::Less => false,
                        Ordering::Equal => false,
                        Ordering::Greater => true,
                    }
                }
            }
        };

        is_valid.wrap_with_cost(cost)
    }
}

#[cfg(any(feature = "full", feature = "verify"))]
impl PartialEq for QueryItem {
    fn eq(&self, other: &Self) -> bool {
        self.cmp(other) == Ordering::Equal
    }
}

#[cfg(any(feature = "full", feature = "verify"))]
impl PartialEq<&[u8]> for QueryItem {
    fn eq(&self, other: &&[u8]) -> bool {
        matches!(self.partial_cmp(other), Some(Ordering::Equal))
    }
}

#[cfg(any(feature = "full", feature = "verify"))]
impl Eq for QueryItem {}

#[cfg(any(feature = "full", feature = "verify"))]
impl Ord for QueryItem {
    fn cmp(&self, other: &Self) -> Ordering {
        let cmp_lu = if self.lower_unbounded() {
            if other.lower_unbounded() {
                Ordering::Equal
            } else {
                Ordering::Less
            }
        } else if other.lower_unbounded() {
            Ordering::Greater
        } else {
            // confirmed the bounds are not unbounded, hence safe to unwrap
            // as bound cannot be None
            self.lower_bound()
                .0
                .expect("should be bounded")
                .cmp(other.upper_bound().0.expect("should be bounded"))
        };

        let cmp_ul = if self.upper_unbounded() {
            if other.upper_unbounded() {
                Ordering::Equal
            } else {
                Ordering::Greater
            }
        } else if other.upper_unbounded() {
            Ordering::Less
        } else {
            // confirmed the bounds are not unbounded, hence safe to unwrap
            // as bound cannot be None
            self.upper_bound()
                .0
                .expect("should be bounded")
                .cmp(other.lower_bound().0.expect("should be bounded"))
        };

        let self_inclusive = self.upper_bound().1;
        let other_inclusive = other.upper_bound().1;

        match (cmp_lu, cmp_ul) {
            (Ordering::Less, Ordering::Less) => Ordering::Less,
            (Ordering::Less, Ordering::Equal) => match self_inclusive {
                true => Ordering::Equal,
                false => Ordering::Less,
            },
            (Ordering::Less, Ordering::Greater) => Ordering::Equal,
            (Ordering::Equal, _) => match other_inclusive {
                true => Ordering::Equal,
                false => Ordering::Greater,
            },
            (Ordering::Greater, _) => Ordering::Greater,
        }
    }
}

#[cfg(any(feature = "full", feature = "verify"))]
impl PartialOrd for QueryItem {
    fn partial_cmp(&self, other: &Self) -> Option<Ordering> {
        Some(self.cmp(other))
    }
}

#[cfg(any(feature = "full", feature = "verify"))]
impl PartialOrd<&[u8]> for QueryItem {
    fn partial_cmp(&self, other: &&[u8]) -> Option<Ordering> {
        let other = Self::Key(other.to_vec());
        Some(self.cmp(&other))
    }
}

#[cfg(any(feature = "full", feature = "verify"))]
impl From<Vec<u8>> for QueryItem {
    fn from(key: Vec<u8>) -> Self {
        Self::Key(key)
    }
}

#[cfg(feature = "full")]
impl Link {
    /// Creates a `Node::Hash` from this link. Panics if the link is of variant
    /// `Link::Modified` since its hash has not yet been computed.
    #[cfg(feature = "full")]
    const fn to_hash_node(&self) -> Node {
        let hash = match self {
            Link::Reference { hash, .. } => hash,
            Link::Modified { .. } => {
                panic!("Cannot convert Link::Modified to proof hash node");
            }
            Link::Uncommitted { hash, .. } => hash,
            Link::Loaded { hash, .. } => hash,
        };
        Node::Hash(*hash)
    }
}

#[cfg(feature = "full")]
impl<'a, S> RefWalker<'a, S>
where
    S: Fetch + Sized + Clone,
{
    #[allow(dead_code)]
    /// Creates a `Node::KV` from the key/value pair of the root node.
    pub(crate) fn to_kv_node(&self) -> Node {
        Node::KV(
            self.tree().key().to_vec(),
            self.tree().value_as_slice().to_vec(),
        )
    }

    /// Creates a `Node::KVValueHash` from the key/value pair of the root node.
    pub(crate) fn to_kv_value_hash_node(&self) -> Node {
        Node::KVValueHash(
            self.tree().key().to_vec(),
            self.tree().value_ref().to_vec(),
            *self.tree().value_hash(),
        )
    }

    /// Creates a `Node::KVValueHashFeatureType` from the key/value pair of the
    /// root node
    pub(crate) fn to_kv_value_hash_feature_type_node(&self) -> Node {
        Node::KVValueHashFeatureType(
            self.tree().key().to_vec(),
            self.tree().value_ref().to_vec(),
            *self.tree().value_hash(),
            self.tree().feature_type(),
        )
    }

    /// Creates a `Node::KVHash` from the hash of the key/value pair of the root
    /// node.
    pub(crate) fn to_kvhash_node(&self) -> Node {
        Node::KVHash(*self.tree().kv_hash())
    }

    /// Creates a `Node::KVDigest` from the key/value_hash pair of the root
    /// node.
    pub(crate) fn to_kvdigest_node(&self) -> Node {
        Node::KVDigest(self.tree().key().to_vec(), *self.tree().value_hash())
    }

    /// Creates a `Node::Hash` from the hash of the node.
    pub(crate) fn to_hash_node(&self) -> CostContext<Node> {
        self.tree().hash().map(Node::Hash)
    }

    #[cfg(feature = "full")]
    #[allow(dead_code)] // TODO: remove when proofs will be enabled
    /// Create a full proof
    pub(crate) fn create_full_proof(
        &mut self,
        query: &[QueryItem],
        limit: Option<u16>,
        offset: Option<u16>,
        left_to_right: bool,
    ) -> CostResult<ProofAbsenceLimitOffset, Error> {
        self.create_proof(query, limit, offset, left_to_right)
    }

    /// Generates a proof for the list of queried keys. Returns a tuple
    /// containing the generated proof operators, and a tuple representing if
    /// any keys were queried were less than the left edge or greater than the
    /// right edge, respectively.
    ///
    /// TODO: Generalize logic and get code to better represent logic
    #[cfg(feature = "full")]
    pub(crate) fn create_proof(
        &mut self,
        query: &[QueryItem],
        limit: Option<u16>,
        offset: Option<u16>,
        left_to_right: bool,
    ) -> CostResult<ProofAbsenceLimitOffset, Error> {
        let mut cost = OperationCost::default();

        // TODO: don't copy into vec, support comparing QI to byte slice
        let node_key = QueryItem::Key(self.tree().key().to_vec());
        let mut search = query.binary_search_by(|key| key.cmp(&node_key));

        let current_node_in_query: bool;
        let mut node_on_non_inclusive_bounds = false;
        // becomes true if the offset exists and is non zero
        let mut skip_current_node = false;

        let (mut left_items, mut right_items) = match search {
            Ok(index) => {
                current_node_in_query = true;
                let item = &query[index];
                let (left_bound, left_not_inclusive) = item.lower_bound();
                let (right_bound, right_inclusive) = item.upper_bound();

                if left_bound.is_some()
                    && left_bound.unwrap() == self.tree().key()
                    && left_not_inclusive
                    || right_bound.is_some()
                        && right_bound.unwrap() == self.tree().key()
                        && !right_inclusive
                {
                    node_on_non_inclusive_bounds = true;
                }

                // if range starts before this node's key, include it in left
                // child's query
                let left_query = if left_bound.is_none() || left_bound < Some(self.tree().key()) {
                    &query[..=index]
                } else {
                    &query[..index]
                };

                // if range ends after this node's key, include it in right
                // child's query
                let right_query = if right_bound.is_none() || right_bound > Some(self.tree().key())
                {
                    &query[index..]
                } else {
                    &query[index + 1..]
                };

                (left_query, right_query)
            }
            Err(index) => {
                current_node_in_query = false;
                (&query[..index], &query[index..])
            }
        };

        if offset.is_none() || offset == Some(0) {
            // when the limit hits zero, the rest of the query batch should be cleared
            // so empty the left, right query batch, and set the current node to not found
            if let Some(current_limit) = limit {
                if current_limit == 0 {
                    left_items = &[];
                    search = Err(Default::default());
                    right_items = &[];
                }
            }
        }

        let proof_direction = left_to_right; // signifies what direction the DFS should go
        let (mut proof, left_absence, mut new_limit, mut new_offset) = if left_to_right {
            cost_return_on_error!(
                &mut cost,
                self.create_child_proof(proof_direction, left_items, limit, offset, left_to_right)
            )
        } else {
            cost_return_on_error!(
                &mut cost,
                self.create_child_proof(proof_direction, right_items, limit, offset, left_to_right)
            )
        };

        if let Some(current_offset) = new_offset {
            if current_offset > 0 && current_node_in_query && !node_on_non_inclusive_bounds {
                // reserve offset slot for current node before generating proof for right
                // subtree
                new_offset = Some(current_offset - 1);
                skip_current_node = true;
            }
        }

        if !skip_current_node && (new_offset.is_none() || new_offset == Some(0)) {
            if let Some(current_limit) = new_limit {
                // if after generating proof for the left subtree, the limit becomes 0
                // clear the current node and clear the right batch
                if current_limit == 0 {
                    if left_to_right {
                        right_items = &[];
                    } else {
                        left_items = &[];
                    }
                    search = Err(Default::default());
                } else if current_node_in_query && !node_on_non_inclusive_bounds {
                    // if limit is not zero, reserve a limit slot for the current node
                    // before generating proof for the right subtree
                    new_limit = Some(current_limit - 1);
                    // if after limit slot reservation, limit becomes 0, right query
                    // should be cleared
                    if current_limit - 1 == 0 {
                        if left_to_right {
                            right_items = &[];
                        } else {
                            left_items = &[];
                        }
                    }
                }
            }
        }

        let proof_direction = !proof_direction; // search the opposite path on second pass
        let (mut right_proof, right_absence, new_limit, new_offset) = if left_to_right {
            cost_return_on_error!(
                &mut cost,
                self.create_child_proof(
                    proof_direction,
                    right_items,
                    new_limit,
                    new_offset,
                    left_to_right,
                )
            )
        } else {
            cost_return_on_error!(
                &mut cost,
                self.create_child_proof(
                    proof_direction,
                    left_items,
                    new_limit,
                    new_offset,
                    left_to_right,
                )
            )
        };

        let (has_left, has_right) = (!proof.is_empty(), !right_proof.is_empty());

        proof.push_back(match search {
            Ok(_) => {
                if node_on_non_inclusive_bounds || skip_current_node {
                    if left_to_right {
                        Op::Push(self.to_kvdigest_node())
                    } else {
                        Op::PushInverted(self.to_kvdigest_node())
                    }
                } else if left_to_right {
                    Op::Push(self.to_kv_value_hash_node())
                } else {
                    Op::PushInverted(self.to_kv_value_hash_node())
                }
            }
            Err(_) => {
                if left_absence.1 || right_absence.0 {
                    if left_to_right {
                        Op::Push(self.to_kvdigest_node())
                    } else {
                        Op::PushInverted(self.to_kvdigest_node())
                    }
                } else if left_to_right {
                    Op::Push(self.to_kvhash_node())
                } else {
                    Op::PushInverted(self.to_kvhash_node())
                }
            }
        });

        if has_left {
            if left_to_right {
                proof.push_back(Op::Parent);
            } else {
                proof.push_back(Op::ParentInverted);
            }
        }

        if has_right {
            proof.append(&mut right_proof);
            if left_to_right {
                proof.push_back(Op::Child);
            } else {
                proof.push_back(Op::ChildInverted);
            }
        }

        Ok((
            proof,
            (left_absence.0, right_absence.1),
            new_limit,
            new_offset,
        ))
        .wrap_with_cost(cost)
    }

    /// Similar to `create_proof`. Recurses into the child on the given side and
    /// generates a proof for the queried keys.
    #[cfg(feature = "full")]
    fn create_child_proof(
        &mut self,
        left: bool,
        query: &[QueryItem],
        limit: Option<u16>,
        offset: Option<u16>,
        left_to_right: bool,
    ) -> CostResult<ProofAbsenceLimitOffset, Error> {
        if !query.is_empty() {
            self.walk(left).flat_map_ok(|child_opt| {
                if let Some(mut child) = child_opt {
                    child.create_proof(query, limit, offset, left_to_right)
                } else {
                    Ok((LinkedList::new(), (true, true), limit, offset))
                        .wrap_with_cost(Default::default())
                }
            })
        } else if let Some(link) = self.tree().link(left) {
            let mut proof = LinkedList::new();
            proof.push_back(if left_to_right {
                Op::Push(link.to_hash_node())
            } else {
                Op::PushInverted(link.to_hash_node())
            });
            Ok((proof, (false, false), limit, offset)).wrap_with_cost(Default::default())
        } else {
            Ok((LinkedList::new(), (false, false), limit, offset))
                .wrap_with_cost(Default::default())
        }
    }
}

#[cfg(feature = "full")]
/// Verify proof against expected hash
pub fn verify(bytes: &[u8], expected_hash: MerkHash) -> CostResult<Map, Error> {
    let ops = Decoder::new(bytes);
    let mut map_builder = MapBuilder::new();

    execute(ops, true, |node| map_builder.insert(node)).flat_map_ok(|root| {
        root.hash().map(|hash| {
            if hash != expected_hash {
                Err(Error::InvalidProofError(format!(
                    "Proof did not match expected hash\n\tExpected: {:?}\n\tActual: {:?}",
                    expected_hash,
                    root.hash()
                )))
            } else {
                Ok(map_builder.build())
            }
        })
    })
}

#[cfg(any(feature = "full", feature = "verify"))]
/// Verifies the encoded proof with the given query
///
/// Every key in `keys` is checked to either have a key/value pair in the proof,
/// or to have its absence in the tree proven.
///
/// Returns `Err` if the proof is invalid, or a list of proven values associated
/// with `keys`. For example, if `keys` contains keys `A` and `B`, the returned
/// list will contain 2 elements, the value of `A` and the value of `B`. Keys
/// proven to be absent in the tree will have an entry of `None`, keys that have
/// a proven value will have an entry of `Some(value)`.
pub fn execute_proof(
    bytes: &[u8],
    query: &Query,
    limit: Option<u16>,
    offset: Option<u16>,
    left_to_right: bool,
) -> CostResult<(MerkHash, ProofVerificationResult), Error> {
    let mut cost = OperationCost::default();

    let mut output = Vec::with_capacity(query.len());
    let mut last_push = None;
    let mut query = query.directional_iter(left_to_right).peekable();
    let mut in_range = false;
    let mut current_limit = limit;
    let mut current_offset = offset;

    let ops = Decoder::new(bytes);

    let root_wrapped = execute(ops, true, |node| {
        let mut execute_node =
            |key: &Vec<u8>, value: Option<&Vec<u8>>, value_hash: CryptoHash| -> Result<_, Error> {
                while let Some(item) = query.peek() {
                    // get next item in query
                    let query_item = *item;
                    let (lower_bound, start_non_inclusive) = query_item.lower_bound();
                    let (upper_bound, end_inclusive) = query_item.upper_bound();

                    let terminate = if left_to_right {
                        // we have not reached next queried part of tree
                        // or we intersect with the query_item but at the start which is non
                        // inclusive; continue to the next push
                        *query_item > key.as_slice()
                            || (start_non_inclusive
                                && lower_bound.is_some()
                                && lower_bound.unwrap() == key.as_slice())
                    } else {
                        // we intersect with the query_item but at the end which is non inclusive;
                        // continue to the next push
                        *query_item < key.as_slice()
                            || (!end_inclusive
                                && upper_bound.is_some()
                                && upper_bound.unwrap() == key.as_slice())
                    };
                    if terminate {
                        break;
                    }

                    if !in_range {
                        // this is the first data we have encountered for this query item
                        if left_to_right {
                            // ensure lower bound of query item is proven
                            match last_push {
                                // lower bound is proven - we have an exact match
                                // ignoring the case when the lower bound is unbounded
                                // as it's not possible the get an exact key match for
                                // an unbounded value
                                _ if Some(key.as_slice()) == query_item.lower_bound().0 => {}

                                // lower bound is proven - this is the leftmost node
                                // in the tree
                                None => {}

                                // lower bound is proven - the preceding tree node
                                // is lower than the bound
                                Some(Node::KV(..)) => {}
                                Some(Node::KVDigest(..)) => {}
                                Some(Node::KVRefValueHash(..)) => {}
                                Some(Node::KVValueHash(..)) => {}

                                // cannot verify lower bound - we have an abridged
                                // tree so we cannot tell what the preceding key was
                                Some(_) => {
                                    return Err(Error::InvalidProofError(
                                        "Cannot verify lower bound of queried range".to_string(),
                                    ));
                                }
                            }
                        } else {
                            // ensure upper bound of query item is proven
                            match last_push {
                                // upper bound is proven - we have an exact match
                                // ignoring the case when the upper bound is unbounded
                                // as it's not possible the get an exact key match for
                                // an unbounded value
                                _ if Some(key.as_slice()) == query_item.upper_bound().0 => {}

                                // lower bound is proven - this is the rightmost node
                                // in the tree
                                None => {}

                                // upper bound is proven - the preceding tree node
                                // is greater than the bound
                                Some(Node::KV(..)) => {}
                                Some(Node::KVDigest(..)) => {}
                                Some(Node::KVRefValueHash(..)) => {}
                                Some(Node::KVValueHash(..)) => {}

                                // cannot verify upper bound - we have an abridged
                                // tree so we cannot tell what the previous key was
                                Some(_) => {
                                    return Err(Error::InvalidProofError(
                                        "Cannot verify upper bound of queried range".to_string(),
                                    ));
                                }
                            }
                        }
                    }

                    if left_to_right {
                        if query_item.upper_bound().0.is_some()
                            && Some(key.as_slice()) >= query_item.upper_bound().0
                        {
                            // at or past upper bound of range (or this was an exact
                            // match on a single-key queryitem), advance to next query
                            // item
                            query.next();
                            in_range = false;
                        } else {
                            // have not reached upper bound, we expect more values
                            // to be proven in the range (and all pushes should be
                            // unabridged until we reach end of range)
                            in_range = true;
                        }
                    } else if query_item.lower_bound().0.is_some()
                        && Some(key.as_slice()) <= query_item.lower_bound().0
                    {
                        // at or before lower bound of range (or this was an exact
                        // match on a single-key queryitem), advance to next query
                        // item
                        query.next();
                        in_range = false;
                    } else {
                        // have not reached lower bound, we expect more values
                        // to be proven in the range (and all pushes should be
                        // unabridged until we reach end of range)
                        in_range = true;
                    }

                    // this push matches the queried item
                    if query_item.contains(key) {
                        // if there are still offset slots, and node is of type kvdigest
                        // reduce the offset counter
                        // also, verify that a kv node was not pushed before offset is exhausted
                        if let Some(offset) = current_offset {
                            if offset > 0 && value.is_none() {
                                current_offset = Some(offset - 1);
                                break;
                            } else if offset > 0 && value.is_some() {
                                // inserting a kv node before exhausting offset
                                return Err(Error::InvalidProofError(
                                    "Proof returns data before offset is exhausted".to_string(),
                                ));
                            }
                        }

                        // offset is equal to zero or none
                        if let Some(val) = value {
                            if let Some(limit) = current_limit {
                                if limit == 0 {
                                    return Err(Error::InvalidProofError(
                                        "Proof returns more data than limit".to_string(),
                                    ));
                                } else {
                                    current_limit = Some(limit - 1);
                                    if current_limit == Some(0) {
                                        in_range = false;
                                    }
                                }
                            }
                            // add data to output
                            output.push(ProvedKeyValue {
                                key: key.clone(),
                                value: val.clone(),
                                proof: value_hash,
                            });

                            // continue to next push
                            break;
                        } else {
                            return Err(Error::InvalidProofError(
                                "Proof is missing data for query".to_string(),
                            ));
                        }
                    }
                    {}
                    // continue to next queried item
                }
                Ok(())
            };

        if let Node::KV(key, value) = node {
            execute_node(key, Some(value), value_hash(value).unwrap())?;
        } else if let Node::KVValueHash(key, value, value_hash) = node {
            execute_node(key, Some(value), *value_hash)?;
        } else if let Node::KVDigest(key, value_hash) = node {
            execute_node(key, None, *value_hash)?;
        } else if let Node::KVRefValueHash(key, value, value_hash) = node {
            execute_node(key, Some(value), *value_hash)?;
        } else if in_range {
            // we encountered a queried range but the proof was abridged (saw a
            // non-KV push), we are missing some part of the range
            return Err(Error::InvalidProofError(
                "Proof is missing data for query for range".to_string(),
            ));
        }

        last_push = Some(node.clone());

        Ok(())
    });

    let root = cost_return_on_error!(&mut cost, root_wrapped);

    // we have remaining query items, check absence proof against right edge of
    // tree
    if query.peek().is_some() {
        if current_limit == Some(0) {
        } else {
            match last_push {
                // last node in tree was less than queried item
                Some(Node::KV(..)) => {}
                Some(Node::KVDigest(..)) => {}
                Some(Node::KVRefValueHash(..)) => {}
                Some(Node::KVValueHash(..)) => {}

                // proof contains abridged data so we cannot verify absence of
                // remaining query items
                _ => {
                    return Err(Error::InvalidProofError(
                        "Proof is missing data for query".to_string(),
                    ))
                    .wrap_with_cost(cost)
                }
            }
        }
    }

    Ok((
        root.hash().unwrap_add_cost(&mut cost),
        ProofVerificationResult {
            result_set: output,
            limit: current_limit,
            offset: current_offset,
        },
    ))
    .wrap_with_cost(cost)
}

#[cfg(any(feature = "full", feature = "verify"))]
#[derive(PartialEq, Eq, Debug)]
<<<<<<< HEAD
/// Proof verification result
pub struct ProofVerificationResult {
    /// Result set
    pub result_set: Vec<(Vec<u8>, Vec<u8>, CryptoHash)>,
    /// Limit
=======
pub struct ProvedKeyValue {
    pub key: Vec<u8>,
    pub value: Vec<u8>,
    pub proof: CryptoHash,
}

#[cfg(any(feature = "full", feature = "verify"))]
#[derive(PartialEq, Eq, Debug)]
pub struct ProofVerificationResult {
    pub result_set: Vec<ProvedKeyValue>,
>>>>>>> af53d372
    pub limit: Option<u16>,
    /// Offset
    pub offset: Option<u16>,
}

#[cfg(any(feature = "full", feature = "verify"))]
/// Verifies the encoded proof with the given query and expected hash
pub fn verify_query(
    bytes: &[u8],
    query: &Query,
    limit: Option<u16>,
    offset: Option<u16>,
    left_to_right: bool,
    expected_hash: MerkHash,
) -> CostResult<ProofVerificationResult, Error> {
    execute_proof(bytes, query, limit, offset, left_to_right)
        .map_ok(|(root_hash, verification_result)| {
            if root_hash == expected_hash {
                Ok(verification_result)
            } else {
                Err(Error::InvalidProofError(format!(
                    "Proof did not match expected hash\n\tExpected: {expected_hash:?}\n\tActual: \
                     {root_hash:?}"
                )))
            }
        })
        .flatten()
}

#[cfg(feature = "full")]
#[allow(deprecated)]
#[cfg(test)]
mod test {
    use costs::storage_cost::removal::StorageRemovedBytes::NoStorageRemoval;

    use super::{
        super::{encoding::encode_into, *},
        *,
    };
    use crate::{
        proofs::query::QueryItem::RangeAfter,
        test_utils::make_tree_seq,
        tree::{NoopCommit, PanicSource, RefWalker, Tree},
        TreeFeatureType::BasicMerk,
    };

    fn compare_result_tuples(
        result_set: Vec<ProvedKeyValue>,
        expected_result_set: Vec<(Vec<u8>, Vec<u8>)>,
    ) {
        assert_eq!(expected_result_set.len(), result_set.len());
        for i in 0..expected_result_set.len() {
            assert_eq!(expected_result_set[i].0, result_set[i].key);
            assert_eq!(expected_result_set[i].1, result_set[i].value);
        }
    }

    fn make_3_node_tree() -> Tree {
        let mut tree = Tree::new(vec![5], vec![5], BasicMerk)
            .unwrap()
            .attach(true, Some(Tree::new(vec![3], vec![3], BasicMerk).unwrap()))
            .attach(false, Some(Tree::new(vec![7], vec![7], BasicMerk).unwrap()));
        tree.commit(
            &mut NoopCommit {},
            &|_, _| Ok(0),
            &mut |_, _, _| Ok((false, None)),
            &mut |_, _, _| Ok((NoStorageRemoval, NoStorageRemoval)),
        )
        .unwrap()
        .expect("commit failed");
        tree
    }

    fn make_6_node_tree() -> Tree {
        let two_tree = Tree::new(vec![2], vec![2], BasicMerk).unwrap();
        let four_tree = Tree::new(vec![4], vec![4], BasicMerk).unwrap();
        let mut three_tree = Tree::new(vec![3], vec![3], BasicMerk)
            .unwrap()
            .attach(true, Some(two_tree))
            .attach(false, Some(four_tree));
        three_tree
            .commit(
                &mut NoopCommit {},
                &|_, _| Ok(0),
                &mut |_, _, _| Ok((false, None)),
                &mut |_, _, _| Ok((NoStorageRemoval, NoStorageRemoval)),
            )
            .unwrap()
            .expect("commit failed");

        let seven_tree = Tree::new(vec![7], vec![7], BasicMerk).unwrap();
        let mut eight_tree = Tree::new(vec![8], vec![8], BasicMerk)
            .unwrap()
            .attach(true, Some(seven_tree));
        eight_tree
            .commit(
                &mut NoopCommit {},
                &|_, _| Ok(0),
                &mut |_, _, _| Ok((false, None)),
                &mut |_, _, _| Ok((NoStorageRemoval, NoStorageRemoval)),
            )
            .unwrap()
            .expect("commit failed");

        let mut root_tree = Tree::new(vec![5], vec![5], BasicMerk)
            .unwrap()
            .attach(true, Some(three_tree))
            .attach(false, Some(eight_tree));
        root_tree
            .commit(
                &mut NoopCommit {},
                &|_, _| Ok(0),
                &mut |_, _, _| Ok((false, None)),
                &mut |_, _, _| Ok((NoStorageRemoval, NoStorageRemoval)),
            )
            .unwrap()
            .expect("commit failed");

        root_tree
    }

    fn verify_keys_test(keys: Vec<Vec<u8>>, expected_result: Vec<Option<Vec<u8>>>) {
        let mut tree = make_3_node_tree();
        let mut walker = RefWalker::new(&mut tree, PanicSource {});

        let (proof, ..) = walker
            .create_full_proof(
                keys.clone()
                    .into_iter()
                    .map(QueryItem::Key)
                    .collect::<Vec<_>>()
                    .as_slice(),
                None,
                None,
                true,
            )
            .unwrap()
            .expect("failed to create proof");
        let mut bytes = vec![];
        encode_into(proof.iter(), &mut bytes);

        let expected_hash = [
            148, 227, 127, 84, 149, 54, 117, 188, 32, 85, 176, 25, 96, 127, 170, 90, 148, 196, 218,
            30, 5, 109, 112, 3, 120, 138, 194, 28, 27, 49, 119, 125,
        ];

        let mut query = Query::new();
        for key in keys.iter() {
            query.insert_key(key.clone());
        }

        let result = verify_query(bytes.as_slice(), &query, None, None, true, expected_hash)
            .unwrap()
            .expect("verify failed");

        let mut values = std::collections::HashMap::new();
        for proved_value in result.result_set {
            assert!(values
                .insert(proved_value.key, proved_value.value)
                .is_none());
        }

        for (key, expected_value) in keys.iter().zip(expected_result.iter()) {
            assert_eq!(values.get(key), expected_value.as_ref());
        }
    }

    #[test]
    fn test_query_merge() {
        // single key test
        let mut query_one = Query::new();
        query_one.insert_key(b"a".to_vec());
        let mut query_two = Query::new();
        query_two.insert_key(b"b".to_vec());
        query_one.merge(&query_two);
        let mut expected_query = Query::new();
        expected_query.insert_key(b"a".to_vec());
        expected_query.insert_key(b"b".to_vec());
        assert_eq!(query_one, expected_query);

        // range test
        let mut query_one = Query::new();
        query_one.insert_range(b"a".to_vec()..b"c".to_vec());
        let mut query_two = Query::new();
        query_two.insert_key(b"b".to_vec());
        query_one.merge(&query_two);
        let mut expected_query = Query::new();
        expected_query.insert_range(b"a".to_vec()..b"c".to_vec());
        assert_eq!(query_one, expected_query);

        // conditional query test
        let mut query_one = Query::new();
        query_one.insert_key(b"a".to_vec());
        let mut insert_all_query = Query::new();
        insert_all_query.insert_all();
        query_one.add_conditional_subquery(
            QueryItem::Key(b"a".to_vec()),
            None,
            Some(insert_all_query),
        );

        let mut query_two = Query::new();
        query_two.insert_key(b"b".to_vec());
        query_one.merge(&query_two);

        let mut expected_query = Query::new();
        expected_query.insert_key(b"a".to_vec());
        expected_query.insert_key(b"b".to_vec());
        let mut insert_all_query = Query::new();
        insert_all_query.insert_all();
        expected_query.add_conditional_subquery(
            QueryItem::Key(b"a".to_vec()),
            None,
            Some(insert_all_query),
        );
        assert_eq!(query_one, expected_query);

        // deep conditional query
        // [a, b, c]
        // [a, c, d]
        let mut query_one = Query::new();
        query_one.insert_key(b"a".to_vec());
        let mut query_one_b = Query::new();
        query_one_b.insert_key(b"b".to_vec());
        let mut query_one_c = Query::new();
        query_one_c.insert_key(b"c".to_vec());
        query_one_b.add_conditional_subquery(
            QueryItem::Key(b"b".to_vec()),
            None,
            Some(query_one_c),
        );
        query_one.add_conditional_subquery(QueryItem::Key(b"a".to_vec()), None, Some(query_one_b));

        let mut query_two = Query::new();
        query_two.insert_key(b"a".to_vec());
        let mut query_two_c = Query::new();
        query_two_c.insert_key(b"c".to_vec());
        let mut query_two_d = Query::new();
        query_two_d.insert_key(b"d".to_vec());
        query_two_c.add_conditional_subquery(
            QueryItem::Key(b"c".to_vec()),
            None,
            Some(query_two_d),
        );
        query_two.add_conditional_subquery(QueryItem::Key(b"a".to_vec()), None, Some(query_two_c));
        query_one.merge(&query_two);

        let mut expected_query = Query::new();
        expected_query.insert_key(b"a".to_vec());
        let mut query_b_c = Query::new();
        query_b_c.insert_key(b"b".to_vec());
        query_b_c.insert_key(b"c".to_vec());
        let mut query_c = Query::new();
        query_c.insert_key(b"c".to_vec());
        let mut query_d = Query::new();
        query_d.insert_key(b"d".to_vec());

        query_b_c.add_conditional_subquery(QueryItem::Key(b"b".to_vec()), None, Some(query_c));
        query_b_c.add_conditional_subquery(QueryItem::Key(b"c".to_vec()), None, Some(query_d));

        expected_query.add_conditional_subquery(
            QueryItem::Key(b"a".to_vec()),
            None,
            Some(query_b_c),
        );
        assert_eq!(query_one, expected_query);
    }

    #[test]
    fn root_verify() {
        verify_keys_test(vec![vec![5]], vec![Some(vec![5])]);
    }

    #[test]
    fn single_verify() {
        verify_keys_test(vec![vec![3]], vec![Some(vec![3])]);
    }

    #[test]
    fn double_verify() {
        verify_keys_test(vec![vec![3], vec![5]], vec![Some(vec![3]), Some(vec![5])]);
    }

    #[test]
    fn double_verify_2() {
        verify_keys_test(vec![vec![3], vec![7]], vec![Some(vec![3]), Some(vec![7])]);
    }

    #[test]
    fn triple_verify() {
        verify_keys_test(
            vec![vec![3], vec![5], vec![7]],
            vec![Some(vec![3]), Some(vec![5]), Some(vec![7])],
        );
    }

    #[test]
    fn left_edge_absence_verify() {
        verify_keys_test(vec![vec![2]], vec![None]);
    }

    #[test]
    fn right_edge_absence_verify() {
        verify_keys_test(vec![vec![8]], vec![None]);
    }

    #[test]
    fn inner_absence_verify() {
        verify_keys_test(vec![vec![6]], vec![None]);
    }

    #[test]
    fn absent_and_present_verify() {
        verify_keys_test(vec![vec![5], vec![6]], vec![Some(vec![5]), None]);
    }

    #[test]
    fn node_variant_conversion() {
        let mut tree = make_6_node_tree();
        let walker = RefWalker::new(&mut tree, PanicSource {});

        assert_eq!(walker.to_kv_node(), Node::KV(vec![5], vec![5]));
        assert_eq!(
            walker.to_kvhash_node(),
            Node::KVHash([
                61, 233, 169, 61, 231, 15, 78, 53, 219, 99, 131, 45, 44, 165, 68, 87, 7, 52, 238,
                68, 142, 211, 110, 161, 111, 220, 108, 11, 17, 31, 88, 197
            ])
        );
        assert_eq!(
            walker.to_kvdigest_node(),
            Node::KVDigest(
                vec![5],
                [
                    116, 30, 0, 135, 25, 118, 86, 14, 12, 107, 215, 214, 133, 122, 48, 45, 180, 21,
                    158, 223, 88, 148, 181, 149, 189, 65, 121, 19, 81, 118, 11, 106
                ]
            ),
        );
        assert_eq!(
            walker.to_hash_node().unwrap(),
            Node::Hash([
                47, 88, 45, 83, 28, 53, 123, 233, 238, 140, 130, 174, 250, 220, 210, 37, 3, 215,
                82, 177, 190, 30, 154, 156, 35, 214, 144, 79, 40, 41, 218, 142
            ])
        );
    }

    #[test]
    fn empty_proof() {
        let mut tree = make_3_node_tree();
        let mut walker = RefWalker::new(&mut tree, PanicSource {});

        let (proof, absence, ..) = walker
            .create_full_proof(vec![].as_slice(), None, None, true)
            .unwrap()
            .expect("create_proof errored");

        let mut iter = proof.iter();
        assert_eq!(
            iter.next(),
            Some(&Op::Push(Node::Hash([
                139, 162, 218, 27, 213, 199, 221, 8, 110, 173, 94, 78, 254, 231, 225, 61, 122, 169,
                82, 205, 81, 207, 60, 90, 166, 78, 184, 53, 134, 79, 66, 255
            ])))
        );
        assert_eq!(
            iter.next(),
            Some(&Op::Push(Node::KVHash([
                61, 233, 169, 61, 231, 15, 78, 53, 219, 99, 131, 45, 44, 165, 68, 87, 7, 52, 238,
                68, 142, 211, 110, 161, 111, 220, 108, 11, 17, 31, 88, 197
            ])))
        );
        assert_eq!(iter.next(), Some(&Op::Parent));
        assert_eq!(
            iter.next(),
            Some(&Op::Push(Node::Hash([
                171, 95, 191, 1, 198, 99, 138, 43, 233, 158, 239, 50, 56, 86, 221, 125, 213, 84,
                143, 196, 177, 139, 135, 144, 4, 86, 197, 9, 92, 30, 65, 41
            ])))
        );
        assert_eq!(iter.next(), Some(&Op::Child));
        assert!(iter.next().is_none());
        assert_eq!(absence, (false, false));

        let mut bytes = vec![];
        encode_into(proof.iter(), &mut bytes);
        let res = verify_query(
            bytes.as_slice(),
            &Query::new(),
            None,
            None,
            true,
            tree.hash().unwrap(),
        )
        .unwrap()
        .unwrap();
        assert!(res.result_set.is_empty());
    }

    #[test]
    fn root_proof() {
        let mut tree = make_3_node_tree();
        let mut walker = RefWalker::new(&mut tree, PanicSource {});

        let queryitems = vec![QueryItem::Key(vec![5])];
        let (proof, absence, ..) = walker
            .create_full_proof(queryitems.as_slice(), None, None, true)
            .unwrap()
            .expect("create_proof errored");

        let mut iter = proof.iter();
        assert_eq!(
            iter.next(),
            Some(&Op::Push(Node::Hash([
                139, 162, 218, 27, 213, 199, 221, 8, 110, 173, 94, 78, 254, 231, 225, 61, 122, 169,
                82, 205, 81, 207, 60, 90, 166, 78, 184, 53, 134, 79, 66, 255
            ])))
        );
        assert_eq!(
            iter.next(),
            Some(&Op::Push(Node::KVValueHash(
                vec![5],
                vec![5],
                [
                    116, 30, 0, 135, 25, 118, 86, 14, 12, 107, 215, 214, 133, 122, 48, 45, 180, 21,
                    158, 223, 88, 148, 181, 149, 189, 65, 121, 19, 81, 118, 11, 106
                ]
            )))
        );
        assert_eq!(iter.next(), Some(&Op::Parent));
        assert_eq!(
            iter.next(),
            Some(&Op::Push(Node::Hash([
                171, 95, 191, 1, 198, 99, 138, 43, 233, 158, 239, 50, 56, 86, 221, 125, 213, 84,
                143, 196, 177, 139, 135, 144, 4, 86, 197, 9, 92, 30, 65, 41
            ])))
        );
        assert_eq!(iter.next(), Some(&Op::Child));
        assert!(iter.next().is_none());
        assert_eq!(absence, (false, false));

        let mut bytes = vec![];
        encode_into(proof.iter(), &mut bytes);
        let mut query = Query::new();
        for item in queryitems {
            query.insert_item(item);
        }
        let res = verify_query(
            bytes.as_slice(),
            &query,
            None,
            None,
            true,
            tree.hash().unwrap(),
        )
        .unwrap()
        .unwrap();
        compare_result_tuples(res.result_set, vec![(vec![5], vec![5])]);
    }

    #[test]
    fn leaf_proof() {
        let mut tree = make_3_node_tree();
        let mut walker = RefWalker::new(&mut tree, PanicSource {});

        let queryitems = vec![QueryItem::Key(vec![3])];
        let (proof, absence, ..) = walker
            .create_full_proof(queryitems.as_slice(), None, None, true)
            .unwrap()
            .expect("create_proof errored");

        let mut iter = proof.iter();
        assert_eq!(
            iter.next(),
            Some(&Op::Push(Node::KVValueHash(
                vec![3],
                vec![3],
                [
                    210, 173, 26, 11, 185, 253, 244, 69, 11, 216, 113, 81, 192, 139, 153, 104, 205,
                    4, 107, 218, 102, 84, 170, 189, 186, 36, 48, 176, 169, 129, 231, 144
                ]
            )))
        );
        assert_eq!(
            iter.next(),
            Some(&Op::Push(Node::KVHash([
                61, 233, 169, 61, 231, 15, 78, 53, 219, 99, 131, 45, 44, 165, 68, 87, 7, 52, 238,
                68, 142, 211, 110, 161, 111, 220, 108, 11, 17, 31, 88, 197
            ])))
        );
        assert_eq!(iter.next(), Some(&Op::Parent));
        assert_eq!(
            iter.next(),
            Some(&Op::Push(Node::Hash([
                171, 95, 191, 1, 198, 99, 138, 43, 233, 158, 239, 50, 56, 86, 221, 125, 213, 84,
                143, 196, 177, 139, 135, 144, 4, 86, 197, 9, 92, 30, 65, 41
            ])))
        );
        assert_eq!(iter.next(), Some(&Op::Child));
        assert!(iter.next().is_none());
        assert_eq!(absence, (false, false));

        let mut bytes = vec![];
        encode_into(proof.iter(), &mut bytes);
        let mut query = Query::new();
        for item in queryitems {
            query.insert_item(item);
        }
        let res = verify_query(
            bytes.as_slice(),
            &query,
            None,
            None,
            true,
            tree.hash().unwrap(),
        )
        .unwrap()
        .unwrap();
        compare_result_tuples(res.result_set, vec![(vec![3], vec![3])]);
    }

    #[test]
    fn double_leaf_proof() {
        let mut tree = make_3_node_tree();
        let mut walker = RefWalker::new(&mut tree, PanicSource {});

        let queryitems = vec![QueryItem::Key(vec![3]), QueryItem::Key(vec![7])];
        let (proof, absence, ..) = walker
            .create_full_proof(queryitems.as_slice(), None, None, true)
            .unwrap()
            .expect("create_proof errored");

        let mut iter = proof.iter();
        assert_eq!(
            iter.next(),
            Some(&Op::Push(Node::KVValueHash(
                vec![3],
                vec![3],
                [
                    210, 173, 26, 11, 185, 253, 244, 69, 11, 216, 113, 81, 192, 139, 153, 104, 205,
                    4, 107, 218, 102, 84, 170, 189, 186, 36, 48, 176, 169, 129, 231, 144
                ]
            )))
        );
        assert_eq!(
            iter.next(),
            Some(&Op::Push(Node::KVHash([
                61, 233, 169, 61, 231, 15, 78, 53, 219, 99, 131, 45, 44, 165, 68, 87, 7, 52, 238,
                68, 142, 211, 110, 161, 111, 220, 108, 11, 17, 31, 88, 197
            ])))
        );
        assert_eq!(iter.next(), Some(&Op::Parent));
        assert_eq!(
            iter.next(),
            Some(&Op::Push(Node::KVValueHash(
                vec![7],
                vec![7],
                [
                    63, 193, 78, 215, 236, 222, 32, 58, 144, 66, 94, 225, 145, 233, 219, 89, 102,
                    51, 109, 115, 127, 3, 152, 236, 147, 183, 100, 81, 123, 109, 244, 0
                ]
            )))
        );
        assert_eq!(iter.next(), Some(&Op::Child));
        assert!(iter.next().is_none());
        assert_eq!(absence, (false, false));

        let mut bytes = vec![];
        encode_into(proof.iter(), &mut bytes);
        let mut query = Query::new();
        for item in queryitems {
            query.insert_item(item);
        }
        let res = verify_query(
            bytes.as_slice(),
            &query,
            None,
            None,
            true,
            tree.hash().unwrap(),
        )
        .unwrap()
        .unwrap();
        compare_result_tuples(res.result_set, vec![(vec![3], vec![3]), (vec![7], vec![7])]);
    }

    #[test]
    fn all_nodes_proof() {
        let mut tree = make_3_node_tree();
        let mut walker = RefWalker::new(&mut tree, PanicSource {});

        let queryitems = vec![
            QueryItem::Key(vec![3]),
            QueryItem::Key(vec![5]),
            QueryItem::Key(vec![7]),
        ];
        let (proof, absence, ..) = walker
            .create_full_proof(queryitems.as_slice(), None, None, true)
            .unwrap()
            .expect("create_proof errored");

        let mut iter = proof.iter();
        assert_eq!(
            iter.next(),
            Some(&Op::Push(Node::KVValueHash(
                vec![3],
                vec![3],
                [
                    210, 173, 26, 11, 185, 253, 244, 69, 11, 216, 113, 81, 192, 139, 153, 104, 205,
                    4, 107, 218, 102, 84, 170, 189, 186, 36, 48, 176, 169, 129, 231, 144
                ]
            )))
        );
        assert_eq!(
            iter.next(),
            Some(&Op::Push(Node::KVValueHash(
                vec![5],
                vec![5],
                [
                    116, 30, 0, 135, 25, 118, 86, 14, 12, 107, 215, 214, 133, 122, 48, 45, 180, 21,
                    158, 223, 88, 148, 181, 149, 189, 65, 121, 19, 81, 118, 11, 106
                ]
            )))
        );
        assert_eq!(iter.next(), Some(&Op::Parent));
        assert_eq!(
            iter.next(),
            Some(&Op::Push(Node::KVValueHash(
                vec![7],
                vec![7],
                [
                    63, 193, 78, 215, 236, 222, 32, 58, 144, 66, 94, 225, 145, 233, 219, 89, 102,
                    51, 109, 115, 127, 3, 152, 236, 147, 183, 100, 81, 123, 109, 244, 0
                ]
            )))
        );
        assert_eq!(iter.next(), Some(&Op::Child));
        assert!(iter.next().is_none());
        assert_eq!(absence, (false, false));

        let mut bytes = vec![];
        encode_into(proof.iter(), &mut bytes);
        let mut query = Query::new();
        for item in queryitems {
            query.insert_item(item);
        }
        let res = verify_query(
            bytes.as_slice(),
            &query,
            None,
            None,
            true,
            tree.hash().unwrap(),
        )
        .unwrap()
        .unwrap();
        compare_result_tuples(
            res.result_set,
            vec![(vec![3], vec![3]), (vec![5], vec![5]), (vec![7], vec![7])],
        );
    }

    #[test]
    fn global_edge_absence_proof() {
        let mut tree = make_3_node_tree();
        let mut walker = RefWalker::new(&mut tree, PanicSource {});

        let queryitems = vec![QueryItem::Key(vec![8])];
        let (proof, absence, ..) = walker
            .create_full_proof(queryitems.as_slice(), None, None, true)
            .unwrap()
            .expect("create_proof errored");

        let mut iter = proof.iter();
        assert_eq!(
            iter.next(),
            Some(&Op::Push(Node::Hash([
                139, 162, 218, 27, 213, 199, 221, 8, 110, 173, 94, 78, 254, 231, 225, 61, 122, 169,
                82, 205, 81, 207, 60, 90, 166, 78, 184, 53, 134, 79, 66, 255
            ])))
        );
        assert_eq!(
            iter.next(),
            Some(&Op::Push(Node::KVHash([
                61, 233, 169, 61, 231, 15, 78, 53, 219, 99, 131, 45, 44, 165, 68, 87, 7, 52, 238,
                68, 142, 211, 110, 161, 111, 220, 108, 11, 17, 31, 88, 197
            ])))
        );
        assert_eq!(iter.next(), Some(&Op::Parent));
        assert_eq!(
            iter.next(),
            Some(&Op::Push(Node::KVDigest(
                vec![7],
                [
                    63, 193, 78, 215, 236, 222, 32, 58, 144, 66, 94, 225, 145, 233, 219, 89, 102,
                    51, 109, 115, 127, 3, 152, 236, 147, 183, 100, 81, 123, 109, 244, 0
                ]
            )))
        );
        assert_eq!(iter.next(), Some(&Op::Child));
        assert!(iter.next().is_none());
        assert_eq!(absence, (false, true));

        let mut bytes = vec![];
        encode_into(proof.iter(), &mut bytes);
        let mut query = Query::new();
        for item in queryitems {
            query.insert_item(item);
        }
        let res = verify_query(
            bytes.as_slice(),
            &query,
            None,
            None,
            true,
            tree.hash().unwrap(),
        )
        .unwrap()
        .unwrap();
        compare_result_tuples(res.result_set, vec![]);
    }

    #[test]
    fn absence_proof() {
        let mut tree = make_3_node_tree();
        let mut walker = RefWalker::new(&mut tree, PanicSource {});

        let queryitems = vec![QueryItem::Key(vec![6])];
        let (proof, absence, ..) = walker
            .create_full_proof(queryitems.as_slice(), None, None, true)
            .unwrap()
            .expect("create_proof errored");

        let mut iter = proof.iter();
        assert_eq!(
            iter.next(),
            Some(&Op::Push(Node::Hash([
                139, 162, 218, 27, 213, 199, 221, 8, 110, 173, 94, 78, 254, 231, 225, 61, 122, 169,
                82, 205, 81, 207, 60, 90, 166, 78, 184, 53, 134, 79, 66, 255
            ])))
        );
        assert_eq!(
            iter.next(),
            Some(&Op::Push(Node::KVDigest(
                vec![5],
                [
                    116, 30, 0, 135, 25, 118, 86, 14, 12, 107, 215, 214, 133, 122, 48, 45, 180, 21,
                    158, 223, 88, 148, 181, 149, 189, 65, 121, 19, 81, 118, 11, 106
                ]
            )))
        );
        assert_eq!(iter.next(), Some(&Op::Parent));
        assert_eq!(
            iter.next(),
            Some(&Op::Push(Node::KVDigest(
                vec![7],
                [
                    63, 193, 78, 215, 236, 222, 32, 58, 144, 66, 94, 225, 145, 233, 219, 89, 102,
                    51, 109, 115, 127, 3, 152, 236, 147, 183, 100, 81, 123, 109, 244, 0
                ]
            )))
        );
        assert_eq!(iter.next(), Some(&Op::Child));
        assert!(iter.next().is_none());
        assert_eq!(absence, (false, false));

        let mut bytes = vec![];
        encode_into(proof.iter(), &mut bytes);
        let mut query = Query::new();
        for item in queryitems {
            query.insert_item(item);
        }
        let res = verify_query(
            bytes.as_slice(),
            &query,
            None,
            None,
            true,
            tree.hash().unwrap(),
        )
        .unwrap()
        .unwrap();
        compare_result_tuples(res.result_set, vec![]);
    }

    #[test]
    fn doc_proof() {
        let mut tree = Tree::new(vec![5], vec![5], BasicMerk)
            .unwrap()
            .attach(
                true,
                Some(
                    Tree::new(vec![2], vec![2], BasicMerk)
                        .unwrap()
                        .attach(true, Some(Tree::new(vec![1], vec![1], BasicMerk).unwrap()))
                        .attach(
                            false,
                            Some(Tree::new(vec![4], vec![4], BasicMerk).unwrap().attach(
                                true,
                                Some(Tree::new(vec![3], vec![3], BasicMerk).unwrap()),
                            )),
                        ),
                ),
            )
            .attach(
                false,
                Some(
                    Tree::new(vec![9], vec![9], BasicMerk)
                        .unwrap()
                        .attach(
                            true,
                            Some(
                                Tree::new(vec![7], vec![7], BasicMerk)
                                    .unwrap()
                                    .attach(
                                        true,
                                        Some(Tree::new(vec![6], vec![6], BasicMerk).unwrap()),
                                    )
                                    .attach(
                                        false,
                                        Some(Tree::new(vec![8], vec![8], BasicMerk).unwrap()),
                                    ),
                            ),
                        )
                        .attach(
                            false,
                            Some(Tree::new(vec![11], vec![11], BasicMerk).unwrap().attach(
                                true,
                                Some(Tree::new(vec![10], vec![10], BasicMerk).unwrap()),
                            )),
                        ),
                ),
            );
        tree.commit(
            &mut NoopCommit {},
            &|_, _| Ok(0),
            &mut |_, _, _| Ok((false, None)),
            &mut |_, _, _| Ok((NoStorageRemoval, NoStorageRemoval)),
        )
        .unwrap()
        .unwrap();

        let mut walker = RefWalker::new(&mut tree, PanicSource {});

        let queryitems = vec![
            QueryItem::Key(vec![1]),
            QueryItem::Key(vec![2]),
            QueryItem::Key(vec![3]),
            QueryItem::Key(vec![4]),
        ];
        let (proof, absence, ..) = walker
            .create_full_proof(queryitems.as_slice(), None, None, true)
            .unwrap()
            .expect("create_proof errored");

        let mut iter = proof.iter();
        assert_eq!(
            iter.next(),
            Some(&Op::Push(Node::KVValueHash(
                vec![1],
                vec![1],
                [
                    32, 34, 236, 157, 87, 27, 167, 116, 207, 158, 131, 208, 25, 73, 98, 245, 209,
                    227, 170, 26, 72, 212, 134, 166, 126, 39, 98, 166, 199, 149, 144, 21
                ]
            )))
        );
        assert_eq!(
            iter.next(),
            Some(&Op::Push(Node::KVValueHash(
                vec![2],
                vec![2],
                [
                    183, 215, 112, 4, 15, 120, 14, 157, 239, 246, 188, 3, 138, 190, 166, 110, 16,
                    139, 136, 208, 152, 209, 109, 36, 205, 116, 134, 235, 103, 16, 96, 178
                ]
            )))
        );
        assert_eq!(iter.next(), Some(&Op::Parent));
        assert_eq!(
            iter.next(),
            Some(&Op::Push(Node::KVValueHash(
                vec![3],
                vec![3],
                [
                    210, 173, 26, 11, 185, 253, 244, 69, 11, 216, 113, 81, 192, 139, 153, 104, 205,
                    4, 107, 218, 102, 84, 170, 189, 186, 36, 48, 176, 169, 129, 231, 144
                ]
            )))
        );
        assert_eq!(
            iter.next(),
            Some(&Op::Push(Node::KVValueHash(
                vec![4],
                vec![4],
                [
                    198, 129, 51, 156, 134, 199, 7, 21, 172, 89, 146, 71, 4, 16, 82, 205, 89, 51,
                    227, 215, 139, 195, 237, 202, 159, 191, 209, 172, 156, 38, 239, 192
                ]
            )))
        );
        assert_eq!(iter.next(), Some(&Op::Parent));
        assert_eq!(iter.next(), Some(&Op::Child));
        assert_eq!(
            iter.next(),
            Some(&Op::Push(Node::KVHash([
                61, 233, 169, 61, 231, 15, 78, 53, 219, 99, 131, 45, 44, 165, 68, 87, 7, 52, 238,
                68, 142, 211, 110, 161, 111, 220, 108, 11, 17, 31, 88, 197
            ])))
        );
        assert_eq!(iter.next(), Some(&Op::Parent));
        assert_eq!(
            iter.next(),
            Some(&Op::Push(Node::Hash([
                12, 156, 232, 212, 220, 65, 226, 32, 91, 101, 248, 64, 225, 206, 63, 12, 153, 191,
                183, 10, 233, 251, 249, 76, 184, 200, 88, 57, 219, 2, 250, 113
            ])))
        );
        assert_eq!(iter.next(), Some(&Op::Child));
        assert!(iter.next().is_none());
        assert_eq!(absence, (false, false));

        let mut bytes = vec![];
        encode_into(proof.iter(), &mut bytes);
        assert_eq!(
            bytes,
            vec![
                4, 1, 1, 0, 1, 1, 32, 34, 236, 157, 87, 27, 167, 116, 207, 158, 131, 208, 25, 73,
                98, 245, 209, 227, 170, 26, 72, 212, 134, 166, 126, 39, 98, 166, 199, 149, 144, 21,
                4, 1, 2, 0, 1, 2, 183, 215, 112, 4, 15, 120, 14, 157, 239, 246, 188, 3, 138, 190,
                166, 110, 16, 139, 136, 208, 152, 209, 109, 36, 205, 116, 134, 235, 103, 16, 96,
                178, 16, 4, 1, 3, 0, 1, 3, 210, 173, 26, 11, 185, 253, 244, 69, 11, 216, 113, 81,
                192, 139, 153, 104, 205, 4, 107, 218, 102, 84, 170, 189, 186, 36, 48, 176, 169,
                129, 231, 144, 4, 1, 4, 0, 1, 4, 198, 129, 51, 156, 134, 199, 7, 21, 172, 89, 146,
                71, 4, 16, 82, 205, 89, 51, 227, 215, 139, 195, 237, 202, 159, 191, 209, 172, 156,
                38, 239, 192, 16, 17, 2, 61, 233, 169, 61, 231, 15, 78, 53, 219, 99, 131, 45, 44,
                165, 68, 87, 7, 52, 238, 68, 142, 211, 110, 161, 111, 220, 108, 11, 17, 31, 88,
                197, 16, 1, 12, 156, 232, 212, 220, 65, 226, 32, 91, 101, 248, 64, 225, 206, 63,
                12, 153, 191, 183, 10, 233, 251, 249, 76, 184, 200, 88, 57, 219, 2, 250, 113, 17
            ]
        );

        let mut bytes = vec![];
        encode_into(proof.iter(), &mut bytes);
        let mut query = Query::new();
        for item in queryitems {
            query.insert_item(item);
        }
        let res = verify_query(
            bytes.as_slice(),
            &query,
            None,
            None,
            true,
            tree.hash().unwrap(),
        )
        .unwrap()
        .unwrap();
        compare_result_tuples(
            res.result_set,
            vec![
                (vec![1], vec![1]),
                (vec![2], vec![2]),
                (vec![3], vec![3]),
                (vec![4], vec![4]),
            ],
        );
    }

    #[test]
    fn query_item_cmp() {
        assert!(QueryItem::Key(vec![10]) < QueryItem::Key(vec![20]));
        assert_eq!(QueryItem::Key(vec![10]), QueryItem::Key(vec![10]));
        assert!(QueryItem::Key(vec![20]) > QueryItem::Key(vec![10]));

        assert!(QueryItem::Key(vec![10]) < QueryItem::Range(vec![20]..vec![30]));
        assert_eq!(
            QueryItem::Key(vec![10]),
            QueryItem::Range(vec![10]..vec![20])
        );
        assert_eq!(
            QueryItem::Key(vec![15]),
            QueryItem::Range(vec![10]..vec![20])
        );
        assert!(QueryItem::Key(vec![20]) > QueryItem::Range(vec![10]..vec![20]));
        assert_eq!(
            QueryItem::Key(vec![20]),
            QueryItem::RangeInclusive(vec![10]..=vec![20])
        );
        assert!(QueryItem::Key(vec![30]) > QueryItem::Range(vec![10]..vec![20]));

        assert!(QueryItem::Range(vec![10]..vec![20]) < QueryItem::Range(vec![30]..vec![40]));
        assert!(QueryItem::Range(vec![10]..vec![20]) < QueryItem::Range(vec![20]..vec![30]));
        assert_eq!(
            QueryItem::RangeInclusive(vec![10]..=vec![20]),
            QueryItem::Range(vec![20]..vec![30])
        );
        assert_eq!(
            QueryItem::Range(vec![15]..vec![25]),
            QueryItem::Range(vec![20]..vec![30])
        );
        assert!(QueryItem::Range(vec![20]..vec![30]) > QueryItem::Range(vec![10]..vec![20]));
    }

    #[test]
    fn query_item_merge() {
        let mine = QueryItem::Range(vec![10]..vec![30]);
        let other = QueryItem::Range(vec![15]..vec![20]);
        assert_eq!(mine.merge(other), QueryItem::Range(vec![10]..vec![30]));

        let mine = QueryItem::RangeInclusive(vec![10]..=vec![30]);
        let other = QueryItem::Range(vec![20]..vec![30]);
        assert_eq!(
            mine.merge(other),
            QueryItem::RangeInclusive(vec![10]..=vec![30])
        );

        let mine = QueryItem::Key(vec![5]);
        let other = QueryItem::Range(vec![1]..vec![10]);
        assert_eq!(mine.merge(other), QueryItem::Range(vec![1]..vec![10]));

        let mine = QueryItem::Key(vec![10]);
        let other = QueryItem::RangeInclusive(vec![1]..=vec![10]);
        assert_eq!(
            mine.merge(other),
            QueryItem::RangeInclusive(vec![1]..=vec![10])
        );
    }

    #[test]
    fn query_insert() {
        let mut query = Query::new();
        query.insert_key(vec![2]);
        query.insert_range(vec![3]..vec![5]);
        query.insert_range_inclusive(vec![5]..=vec![7]);
        query.insert_range(vec![4]..vec![6]);
        query.insert_key(vec![5]);

        let mut iter = query.items.iter();
        assert_eq!(format!("{:?}", iter.next()), "Some(Key([2]))");
        assert_eq!(
            format!("{:?}", iter.next()),
            "Some(RangeInclusive([3]..=[7]))"
        );
        assert_eq!(iter.next(), None);
    }

    #[test]
    fn range_proof() {
        let mut tree = make_tree_seq(10);
        let mut walker = RefWalker::new(&mut tree, PanicSource {});

        let queryitems = vec![QueryItem::Range(
            vec![0, 0, 0, 0, 0, 0, 0, 5]..vec![0, 0, 0, 0, 0, 0, 0, 7],
        )];
        let (proof, absence, ..) = walker
            .create_full_proof(queryitems.as_slice(), None, None, true)
            .unwrap()
            .expect("create_proof errored");

        let mut iter = proof.iter();
        assert_eq!(
            iter.next(),
            Some(&Op::Push(Node::Hash([
                15, 191, 194, 224, 193, 134, 156, 159, 52, 166, 27, 230, 63, 93, 135, 17, 255, 154,
                197, 27, 14, 205, 136, 199, 234, 59, 188, 241, 187, 239, 117, 93
            ])))
        );
        assert_eq!(
            iter.next(),
            Some(&Op::Push(Node::KVHash([
                95, 245, 207, 74, 17, 152, 55, 24, 246, 112, 233, 61, 187, 164, 177, 44, 203, 123,
                117, 31, 98, 233, 121, 106, 202, 39, 49, 163, 56, 243, 123, 176
            ])))
        );
        assert_eq!(iter.next(), Some(&Op::Parent));
        assert_eq!(
            iter.next(),
            Some(&Op::Push(Node::Hash([
                41, 224, 141, 252, 95, 145, 96, 170, 95, 214, 144, 222, 239, 139, 144, 77, 172,
                237, 19, 147, 70, 9, 109, 145, 10, 54, 165, 205, 249, 140, 29, 180
            ])))
        );
        assert_eq!(
            iter.next(),
            Some(&Op::Push(Node::KVValueHash(
                vec![0, 0, 0, 0, 0, 0, 0, 5],
                vec![123; 60],
                [
                    18, 20, 146, 3, 255, 218, 128, 82, 50, 175, 125, 255, 248, 14, 221, 175, 220,
                    56, 190, 183, 81, 241, 201, 175, 242, 210, 209, 100, 99, 235, 119, 243
                ]
            )))
        );
        assert_eq!(iter.next(), Some(&Op::Parent));
        assert_eq!(
            iter.next(),
            Some(&Op::Push(Node::KVValueHash(
                vec![0, 0, 0, 0, 0, 0, 0, 6],
                vec![123; 60],
                [
                    18, 20, 146, 3, 255, 218, 128, 82, 50, 175, 125, 255, 248, 14, 221, 175, 220,
                    56, 190, 183, 81, 241, 201, 175, 242, 210, 209, 100, 99, 235, 119, 243
                ]
            )))
        );
        assert_eq!(iter.next(), Some(&Op::Child));
        assert_eq!(
            iter.next(),
            Some(&Op::Push(Node::KVDigest(
                vec![0, 0, 0, 0, 0, 0, 0, 7],
                [
                    18, 20, 146, 3, 255, 218, 128, 82, 50, 175, 125, 255, 248, 14, 221, 175, 220,
                    56, 190, 183, 81, 241, 201, 175, 242, 210, 209, 100, 99, 235, 119, 243
                ]
            )))
        );
        assert_eq!(iter.next(), Some(&Op::Parent));
        assert_eq!(
            iter.next(),
            Some(&Op::Push(Node::Hash([
                161, 130, 183, 198, 179, 212, 6, 233, 106, 118, 142, 222, 33, 98, 197, 61, 120, 14,
                188, 1, 146, 86, 114, 147, 90, 50, 135, 7, 213, 112, 77, 72
            ])))
        );
        assert_eq!(iter.next(), Some(&Op::Child));
        assert_eq!(iter.next(), Some(&Op::Child));
        assert!(iter.next().is_none());
        assert_eq!(absence, (false, false));

        let mut bytes = vec![];
        encode_into(proof.iter(), &mut bytes);
        let mut query = Query::new();
        for item in queryitems {
            query.insert_item(item);
        }
        let res = verify_query(
            bytes.as_slice(),
            &query,
            None,
            None,
            true,
            tree.hash().unwrap(),
        )
        .unwrap()
        .unwrap();
        compare_result_tuples(
            res.result_set,
            vec![
                (vec![0, 0, 0, 0, 0, 0, 0, 5], vec![123; 60]),
                (vec![0, 0, 0, 0, 0, 0, 0, 6], vec![123; 60]),
            ],
        );
        assert_eq!(res.limit, None);
        assert_eq!(res.offset, None);

        // skip 1 element
        let mut tree = make_tree_seq(10);
        let mut walker = RefWalker::new(&mut tree, PanicSource {});

        let queryitems = vec![QueryItem::Range(
            vec![0, 0, 0, 0, 0, 0, 0, 5]..vec![0, 0, 0, 0, 0, 0, 0, 7],
        )];
        let (proof, ..) = walker
            .create_full_proof(queryitems.as_slice(), Some(1), Some(1), true)
            .unwrap()
            .expect("create_proof errored");

        let mut bytes = vec![];
        encode_into(proof.iter(), &mut bytes);
        let mut query = Query::new();
        for item in queryitems {
            query.insert_item(item);
        }
        let res = verify_query(
            bytes.as_slice(),
            &query,
            Some(1),
            Some(1),
            true,
            tree.hash().unwrap(),
        )
        .unwrap()
        .unwrap();
        compare_result_tuples(
            res.result_set,
            vec![(vec![0, 0, 0, 0, 0, 0, 0, 6], vec![123; 60])],
        );
        assert_eq!(res.limit, Some(0));
        assert_eq!(res.offset, Some(0));

        // skip 2 elements
        let mut tree = make_tree_seq(10);
        let mut walker = RefWalker::new(&mut tree, PanicSource {});

        let queryitems = vec![QueryItem::Range(
            vec![0, 0, 0, 0, 0, 0, 0, 5]..vec![0, 0, 0, 0, 0, 0, 0, 7],
        )];
        let (proof, ..) = walker
            .create_full_proof(queryitems.as_slice(), Some(1), Some(2), true)
            .unwrap()
            .expect("create_proof errored");

        let mut bytes = vec![];
        encode_into(proof.iter(), &mut bytes);
        let mut query = Query::new();
        for item in queryitems {
            query.insert_item(item);
        }
        let res = verify_query(
            bytes.as_slice(),
            &query,
            Some(1),
            Some(2),
            true,
            tree.hash().unwrap(),
        )
        .unwrap()
        .unwrap();
        compare_result_tuples(res.result_set, vec![]);
        assert_eq!(res.limit, Some(1));
        assert_eq!(res.offset, Some(0));

        // skip all elements
        let mut tree = make_tree_seq(10);
        let mut walker = RefWalker::new(&mut tree, PanicSource {});

        let queryitems = vec![QueryItem::Range(
            vec![0, 0, 0, 0, 0, 0, 0, 5]..vec![0, 0, 0, 0, 0, 0, 0, 7],
        )];
        let (proof, ..) = walker
            .create_full_proof(queryitems.as_slice(), Some(1), Some(200), true)
            .unwrap()
            .expect("create_proof errored");

        let mut bytes = vec![];
        encode_into(proof.iter(), &mut bytes);
        let mut query = Query::new();
        for item in queryitems {
            query.insert_item(item);
        }
        let res = verify_query(
            bytes.as_slice(),
            &query,
            Some(1),
            Some(200),
            true,
            tree.hash().unwrap(),
        )
        .unwrap()
        .unwrap();
        compare_result_tuples(res.result_set, vec![]);
        assert_eq!(res.limit, Some(1));
        assert_eq!(res.offset, Some(198));

        // right to left test
        let mut tree = make_tree_seq(10);
        let mut walker = RefWalker::new(&mut tree, PanicSource {});

        let queryitems = vec![QueryItem::Range(
            vec![0, 0, 0, 0, 0, 0, 0, 5]..vec![0, 0, 0, 0, 0, 0, 0, 7],
        )];
        let (proof, ..) = walker
            .create_full_proof(queryitems.as_slice(), None, None, false)
            .unwrap()
            .expect("create_proof errored");

        let mut bytes = vec![];
        encode_into(proof.iter(), &mut bytes);
        let mut query = Query::new();
        for item in queryitems {
            query.insert_item(item);
        }
        let res = verify_query(
            bytes.as_slice(),
            &query,
            None,
            None,
            false,
            tree.hash().unwrap(),
        )
        .unwrap()
        .unwrap();
        compare_result_tuples(
            res.result_set,
            vec![
                (vec![0, 0, 0, 0, 0, 0, 0, 6], vec![123; 60]),
                (vec![0, 0, 0, 0, 0, 0, 0, 5], vec![123; 60]),
            ],
        );
    }

    #[test]
    fn range_proof_inclusive() {
        let mut tree = make_tree_seq(10);
        let mut walker = RefWalker::new(&mut tree, PanicSource {});

        let queryitems = vec![QueryItem::RangeInclusive(
            vec![0, 0, 0, 0, 0, 0, 0, 5]..=vec![0, 0, 0, 0, 0, 0, 0, 7],
        )];
        let (proof, absence, ..) = walker
            .create_full_proof(queryitems.as_slice(), None, None, true)
            .unwrap()
            .expect("create_proof errored");

        let mut iter = proof.iter();
        assert_eq!(
            iter.next(),
            Some(&Op::Push(Node::Hash([
                15, 191, 194, 224, 193, 134, 156, 159, 52, 166, 27, 230, 63, 93, 135, 17, 255, 154,
                197, 27, 14, 205, 136, 199, 234, 59, 188, 241, 187, 239, 117, 93
            ])))
        );
        assert_eq!(
            iter.next(),
            Some(&Op::Push(Node::KVHash([
                95, 245, 207, 74, 17, 152, 55, 24, 246, 112, 233, 61, 187, 164, 177, 44, 203, 123,
                117, 31, 98, 233, 121, 106, 202, 39, 49, 163, 56, 243, 123, 176
            ])))
        );
        assert_eq!(iter.next(), Some(&Op::Parent));
        assert_eq!(
            iter.next(),
            Some(&Op::Push(Node::Hash([
                41, 224, 141, 252, 95, 145, 96, 170, 95, 214, 144, 222, 239, 139, 144, 77, 172,
                237, 19, 147, 70, 9, 109, 145, 10, 54, 165, 205, 249, 140, 29, 180
            ])))
        );
        assert_eq!(
            iter.next(),
            Some(&Op::Push(Node::KVValueHash(
                vec![0, 0, 0, 0, 0, 0, 0, 5],
                vec![123; 60],
                [
                    18, 20, 146, 3, 255, 218, 128, 82, 50, 175, 125, 255, 248, 14, 221, 175, 220,
                    56, 190, 183, 81, 241, 201, 175, 242, 210, 209, 100, 99, 235, 119, 243
                ]
            )))
        );
        assert_eq!(iter.next(), Some(&Op::Parent));
        assert_eq!(
            iter.next(),
            Some(&Op::Push(Node::KVValueHash(
                vec![0, 0, 0, 0, 0, 0, 0, 6],
                vec![123; 60],
                [
                    18, 20, 146, 3, 255, 218, 128, 82, 50, 175, 125, 255, 248, 14, 221, 175, 220,
                    56, 190, 183, 81, 241, 201, 175, 242, 210, 209, 100, 99, 235, 119, 243
                ]
            )))
        );
        assert_eq!(iter.next(), Some(&Op::Child));
        assert_eq!(
            iter.next(),
            Some(&Op::Push(Node::KVValueHash(
                vec![0, 0, 0, 0, 0, 0, 0, 7],
                vec![123; 60],
                [
                    18, 20, 146, 3, 255, 218, 128, 82, 50, 175, 125, 255, 248, 14, 221, 175, 220,
                    56, 190, 183, 81, 241, 201, 175, 242, 210, 209, 100, 99, 235, 119, 243
                ]
            )))
        );
        assert_eq!(iter.next(), Some(&Op::Parent));
        assert_eq!(
            iter.next(),
            Some(&Op::Push(Node::Hash([
                161, 130, 183, 198, 179, 212, 6, 233, 106, 118, 142, 222, 33, 98, 197, 61, 120, 14,
                188, 1, 146, 86, 114, 147, 90, 50, 135, 7, 213, 112, 77, 72
            ])))
        );
        assert_eq!(iter.next(), Some(&Op::Child));
        assert_eq!(iter.next(), Some(&Op::Child));
        assert!(iter.next().is_none());
        assert_eq!(absence, (false, false));

        let mut bytes = vec![];
        encode_into(proof.iter(), &mut bytes);
        let mut query = Query::new();
        for item in queryitems {
            query.insert_item(item);
        }
        let res = verify_query(
            bytes.as_slice(),
            &query,
            None,
            None,
            true,
            tree.hash().unwrap(),
        )
        .unwrap()
        .unwrap();
        compare_result_tuples(
            res.result_set,
            vec![
                (vec![0, 0, 0, 0, 0, 0, 0, 5], vec![123; 60]),
                (vec![0, 0, 0, 0, 0, 0, 0, 6], vec![123; 60]),
                (vec![0, 0, 0, 0, 0, 0, 0, 7], vec![123; 60]),
            ],
        );
        assert_eq!(res.limit, None);
        assert_eq!(res.offset, None);

        // skip 1 element
        let mut tree = make_tree_seq(10);
        let mut walker = RefWalker::new(&mut tree, PanicSource {});

        let queryitems = vec![QueryItem::RangeInclusive(
            vec![0, 0, 0, 0, 0, 0, 0, 5]..=vec![0, 0, 0, 0, 0, 0, 0, 7],
        )];
        let (proof, ..) = walker
            .create_full_proof(queryitems.as_slice(), Some(1), Some(1), true)
            .unwrap()
            .expect("create_proof errored");

        let mut bytes = vec![];
        encode_into(proof.iter(), &mut bytes);
        let mut query = Query::new();
        for item in queryitems {
            query.insert_item(item);
        }
        let res = verify_query(
            bytes.as_slice(),
            &query,
            Some(1),
            Some(1),
            true,
            tree.hash().unwrap(),
        )
        .unwrap()
        .unwrap();
        compare_result_tuples(
            res.result_set,
            vec![(vec![0, 0, 0, 0, 0, 0, 0, 6], vec![123; 60])],
        );
        assert_eq!(res.limit, Some(0));
        assert_eq!(res.offset, Some(0));

        // skip 2 elements
        let mut tree = make_tree_seq(10);
        let mut walker = RefWalker::new(&mut tree, PanicSource {});

        let queryitems = vec![QueryItem::RangeInclusive(
            vec![0, 0, 0, 0, 0, 0, 0, 5]..=vec![0, 0, 0, 0, 0, 0, 0, 7],
        )];
        let (proof, ..) = walker
            .create_full_proof(queryitems.as_slice(), Some(1), Some(2), true)
            .unwrap()
            .expect("create_proof errored");

        let mut bytes = vec![];
        encode_into(proof.iter(), &mut bytes);
        let mut query = Query::new();
        for item in queryitems {
            query.insert_item(item);
        }
        let res = verify_query(
            bytes.as_slice(),
            &query,
            Some(1),
            Some(2),
            true,
            tree.hash().unwrap(),
        )
        .unwrap()
        .unwrap();
        compare_result_tuples(
            res.result_set,
            vec![(vec![0, 0, 0, 0, 0, 0, 0, 7], vec![123; 60])],
        );
        assert_eq!(res.limit, Some(0));
        assert_eq!(res.offset, Some(0));

        // skip all elements
        let mut tree = make_tree_seq(10);
        let mut walker = RefWalker::new(&mut tree, PanicSource {});

        let queryitems = vec![QueryItem::RangeInclusive(
            vec![0, 0, 0, 0, 0, 0, 0, 5]..=vec![0, 0, 0, 0, 0, 0, 0, 7],
        )];
        let (proof, ..) = walker
            .create_full_proof(queryitems.as_slice(), Some(1), Some(200), true)
            .unwrap()
            .expect("create_proof errored");

        let mut bytes = vec![];
        encode_into(proof.iter(), &mut bytes);
        let mut query = Query::new();
        for item in queryitems {
            query.insert_item(item);
        }
        let res = verify_query(
            bytes.as_slice(),
            &query,
            Some(1),
            Some(200),
            true,
            tree.hash().unwrap(),
        )
        .unwrap()
        .unwrap();
        compare_result_tuples(res.result_set, vec![]);
        assert_eq!(res.limit, Some(1));
        assert_eq!(res.offset, Some(197));

        // right_to_left proof
        let mut tree = make_tree_seq(10);
        let mut walker = RefWalker::new(&mut tree, PanicSource {});

        let queryitems = vec![QueryItem::RangeInclusive(
            vec![0, 0, 0, 0, 0, 0, 0, 5]..=vec![0, 0, 0, 0, 0, 0, 0, 7],
        )];
        let (proof, ..) = walker
            .create_full_proof(queryitems.as_slice(), None, None, false)
            .unwrap()
            .expect("create_proof errored");

        let mut bytes = vec![];
        encode_into(proof.iter(), &mut bytes);
        let mut query = Query::new();
        for item in queryitems {
            query.insert_item(item);
        }
        let res = verify_query(
            bytes.as_slice(),
            &query,
            None,
            None,
            false,
            tree.hash().unwrap(),
        )
        .unwrap()
        .unwrap();

        compare_result_tuples(
            res.result_set,
            vec![
                (vec![0, 0, 0, 0, 0, 0, 0, 7], vec![123; 60]),
                (vec![0, 0, 0, 0, 0, 0, 0, 6], vec![123; 60]),
                (vec![0, 0, 0, 0, 0, 0, 0, 5], vec![123; 60]),
            ],
        );

        let mut tree = make_tree_seq(10);
        let mut walker = RefWalker::new(&mut tree, PanicSource {});

        let queryitems = vec![QueryItem::RangeInclusive(
            vec![0, 0, 0, 0, 0, 0, 0, 5]..=vec![0, 0, 0, 0, 0, 0, 0, 7],
        )];
        let (proof, ..) = walker
            .create_full_proof(queryitems.as_slice(), None, Some(2), false)
            .unwrap()
            .expect("create_proof errored");

        let mut bytes = vec![];
        encode_into(proof.iter(), &mut bytes);
        let mut query = Query::new();
        for item in queryitems {
            query.insert_item(item);
        }
        let res = verify_query(
            bytes.as_slice(),
            &query,
            None,
            Some(2),
            false,
            tree.hash().unwrap(),
        )
        .unwrap()
        .unwrap();

        compare_result_tuples(
            res.result_set,
            vec![(vec![0, 0, 0, 0, 0, 0, 0, 5], vec![123; 60])],
        );
        assert_eq!(res.limit, None);
        assert_eq!(res.offset, Some(0));
    }

    #[test]
    fn range_from_proof() {
        let mut tree = make_6_node_tree();
        let mut walker = RefWalker::new(&mut tree, PanicSource {});

        let queryitems = vec![QueryItem::RangeFrom(vec![5]..)];
        let (proof, absence, ..) = walker
            .create_full_proof(queryitems.as_slice(), None, None, true)
            .unwrap()
            .expect("create_proof errored");

        let mut iter = proof.iter();
        assert_eq!(
            iter.next(),
            Some(&Op::Push(Node::Hash([
                85, 217, 56, 226, 204, 53, 103, 145, 201, 33, 178, 80, 207, 194, 104, 128, 199,
                145, 156, 208, 152, 255, 209, 24, 140, 222, 204, 193, 211, 26, 118, 58
            ])))
        );
        assert_eq!(
            iter.next(),
            Some(&Op::Push(Node::KVValueHash(
                vec![5],
                vec![5],
                [
                    116, 30, 0, 135, 25, 118, 86, 14, 12, 107, 215, 214, 133, 122, 48, 45, 180, 21,
                    158, 223, 88, 148, 181, 149, 189, 65, 121, 19, 81, 118, 11, 106
                ]
            )))
        );
        assert_eq!(iter.next(), Some(&Op::Parent));
        assert_eq!(
            iter.next(),
            Some(&Op::Push(Node::KVValueHash(
                vec![7],
                vec![7],
                [
                    63, 193, 78, 215, 236, 222, 32, 58, 144, 66, 94, 225, 145, 233, 219, 89, 102,
                    51, 109, 115, 127, 3, 152, 236, 147, 183, 100, 81, 123, 109, 244, 0
                ]
            )))
        );
        assert_eq!(
            iter.next(),
            Some(&Op::Push(Node::KVValueHash(
                vec![8],
                vec![8],
                [
                    205, 24, 196, 78, 21, 130, 132, 58, 44, 29, 21, 175, 68, 254, 158, 189, 49,
                    158, 250, 151, 137, 22, 160, 107, 216, 238, 129, 230, 199, 251, 197, 51
                ]
            )))
        );
        assert_eq!(iter.next(), Some(&Op::Parent));
        assert_eq!(iter.next(), Some(&Op::Child));
        assert!(iter.next().is_none());
        assert_eq!(absence, (false, true));

        let mut bytes = vec![];
        encode_into(proof.iter(), &mut bytes);
        let mut query = Query::new();
        for item in queryitems {
            query.insert_item(item);
        }
        let res = verify_query(
            bytes.as_slice(),
            &query,
            None,
            None,
            true,
            tree.hash().unwrap(),
        )
        .unwrap()
        .unwrap();
        compare_result_tuples(
            res.result_set,
            vec![(vec![5], vec![5]), (vec![7], vec![7]), (vec![8], vec![8])],
        );
        assert_eq!(res.limit, None);
        assert_eq!(res.offset, None);

        // Limit result set to 1 item
        let mut tree = make_6_node_tree();
        let mut walker = RefWalker::new(&mut tree, PanicSource {});

        let queryitems = vec![QueryItem::RangeFrom(vec![5]..)];
        let (proof, absence, ..) = walker
            .create_full_proof(queryitems.as_slice(), Some(1), None, true)
            .unwrap()
            .expect("create_proof errored");

        let equivalent_queryitems = vec![QueryItem::Key(vec![5])];
        let (equivalent_proof, equivalent_absence, ..) = walker
            .create_full_proof(equivalent_queryitems.as_slice(), None, None, true)
            .unwrap()
            .expect("create_proof errored");

        assert_eq!(proof, equivalent_proof);
        assert_eq!(absence, equivalent_absence);

        let mut bytes = vec![];
        encode_into(proof.iter(), &mut bytes);
        let mut query = Query::new();
        for item in queryitems {
            query.insert_item(item);
        }
        let res = verify_query(
            bytes.as_slice(),
            &query,
            Some(1),
            None,
            true,
            tree.hash().unwrap(),
        )
        .unwrap()
        .unwrap();
        compare_result_tuples(res.result_set, vec![(vec![5], vec![5])]);
        assert_eq!(res.limit, Some(0));
        assert_eq!(res.offset, None);

        // Limit result set to 2 items
        let mut tree = make_6_node_tree();
        let mut walker = RefWalker::new(&mut tree, PanicSource {});

        let queryitems = vec![QueryItem::RangeFrom(vec![5]..)];
        let (proof, absence, ..) = walker
            .create_full_proof(queryitems.as_slice(), Some(2), None, true)
            .unwrap()
            .expect("create_proof errored");

        let equivalent_queryitems = vec![
            QueryItem::Key(vec![5]),
            QueryItem::Key(vec![6]),
            QueryItem::Key(vec![7]),
        ];
        let (equivalent_proof, equivalent_absence, ..) = walker
            .create_full_proof(equivalent_queryitems.as_slice(), None, None, true)
            .unwrap()
            .expect("create_proof errored");

        assert_eq!(proof, equivalent_proof);
        assert_eq!(absence, equivalent_absence);

        let mut bytes = vec![];
        encode_into(proof.iter(), &mut bytes);
        let mut query = Query::new();
        for item in queryitems {
            query.insert_item(item);
        }
        let res = verify_query(
            bytes.as_slice(),
            &query,
            Some(2),
            None,
            true,
            tree.hash().unwrap(),
        )
        .unwrap()
        .unwrap();
        compare_result_tuples(res.result_set, vec![(vec![5], vec![5]), (vec![7], vec![7])]);
        assert_eq!(res.limit, Some(0));
        assert_eq!(res.offset, None);

        // Limit result set to 100 items
        let mut tree = make_6_node_tree();
        let mut walker = RefWalker::new(&mut tree, PanicSource {});

        let queryitems = vec![QueryItem::RangeFrom(vec![5]..)];
        let (proof, absence, ..) = walker
            .create_full_proof(queryitems.as_slice(), Some(100), None, true)
            .unwrap()
            .expect("create_proof errored");

        let equivalent_queryitems = vec![QueryItem::RangeFrom(vec![5]..)];
        let (equivalent_proof, equivalent_absence, ..) = walker
            .create_full_proof(equivalent_queryitems.as_slice(), None, None, true)
            .unwrap()
            .expect("create_proof errored");

        assert_eq!(proof, equivalent_proof);
        assert_eq!(absence, equivalent_absence);

        let mut bytes = vec![];
        encode_into(proof.iter(), &mut bytes);
        let mut query = Query::new();
        for item in queryitems {
            query.insert_item(item);
        }
        let res = verify_query(
            bytes.as_slice(),
            &query,
            Some(100),
            None,
            true,
            tree.hash().unwrap(),
        )
        .unwrap()
        .unwrap();
        compare_result_tuples(
            res.result_set,
            vec![(vec![5], vec![5]), (vec![7], vec![7]), (vec![8], vec![8])],
        );
        assert_eq!(res.limit, Some(97));
        assert_eq!(res.offset, None);

        // skip 1 element
        let mut tree = make_6_node_tree();
        let mut walker = RefWalker::new(&mut tree, PanicSource {});

        let queryitems = vec![QueryItem::RangeFrom(vec![5]..)];
        let (proof, ..) = walker
            .create_full_proof(queryitems.as_slice(), Some(1), Some(1), true)
            .unwrap()
            .expect("create_proof errored");

        let mut bytes = vec![];
        encode_into(proof.iter(), &mut bytes);
        let mut query = Query::new();
        for item in queryitems {
            query.insert_item(item);
        }
        let res = verify_query(
            bytes.as_slice(),
            &query,
            Some(1),
            Some(1),
            true,
            tree.hash().unwrap(),
        )
        .unwrap()
        .unwrap();
        compare_result_tuples(res.result_set, vec![(vec![7], vec![7])]);
        assert_eq!(res.limit, Some(0));
        assert_eq!(res.offset, Some(0));

        // skip 2 elements
        let mut tree = make_6_node_tree();
        let mut walker = RefWalker::new(&mut tree, PanicSource {});

        let queryitems = vec![QueryItem::RangeFrom(vec![5]..)];
        let (proof, ..) = walker
            .create_full_proof(queryitems.as_slice(), Some(1), Some(2), true)
            .unwrap()
            .expect("create_proof errored");

        let mut bytes = vec![];
        encode_into(proof.iter(), &mut bytes);
        let mut query = Query::new();
        for item in queryitems {
            query.insert_item(item);
        }
        let res = verify_query(
            bytes.as_slice(),
            &query,
            Some(1),
            Some(2),
            true,
            tree.hash().unwrap(),
        )
        .unwrap()
        .unwrap();
        compare_result_tuples(res.result_set, vec![(vec![8], vec![8])]);
        assert_eq!(res.limit, Some(0));
        assert_eq!(res.offset, Some(0));

        // skip all elements
        let mut tree = make_6_node_tree();
        let mut walker = RefWalker::new(&mut tree, PanicSource {});

        let queryitems = vec![QueryItem::RangeFrom(vec![5]..)];
        let (proof, ..) = walker
            .create_full_proof(queryitems.as_slice(), Some(1), Some(200), true)
            .unwrap()
            .expect("create_proof errored");

        let mut bytes = vec![];
        encode_into(proof.iter(), &mut bytes);
        let mut query = Query::new();
        for item in queryitems {
            query.insert_item(item);
        }
        let res = verify_query(
            bytes.as_slice(),
            &query,
            Some(1),
            Some(200),
            true,
            tree.hash().unwrap(),
        )
        .unwrap()
        .unwrap();
        compare_result_tuples(res.result_set, vec![]);
        assert_eq!(res.limit, Some(1));
        assert_eq!(res.offset, Some(197));

        // right_to_left test
        let mut tree = make_6_node_tree();
        let mut walker = RefWalker::new(&mut tree, PanicSource {});

        let queryitems = vec![QueryItem::RangeFrom(vec![5]..)];
        let (proof, absence, ..) = walker
            .create_full_proof(queryitems.as_slice(), None, None, false)
            .unwrap()
            .expect("create_proof errored");

        assert_eq!(absence, (true, false));

        let mut bytes = vec![];
        encode_into(proof.iter(), &mut bytes);
        let mut query = Query::new();
        for item in queryitems {
            query.insert_item(item);
        }
        let res = verify_query(
            bytes.as_slice(),
            &query,
            None,
            None,
            false,
            tree.hash().unwrap(),
        )
        .unwrap()
        .unwrap();
        compare_result_tuples(
            res.result_set,
            vec![(vec![8], vec![8]), (vec![7], vec![7]), (vec![5], vec![5])],
        );

        let mut tree = make_6_node_tree();
        let mut walker = RefWalker::new(&mut tree, PanicSource {});

        let queryitems = vec![QueryItem::RangeFrom(vec![5]..)];
        let (proof, absence, ..) = walker
            .create_full_proof(queryitems.as_slice(), Some(2), Some(1), false)
            .unwrap()
            .expect("create_proof errored");

        assert_eq!(absence, (true, false));

        let mut bytes = vec![];
        encode_into(proof.iter(), &mut bytes);
        let mut query = Query::new();
        for item in queryitems {
            query.insert_item(item);
        }
        let res = verify_query(
            bytes.as_slice(),
            &query,
            Some(2),
            Some(1),
            false,
            tree.hash().unwrap(),
        )
        .unwrap()
        .unwrap();
        compare_result_tuples(res.result_set, vec![(vec![7], vec![7]), (vec![5], vec![5])]);
        assert_eq!(res.limit, Some(0));
        assert_eq!(res.offset, Some(0));
    }

    #[test]
    fn range_to_proof() {
        let mut tree = make_6_node_tree();
        let mut walker = RefWalker::new(&mut tree, PanicSource {});

        let queryitems = vec![QueryItem::RangeTo(..vec![6])];
        let (proof, absence, ..) = walker
            .create_full_proof(queryitems.as_slice(), None, None, true)
            .unwrap()
            .expect("create_proof errored");

        let mut iter = proof.iter();
        assert_eq!(
            iter.next(),
            Some(&Op::Push(Node::KVValueHash(
                vec![2],
                vec![2],
                [
                    183, 215, 112, 4, 15, 120, 14, 157, 239, 246, 188, 3, 138, 190, 166, 110, 16,
                    139, 136, 208, 152, 209, 109, 36, 205, 116, 134, 235, 103, 16, 96, 178
                ]
            )))
        );
        assert_eq!(
            iter.next(),
            Some(&Op::Push(Node::KVValueHash(
                vec![3],
                vec![3],
                [
                    210, 173, 26, 11, 185, 253, 244, 69, 11, 216, 113, 81, 192, 139, 153, 104, 205,
                    4, 107, 218, 102, 84, 170, 189, 186, 36, 48, 176, 169, 129, 231, 144
                ]
            )))
        );
        assert_eq!(iter.next(), Some(&Op::Parent));
        assert_eq!(
            iter.next(),
            Some(&Op::Push(Node::KVValueHash(
                vec![4],
                vec![4],
                [
                    198, 129, 51, 156, 134, 199, 7, 21, 172, 89, 146, 71, 4, 16, 82, 205, 89, 51,
                    227, 215, 139, 195, 237, 202, 159, 191, 209, 172, 156, 38, 239, 192
                ]
            )))
        );
        assert_eq!(iter.next(), Some(&Op::Child));
        assert_eq!(
            iter.next(),
            Some(&Op::Push(Node::KVValueHash(
                vec![5],
                vec![5],
                [
                    116, 30, 0, 135, 25, 118, 86, 14, 12, 107, 215, 214, 133, 122, 48, 45, 180, 21,
                    158, 223, 88, 148, 181, 149, 189, 65, 121, 19, 81, 118, 11, 106
                ]
            )))
        );
        assert_eq!(iter.next(), Some(&Op::Parent));
        assert_eq!(
            iter.next(),
            Some(&Op::Push(Node::KVDigest(
                vec![7],
                [
                    63, 193, 78, 215, 236, 222, 32, 58, 144, 66, 94, 225, 145, 233, 219, 89, 102,
                    51, 109, 115, 127, 3, 152, 236, 147, 183, 100, 81, 123, 109, 244, 0
                ]
            )))
        );
        assert_eq!(
            iter.next(),
            Some(&Op::Push(Node::KVHash([
                236, 141, 96, 8, 244, 103, 232, 110, 117, 105, 162, 111, 148, 9, 59, 195, 2, 250,
                165, 180, 215, 137, 202, 221, 38, 98, 93, 247, 54, 180, 242, 116
            ])))
        );
        assert_eq!(iter.next(), Some(&Op::Parent));
        assert_eq!(iter.next(), Some(&Op::Child));
        assert!(iter.next().is_none());
        assert_eq!(absence, (true, false));

        let mut bytes = vec![];
        encode_into(proof.iter(), &mut bytes);
        let mut query = Query::new();
        for item in queryitems {
            query.insert_item(item);
        }
        let res = verify_query(
            bytes.as_slice(),
            &query,
            None,
            None,
            true,
            tree.hash().unwrap(),
        )
        .unwrap()
        .unwrap();
        compare_result_tuples(
            res.result_set,
            vec![
                (vec![2], vec![2]),
                (vec![3], vec![3]),
                (vec![4], vec![4]),
                (vec![5], vec![5]),
            ],
        );
        assert_eq!(res.limit, None);
        assert_eq!(res.offset, None);

        // Limit result set to 1 item
        let mut tree = make_6_node_tree();
        let mut walker = RefWalker::new(&mut tree, PanicSource {});

        let queryitems = vec![QueryItem::RangeTo(..vec![6])];
        let (proof, absence, ..) = walker
            .create_full_proof(queryitems.as_slice(), Some(1), None, true)
            .unwrap()
            .expect("create_proof errored");

        let equivalent_queryitems = vec![QueryItem::RangeToInclusive(..=vec![2])];
        let (equivalent_proof, equivalent_absence, ..) = walker
            .create_full_proof(equivalent_queryitems.as_slice(), None, None, true)
            .unwrap()
            .expect("create_proof errored");

        assert_eq!(proof, equivalent_proof);
        assert_eq!(absence, equivalent_absence);

        let mut bytes = vec![];
        encode_into(proof.iter(), &mut bytes);
        let mut query = Query::new();
        for item in queryitems {
            query.insert_item(item);
        }
        let res = verify_query(
            bytes.as_slice(),
            &query,
            Some(1),
            None,
            true,
            tree.hash().unwrap(),
        )
        .unwrap()
        .unwrap();
        compare_result_tuples(res.result_set, vec![(vec![2], vec![2])]);
        assert_eq!(res.limit, Some(0));
        assert_eq!(res.offset, None);

        // Limit result set to 2 items
        let mut tree = make_6_node_tree();
        let mut walker = RefWalker::new(&mut tree, PanicSource {});

        let queryitems = vec![QueryItem::RangeTo(..vec![6])];
        let (proof, absence, ..) = walker
            .create_full_proof(queryitems.as_slice(), Some(2), None, true)
            .unwrap()
            .expect("create_proof errored");

        let equivalent_queryitems = vec![QueryItem::RangeToInclusive(..=vec![3])];
        let (equivalent_proof, equivalent_absence, ..) = walker
            .create_full_proof(equivalent_queryitems.as_slice(), None, None, true)
            .unwrap()
            .expect("create_proof errored");

        assert_eq!(proof, equivalent_proof);
        assert_eq!(absence, equivalent_absence);

        let mut bytes = vec![];
        encode_into(proof.iter(), &mut bytes);
        let mut query = Query::new();
        for item in queryitems {
            query.insert_item(item);
        }
        let res = verify_query(
            bytes.as_slice(),
            &query,
            Some(2),
            None,
            true,
            tree.hash().unwrap(),
        )
        .unwrap()
        .unwrap();
        compare_result_tuples(res.result_set, vec![(vec![2], vec![2]), (vec![3], vec![3])]);
        assert_eq!(res.limit, Some(0));
        assert_eq!(res.offset, None);

        // Limit result set to 100 items
        let mut tree = make_6_node_tree();
        let mut walker = RefWalker::new(&mut tree, PanicSource {});

        let queryitems = vec![QueryItem::RangeTo(..vec![6])];
        let (proof, absence, ..) = walker
            .create_full_proof(queryitems.as_slice(), Some(100), None, true)
            .unwrap()
            .expect("create_proof errored");

        let equivalent_queryitems = vec![QueryItem::RangeTo(..vec![6])];
        let (equivalent_proof, equivalent_absence, ..) = walker
            .create_full_proof(equivalent_queryitems.as_slice(), None, None, true)
            .unwrap()
            .expect("create_proof errored");

        assert_eq!(proof, equivalent_proof);
        assert_eq!(absence, equivalent_absence);

        let mut bytes = vec![];
        encode_into(proof.iter(), &mut bytes);
        let mut query = Query::new();
        for item in queryitems {
            query.insert_item(item);
        }
        let res = verify_query(
            bytes.as_slice(),
            &query,
            Some(100),
            None,
            true,
            tree.hash().unwrap(),
        )
        .unwrap()
        .unwrap();
        compare_result_tuples(
            res.result_set,
            vec![
                (vec![2], vec![2]),
                (vec![3], vec![3]),
                (vec![4], vec![4]),
                (vec![5], vec![5]),
            ],
        );
        assert_eq!(res.limit, Some(96));
        assert_eq!(res.offset, None);

        // skip 1 element
        let mut tree = make_6_node_tree();
        let mut walker = RefWalker::new(&mut tree, PanicSource {});

        let queryitems = vec![QueryItem::RangeTo(..vec![6])];
        let (proof, ..) = walker
            .create_full_proof(queryitems.as_slice(), Some(1), Some(1), true)
            .unwrap()
            .expect("create_proof errored");

        let mut bytes = vec![];
        encode_into(proof.iter(), &mut bytes);
        let mut query = Query::new();
        for item in queryitems {
            query.insert_item(item);
        }
        let res = verify_query(
            bytes.as_slice(),
            &query,
            Some(1),
            Some(1),
            true,
            tree.hash().unwrap(),
        )
        .unwrap()
        .unwrap();
        compare_result_tuples(res.result_set, vec![(vec![3], vec![3])]);
        assert_eq!(res.limit, Some(0));
        assert_eq!(res.offset, Some(0));

        // skip 2 elements
        let mut tree = make_6_node_tree();
        let mut walker = RefWalker::new(&mut tree, PanicSource {});

        let queryitems = vec![QueryItem::RangeTo(..vec![6])];
        let (proof, ..) = walker
            .create_full_proof(queryitems.as_slice(), Some(1), Some(2), true)
            .unwrap()
            .expect("create_proof errored");

        let mut bytes = vec![];
        encode_into(proof.iter(), &mut bytes);
        let mut query = Query::new();
        for item in queryitems {
            query.insert_item(item);
        }
        let res = verify_query(
            bytes.as_slice(),
            &query,
            Some(1),
            Some(2),
            true,
            tree.hash().unwrap(),
        )
        .unwrap()
        .unwrap();
        compare_result_tuples(res.result_set, vec![(vec![4], vec![4])]);
        assert_eq!(res.limit, Some(0));
        assert_eq!(res.offset, Some(0));

        // skip all elements
        let mut tree = make_6_node_tree();
        let mut walker = RefWalker::new(&mut tree, PanicSource {});

        let queryitems = vec![QueryItem::RangeTo(..vec![6])];
        let (proof, ..) = walker
            .create_full_proof(queryitems.as_slice(), Some(1), Some(200), true)
            .unwrap()
            .expect("create_proof errored");

        let mut bytes = vec![];
        encode_into(proof.iter(), &mut bytes);
        let mut query = Query::new();
        for item in queryitems {
            query.insert_item(item);
        }
        let res = verify_query(
            bytes.as_slice(),
            &query,
            Some(1),
            Some(200),
            true,
            tree.hash().unwrap(),
        )
        .unwrap()
        .unwrap();
        compare_result_tuples(res.result_set, vec![]);
        assert_eq!(res.limit, Some(1));
        assert_eq!(res.offset, Some(196));

        // right_to_left proof
        let mut tree = make_6_node_tree();
        let mut walker = RefWalker::new(&mut tree, PanicSource {});

        let queryitems = vec![QueryItem::RangeTo(..vec![6])];
        let (proof, absence, ..) = walker
            .create_full_proof(queryitems.as_slice(), None, None, false)
            .unwrap()
            .expect("create_proof errored");

        assert_eq!(absence, (false, true));

        let mut bytes = vec![];
        encode_into(proof.iter(), &mut bytes);
        let mut query = Query::new();
        for item in queryitems {
            query.insert_item(item);
        }
        let res = verify_query(
            bytes.as_slice(),
            &query,
            None,
            None,
            false,
            tree.hash().unwrap(),
        )
        .unwrap()
        .unwrap();
        compare_result_tuples(
            res.result_set,
            vec![
                (vec![5], vec![5]),
                (vec![4], vec![4]),
                (vec![3], vec![3]),
                (vec![2], vec![2]),
            ],
        );

        let mut tree = make_6_node_tree();
        let mut walker = RefWalker::new(&mut tree, PanicSource {});

        let queryitems = vec![QueryItem::RangeTo(..vec![6])];
        let (proof, absence, ..) = walker
            .create_full_proof(queryitems.as_slice(), Some(2), None, false)
            .unwrap()
            .expect("create_proof errored");

        assert_eq!(absence, (false, false));

        let mut bytes = vec![];
        encode_into(proof.iter(), &mut bytes);
        let mut query = Query::new();
        for item in queryitems {
            query.insert_item(item);
        }
        let res = verify_query(
            bytes.as_slice(),
            &query,
            Some(2),
            None,
            false,
            tree.hash().unwrap(),
        )
        .unwrap()
        .unwrap();
        compare_result_tuples(res.result_set, vec![(vec![5], vec![5]), (vec![4], vec![4])]);
        assert_eq!(res.limit, Some(0));
        assert_eq!(res.offset, None);
    }

    #[test]
    fn range_to_proof_inclusive() {
        let mut tree = make_6_node_tree();
        let mut walker = RefWalker::new(&mut tree, PanicSource {});

        let queryitems = vec![QueryItem::RangeToInclusive(..=vec![6])];
        let (proof, absence, ..) = walker
            .create_full_proof(queryitems.as_slice(), None, None, true)
            .unwrap()
            .expect("create_proof errored");

        let mut iter = proof.iter();
        assert_eq!(
            iter.next(),
            Some(&Op::Push(Node::KVValueHash(
                vec![2],
                vec![2],
                [
                    183, 215, 112, 4, 15, 120, 14, 157, 239, 246, 188, 3, 138, 190, 166, 110, 16,
                    139, 136, 208, 152, 209, 109, 36, 205, 116, 134, 235, 103, 16, 96, 178
                ]
            )))
        );
        assert_eq!(
            iter.next(),
            Some(&Op::Push(Node::KVValueHash(
                vec![3],
                vec![3],
                [
                    210, 173, 26, 11, 185, 253, 244, 69, 11, 216, 113, 81, 192, 139, 153, 104, 205,
                    4, 107, 218, 102, 84, 170, 189, 186, 36, 48, 176, 169, 129, 231, 144
                ]
            )))
        );
        assert_eq!(iter.next(), Some(&Op::Parent));
        assert_eq!(
            iter.next(),
            Some(&Op::Push(Node::KVValueHash(
                vec![4],
                vec![4],
                [
                    198, 129, 51, 156, 134, 199, 7, 21, 172, 89, 146, 71, 4, 16, 82, 205, 89, 51,
                    227, 215, 139, 195, 237, 202, 159, 191, 209, 172, 156, 38, 239, 192
                ]
            )))
        );
        assert_eq!(iter.next(), Some(&Op::Child));
        assert_eq!(
            iter.next(),
            Some(&Op::Push(Node::KVValueHash(
                vec![5],
                vec![5],
                [
                    116, 30, 0, 135, 25, 118, 86, 14, 12, 107, 215, 214, 133, 122, 48, 45, 180, 21,
                    158, 223, 88, 148, 181, 149, 189, 65, 121, 19, 81, 118, 11, 106
                ]
            )))
        );
        assert_eq!(iter.next(), Some(&Op::Parent));
        assert_eq!(
            iter.next(),
            Some(&Op::Push(Node::KVDigest(
                vec![7],
                [
                    63, 193, 78, 215, 236, 222, 32, 58, 144, 66, 94, 225, 145, 233, 219, 89, 102,
                    51, 109, 115, 127, 3, 152, 236, 147, 183, 100, 81, 123, 109, 244, 0
                ]
            )))
        );
        assert_eq!(
            iter.next(),
            Some(&Op::Push(Node::KVHash([
                236, 141, 96, 8, 244, 103, 232, 110, 117, 105, 162, 111, 148, 9, 59, 195, 2, 250,
                165, 180, 215, 137, 202, 221, 38, 98, 93, 247, 54, 180, 242, 116
            ])))
        );
        assert_eq!(iter.next(), Some(&Op::Parent));
        assert_eq!(iter.next(), Some(&Op::Child));
        assert!(iter.next().is_none());
        assert_eq!(absence, (true, false));

        let mut bytes = vec![];
        encode_into(proof.iter(), &mut bytes);
        let mut query = Query::new();
        for item in queryitems {
            query.insert_item(item);
        }
        let res = verify_query(
            bytes.as_slice(),
            &query,
            None,
            None,
            true,
            tree.hash().unwrap(),
        )
        .unwrap()
        .unwrap();
        compare_result_tuples(
            res.result_set,
            vec![
                (vec![2], vec![2]),
                (vec![3], vec![3]),
                (vec![4], vec![4]),
                (vec![5], vec![5]),
            ],
        );
        assert_eq!(res.limit, None);
        assert_eq!(res.offset, None);

        // Limit result set to 1 item
        let mut tree = make_6_node_tree();
        let mut walker = RefWalker::new(&mut tree, PanicSource {});

        let queryitems = vec![QueryItem::RangeToInclusive(..=vec![6])];
        let (proof, absence, ..) = walker
            .create_full_proof(queryitems.as_slice(), Some(1), None, true)
            .unwrap()
            .expect("create_proof errored");

        let equivalent_queryitems = vec![QueryItem::RangeToInclusive(..=vec![2])];
        let (equivalent_proof, equivalent_absence, ..) = walker
            .create_full_proof(equivalent_queryitems.as_slice(), None, None, true)
            .unwrap()
            .expect("create_proof errored");

        assert_eq!(proof, equivalent_proof);
        assert_eq!(absence, equivalent_absence);

        let mut bytes = vec![];
        encode_into(proof.iter(), &mut bytes);
        let mut query = Query::new();
        for item in queryitems {
            query.insert_item(item);
        }
        let res = verify_query(
            bytes.as_slice(),
            &query,
            Some(1),
            None,
            true,
            tree.hash().unwrap(),
        )
        .unwrap()
        .unwrap();
        compare_result_tuples(res.result_set, vec![(vec![2], vec![2])]);
        assert_eq!(res.limit, Some(0));
        assert_eq!(res.offset, None);

        // Limit result set to 2 items
        let mut tree = make_6_node_tree();
        let mut walker = RefWalker::new(&mut tree, PanicSource {});

        let queryitems = vec![QueryItem::RangeToInclusive(..=vec![6])];
        let (proof, absence, ..) = walker
            .create_full_proof(queryitems.as_slice(), Some(2), None, true)
            .unwrap()
            .expect("create_proof errored");

        let equivalent_queryitems = vec![QueryItem::RangeToInclusive(..=vec![3])];
        let (equivalent_proof, equivalent_absence, ..) = walker
            .create_full_proof(equivalent_queryitems.as_slice(), None, None, true)
            .unwrap()
            .expect("create_proof errored");

        assert_eq!(proof, equivalent_proof);
        assert_eq!(absence, equivalent_absence);

        let mut bytes = vec![];
        encode_into(proof.iter(), &mut bytes);
        let mut query = Query::new();
        for item in queryitems {
            query.insert_item(item);
        }
        let res = verify_query(
            bytes.as_slice(),
            &query,
            Some(2),
            None,
            true,
            tree.hash().unwrap(),
        )
        .unwrap()
        .unwrap();
        compare_result_tuples(res.result_set, vec![(vec![2], vec![2]), (vec![3], vec![3])]);
        assert_eq!(res.limit, Some(0));
        assert_eq!(res.offset, None);

        // Limit result set to 100 items
        let mut tree = make_6_node_tree();
        let mut walker = RefWalker::new(&mut tree, PanicSource {});

        let queryitems = vec![QueryItem::RangeToInclusive(..=vec![6])];
        let (proof, absence, ..) = walker
            .create_full_proof(queryitems.as_slice(), Some(100), None, true)
            .unwrap()
            .expect("create_proof errored");

        let equivalent_queryitems = vec![QueryItem::RangeToInclusive(..=vec![6])];
        let (equivalent_proof, equivalent_absence, ..) = walker
            .create_full_proof(equivalent_queryitems.as_slice(), None, None, true)
            .unwrap()
            .expect("create_proof errored");

        assert_eq!(proof, equivalent_proof);
        assert_eq!(absence, equivalent_absence);

        let mut bytes = vec![];
        encode_into(proof.iter(), &mut bytes);
        let mut query = Query::new();
        for item in queryitems {
            query.insert_item(item);
        }
        let res = verify_query(
            bytes.as_slice(),
            &query,
            Some(100),
            None,
            true,
            tree.hash().unwrap(),
        )
        .unwrap()
        .unwrap();
        compare_result_tuples(
            res.result_set,
            vec![
                (vec![2], vec![2]),
                (vec![3], vec![3]),
                (vec![4], vec![4]),
                (vec![5], vec![5]),
            ],
        );
        assert_eq!(res.limit, Some(96));
        assert_eq!(res.offset, None);

        // skip 1 element
        let mut tree = make_6_node_tree();
        let mut walker = RefWalker::new(&mut tree, PanicSource {});

        let queryitems = vec![QueryItem::RangeToInclusive(..=vec![6])];
        let (proof, ..) = walker
            .create_full_proof(queryitems.as_slice(), Some(1), Some(1), true)
            .unwrap()
            .expect("create_proof errored");

        let mut bytes = vec![];
        encode_into(proof.iter(), &mut bytes);
        let mut query = Query::new();
        for item in queryitems {
            query.insert_item(item);
        }
        let res = verify_query(
            bytes.as_slice(),
            &query,
            Some(1),
            Some(1),
            true,
            tree.hash().unwrap(),
        )
        .unwrap()
        .unwrap();
        compare_result_tuples(res.result_set, vec![(vec![3], vec![3])]);
        assert_eq!(res.limit, Some(0));
        assert_eq!(res.offset, Some(0));

        // skip 2 elements
        let mut tree = make_6_node_tree();
        let mut walker = RefWalker::new(&mut tree, PanicSource {});

        let queryitems = vec![QueryItem::RangeToInclusive(..=vec![6])];
        let (proof, ..) = walker
            .create_full_proof(queryitems.as_slice(), Some(1), Some(2), true)
            .unwrap()
            .expect("create_proof errored");

        let mut bytes = vec![];
        encode_into(proof.iter(), &mut bytes);
        let mut query = Query::new();
        for item in queryitems {
            query.insert_item(item);
        }
        let res = verify_query(
            bytes.as_slice(),
            &query,
            Some(1),
            Some(2),
            true,
            tree.hash().unwrap(),
        )
        .unwrap()
        .unwrap();
        compare_result_tuples(res.result_set, vec![(vec![4], vec![4])]);
        assert_eq!(res.limit, Some(0));
        assert_eq!(res.offset, Some(0));

        // skip all elements
        let mut tree = make_6_node_tree();
        let mut walker = RefWalker::new(&mut tree, PanicSource {});

        let queryitems = vec![QueryItem::RangeToInclusive(..=vec![6])];
        let (proof, ..) = walker
            .create_full_proof(queryitems.as_slice(), Some(1), Some(200), true)
            .unwrap()
            .expect("create_proof errored");

        let mut bytes = vec![];
        encode_into(proof.iter(), &mut bytes);
        let mut query = Query::new();
        for item in queryitems {
            query.insert_item(item);
        }
        let res = verify_query(
            bytes.as_slice(),
            &query,
            Some(1),
            Some(200),
            true,
            tree.hash().unwrap(),
        )
        .unwrap()
        .unwrap();
        compare_result_tuples(res.result_set, vec![]);
        assert_eq!(res.limit, Some(1));
        assert_eq!(res.offset, Some(196));

        // right_to_left proof
        let mut tree = make_6_node_tree();
        let mut walker = RefWalker::new(&mut tree, PanicSource {});

        let queryitems = vec![QueryItem::RangeToInclusive(..=vec![6])];
        let (proof, absence, ..) = walker
            .create_full_proof(queryitems.as_slice(), None, None, false)
            .unwrap()
            .expect("create_proof errored");

        assert_eq!(absence, (false, true));

        let mut bytes = vec![];
        encode_into(proof.iter(), &mut bytes);
        let mut query = Query::new();
        for item in queryitems {
            query.insert_item(item);
        }
        let res = verify_query(
            bytes.as_slice(),
            &query,
            None,
            None,
            false,
            tree.hash().unwrap(),
        )
        .unwrap()
        .unwrap();
        compare_result_tuples(
            res.result_set,
            vec![
                (vec![5], vec![5]),
                (vec![4], vec![4]),
                (vec![3], vec![3]),
                (vec![2], vec![2]),
            ],
        );

        let mut tree = make_6_node_tree();
        let mut walker = RefWalker::new(&mut tree, PanicSource {});

        let queryitems = vec![QueryItem::RangeToInclusive(..=vec![6])];
        let (proof, absence, ..) = walker
            .create_full_proof(queryitems.as_slice(), Some(1), Some(1), false)
            .unwrap()
            .expect("create_proof errored");

        assert_eq!(absence, (false, false));

        let mut bytes = vec![];
        encode_into(proof.iter(), &mut bytes);
        let mut query = Query::new();
        for item in queryitems {
            query.insert_item(item);
        }
        let res = verify_query(
            bytes.as_slice(),
            &query,
            Some(1),
            Some(1),
            false,
            tree.hash().unwrap(),
        )
        .unwrap()
        .unwrap();
        compare_result_tuples(res.result_set, vec![(vec![4], vec![4])]);
        assert_eq!(res.limit, Some(0));
        assert_eq!(res.offset, Some(0));
    }

    #[test]
    fn range_after_proof() {
        let mut tree = make_6_node_tree();
        let mut walker = RefWalker::new(&mut tree, PanicSource {});

        let queryitems = vec![RangeAfter(vec![3]..)];
        let (proof, absence, ..) = walker
            .create_full_proof(queryitems.as_slice(), None, None, true)
            .unwrap()
            .expect("create_proof errored");

        let mut iter = proof.iter();
        assert_eq!(
            iter.next(),
            Some(&Op::Push(Node::Hash([
                121, 235, 207, 195, 143, 58, 159, 120, 166, 33, 151, 45, 178, 124, 91, 233, 201, 4,
                241, 127, 41, 198, 197, 228, 19, 190, 36, 173, 183, 73, 104, 30
            ])))
        );
        assert_eq!(
            iter.next(),
            Some(&Op::Push(Node::KVDigest(
                vec![3],
                [
                    210, 173, 26, 11, 185, 253, 244, 69, 11, 216, 113, 81, 192, 139, 153, 104, 205,
                    4, 107, 218, 102, 84, 170, 189, 186, 36, 48, 176, 169, 129, 231, 144
                ]
            )))
        );
        assert_eq!(iter.next(), Some(&Op::Parent));
        assert_eq!(
            iter.next(),
            Some(&Op::Push(Node::KVValueHash(
                vec![4],
                vec![4],
                [
                    198, 129, 51, 156, 134, 199, 7, 21, 172, 89, 146, 71, 4, 16, 82, 205, 89, 51,
                    227, 215, 139, 195, 237, 202, 159, 191, 209, 172, 156, 38, 239, 192
                ]
            )))
        );
        assert_eq!(iter.next(), Some(&Op::Child));
        assert_eq!(
            iter.next(),
            Some(&Op::Push(Node::KVValueHash(
                vec![5],
                vec![5],
                [
                    116, 30, 0, 135, 25, 118, 86, 14, 12, 107, 215, 214, 133, 122, 48, 45, 180, 21,
                    158, 223, 88, 148, 181, 149, 189, 65, 121, 19, 81, 118, 11, 106
                ]
            )))
        );
        assert_eq!(iter.next(), Some(&Op::Parent));
        assert_eq!(
            iter.next(),
            Some(&Op::Push(Node::KVValueHash(
                vec![7],
                vec![7],
                [
                    63, 193, 78, 215, 236, 222, 32, 58, 144, 66, 94, 225, 145, 233, 219, 89, 102,
                    51, 109, 115, 127, 3, 152, 236, 147, 183, 100, 81, 123, 109, 244, 0
                ]
            )))
        );
        assert_eq!(
            iter.next(),
            Some(&Op::Push(Node::KVValueHash(
                vec![8],
                vec![8],
                [
                    205, 24, 196, 78, 21, 130, 132, 58, 44, 29, 21, 175, 68, 254, 158, 189, 49,
                    158, 250, 151, 137, 22, 160, 107, 216, 238, 129, 230, 199, 251, 197, 51
                ]
            )))
        );
        assert_eq!(iter.next(), Some(&Op::Parent));
        assert_eq!(iter.next(), Some(&Op::Child));
        assert!(iter.next().is_none());
        assert_eq!(absence, (false, true));

        let mut bytes = vec![];
        encode_into(proof.iter(), &mut bytes);
        let mut query = Query::new();
        for item in queryitems {
            query.insert_item(item);
        }
        let res = verify_query(
            bytes.as_slice(),
            &query,
            None,
            None,
            true,
            tree.hash().unwrap(),
        )
        .unwrap()
        .unwrap();
        compare_result_tuples(
            res.result_set,
            vec![
                (vec![4], vec![4]),
                (vec![5], vec![5]),
                (vec![7], vec![7]),
                (vec![8], vec![8]),
            ],
        );
        assert_eq!(res.limit, None);
        assert_eq!(res.offset, None);

        // Limit result set to 1 item
        let mut tree = make_6_node_tree();
        let mut walker = RefWalker::new(&mut tree, PanicSource {});

        let queryitems = vec![QueryItem::RangeAfter(vec![3]..)];
        let (proof, absence, ..) = walker
            .create_full_proof(queryitems.as_slice(), Some(1), None, true)
            .unwrap()
            .expect("create_proof errored");

        let equivalent_queryitems = vec![QueryItem::RangeAfterToInclusive(vec![3]..=vec![4])];
        let (equivalent_proof, equivalent_absence, ..) = walker
            .create_full_proof(equivalent_queryitems.as_slice(), None, None, true)
            .unwrap()
            .expect("create_proof errored");

        assert_eq!(proof, equivalent_proof);
        assert_eq!(absence, equivalent_absence);

        let mut bytes = vec![];
        encode_into(proof.iter(), &mut bytes);
        let mut query = Query::new();
        for item in queryitems {
            query.insert_item(item);
        }
        let res = verify_query(
            bytes.as_slice(),
            &query,
            Some(1),
            None,
            true,
            tree.hash().unwrap(),
        )
        .unwrap()
        .unwrap();
        compare_result_tuples(res.result_set, vec![(vec![4], vec![4])]);
        assert_eq!(res.limit, Some(0));
        assert_eq!(res.offset, None);

        // Limit result set to 2 items
        let mut tree = make_6_node_tree();
        let mut walker = RefWalker::new(&mut tree, PanicSource {});

        let queryitems = vec![QueryItem::RangeAfter(vec![3]..)];
        let (proof, absence, ..) = walker
            .create_full_proof(queryitems.as_slice(), Some(2), None, true)
            .unwrap()
            .expect("create_proof errored");

        let equivalent_queryitems = vec![QueryItem::RangeAfterToInclusive(vec![3]..=vec![5])];
        let (equivalent_proof, equivalent_absence, ..) = walker
            .create_full_proof(equivalent_queryitems.as_slice(), None, None, true)
            .unwrap()
            .expect("create_proof errored");

        assert_eq!(proof, equivalent_proof);
        assert_eq!(absence, equivalent_absence);

        let mut bytes = vec![];
        encode_into(proof.iter(), &mut bytes);
        let mut query = Query::new();
        for item in queryitems {
            query.insert_item(item);
        }
        let res = verify_query(
            bytes.as_slice(),
            &query,
            Some(2),
            None,
            true,
            tree.hash().unwrap(),
        )
        .unwrap()
        .unwrap();
        compare_result_tuples(res.result_set, vec![(vec![4], vec![4]), (vec![5], vec![5])]);
        assert_eq!(res.limit, Some(0));
        assert_eq!(res.offset, None);

        // Limit result set to 100 items
        let mut tree = make_6_node_tree();
        let mut walker = RefWalker::new(&mut tree, PanicSource {});

        let queryitems = vec![QueryItem::RangeAfter(vec![3]..)];
        let (proof, absence, ..) = walker
            .create_full_proof(queryitems.as_slice(), Some(100), None, true)
            .unwrap()
            .expect("create_proof errored");

        let equivalent_queryitems = vec![QueryItem::RangeAfter(vec![3]..)];
        let (equivalent_proof, equivalent_absence, ..) = walker
            .create_full_proof(equivalent_queryitems.as_slice(), None, None, true)
            .unwrap()
            .expect("create_proof errored");

        assert_eq!(proof, equivalent_proof);
        assert_eq!(absence, equivalent_absence);

        let mut bytes = vec![];
        encode_into(proof.iter(), &mut bytes);
        let mut query = Query::new();
        for item in queryitems {
            query.insert_item(item);
        }
        let res = verify_query(
            bytes.as_slice(),
            &query,
            Some(100),
            None,
            true,
            tree.hash().unwrap(),
        )
        .unwrap()
        .unwrap();
        compare_result_tuples(
            res.result_set,
            vec![
                (vec![4], vec![4]),
                (vec![5], vec![5]),
                (vec![7], vec![7]),
                (vec![8], vec![8]),
            ],
        );
        assert_eq!(res.limit, Some(96));
        assert_eq!(res.offset, None);

        // skip 1 element
        let mut tree = make_6_node_tree();
        let mut walker = RefWalker::new(&mut tree, PanicSource {});

        let queryitems = vec![QueryItem::RangeAfter(vec![3]..)];
        let (proof, ..) = walker
            .create_full_proof(queryitems.as_slice(), Some(1), Some(1), true)
            .unwrap()
            .expect("create_proof errored");

        let mut bytes = vec![];
        encode_into(proof.iter(), &mut bytes);
        let mut query = Query::new();
        for item in queryitems {
            query.insert_item(item);
        }
        let res = verify_query(
            bytes.as_slice(),
            &query,
            Some(1),
            Some(1),
            true,
            tree.hash().unwrap(),
        )
        .unwrap()
        .unwrap();
        compare_result_tuples(res.result_set, vec![(vec![5], vec![5])]);
        assert_eq!(res.limit, Some(0));
        assert_eq!(res.offset, Some(0));

        // skip 2 elements
        let mut tree = make_6_node_tree();
        let mut walker = RefWalker::new(&mut tree, PanicSource {});

        let queryitems = vec![QueryItem::RangeAfter(vec![3]..)];
        let (proof, ..) = walker
            .create_full_proof(queryitems.as_slice(), Some(1), Some(2), true)
            .unwrap()
            .expect("create_proof errored");

        let mut bytes = vec![];
        encode_into(proof.iter(), &mut bytes);
        let mut query = Query::new();
        for item in queryitems {
            query.insert_item(item);
        }
        let res = verify_query(
            bytes.as_slice(),
            &query,
            Some(1),
            Some(2),
            true,
            tree.hash().unwrap(),
        )
        .unwrap()
        .unwrap();
        compare_result_tuples(res.result_set, vec![(vec![7], vec![7])]);
        assert_eq!(res.limit, Some(0));
        assert_eq!(res.offset, Some(0));

        // skip all elements
        let mut tree = make_6_node_tree();
        let mut walker = RefWalker::new(&mut tree, PanicSource {});

        let queryitems = vec![QueryItem::RangeAfter(vec![3]..)];
        let (proof, ..) = walker
            .create_full_proof(queryitems.as_slice(), Some(1), Some(200), true)
            .unwrap()
            .expect("create_proof errored");

        let mut bytes = vec![];
        encode_into(proof.iter(), &mut bytes);
        let mut query = Query::new();
        for item in queryitems {
            query.insert_item(item);
        }
        let res = verify_query(
            bytes.as_slice(),
            &query,
            Some(1),
            Some(200),
            true,
            tree.hash().unwrap(),
        )
        .unwrap()
        .unwrap();
        compare_result_tuples(res.result_set, vec![]);
        assert_eq!(res.limit, Some(1));
        assert_eq!(res.offset, Some(196));

        // right_to_left proof
        let mut tree = make_6_node_tree();
        let mut walker = RefWalker::new(&mut tree, PanicSource {});

        let queryitems = vec![RangeAfter(vec![3]..)];
        let (proof, absence, ..) = walker
            .create_full_proof(queryitems.as_slice(), None, None, false)
            .unwrap()
            .expect("create_proof errored");

        assert_eq!(absence, (true, false));

        let mut bytes = vec![];
        encode_into(proof.iter(), &mut bytes);
        let mut query = Query::new();
        for item in queryitems {
            query.insert_item(item);
        }
        let res = verify_query(
            bytes.as_slice(),
            &query,
            None,
            None,
            false,
            tree.hash().unwrap(),
        )
        .unwrap()
        .unwrap();
        compare_result_tuples(
            res.result_set,
            vec![
                (vec![8], vec![8]),
                (vec![7], vec![7]),
                (vec![5], vec![5]),
                (vec![4], vec![4]),
            ],
        );

        let mut tree = make_6_node_tree();
        let mut walker = RefWalker::new(&mut tree, PanicSource {});

        let queryitems = vec![RangeAfter(vec![3]..)];
        let (proof, absence, ..) = walker
            .create_full_proof(queryitems.as_slice(), Some(3), None, false)
            .unwrap()
            .expect("create_proof errored");

        assert_eq!(absence, (true, false));

        let mut bytes = vec![];
        encode_into(proof.iter(), &mut bytes);
        let mut query = Query::new();
        for item in queryitems {
            query.insert_item(item);
        }
        let res = verify_query(
            bytes.as_slice(),
            &query,
            Some(3),
            None,
            false,
            tree.hash().unwrap(),
        )
        .unwrap()
        .unwrap();
        compare_result_tuples(
            res.result_set,
            vec![(vec![8], vec![8]), (vec![7], vec![7]), (vec![5], vec![5])],
        );
        assert_eq!(res.limit, Some(0));
        assert_eq!(res.offset, None);
    }

    #[test]
    fn range_after_to_proof() {
        let mut tree = make_6_node_tree();
        let mut walker = RefWalker::new(&mut tree, PanicSource {});

        let queryitems = vec![QueryItem::RangeAfterTo(vec![3]..vec![7])];
        let (proof, absence, ..) = walker
            .create_full_proof(queryitems.as_slice(), None, None, true)
            .unwrap()
            .expect("create_proof errored");

        let mut iter = proof.iter();
        assert_eq!(
            iter.next(),
            Some(&Op::Push(Node::Hash([
                121, 235, 207, 195, 143, 58, 159, 120, 166, 33, 151, 45, 178, 124, 91, 233, 201, 4,
                241, 127, 41, 198, 197, 228, 19, 190, 36, 173, 183, 73, 104, 30
            ])))
        );
        assert_eq!(
            iter.next(),
            Some(&Op::Push(Node::KVDigest(
                vec![3],
                [
                    210, 173, 26, 11, 185, 253, 244, 69, 11, 216, 113, 81, 192, 139, 153, 104, 205,
                    4, 107, 218, 102, 84, 170, 189, 186, 36, 48, 176, 169, 129, 231, 144
                ]
            )))
        );
        assert_eq!(iter.next(), Some(&Op::Parent));
        assert_eq!(
            iter.next(),
            Some(&Op::Push(Node::KVValueHash(
                vec![4],
                vec![4],
                [
                    198, 129, 51, 156, 134, 199, 7, 21, 172, 89, 146, 71, 4, 16, 82, 205, 89, 51,
                    227, 215, 139, 195, 237, 202, 159, 191, 209, 172, 156, 38, 239, 192
                ]
            )))
        );
        assert_eq!(iter.next(), Some(&Op::Child));
        assert_eq!(
            iter.next(),
            Some(&Op::Push(Node::KVValueHash(
                vec![5],
                vec![5],
                [
                    116, 30, 0, 135, 25, 118, 86, 14, 12, 107, 215, 214, 133, 122, 48, 45, 180, 21,
                    158, 223, 88, 148, 181, 149, 189, 65, 121, 19, 81, 118, 11, 106
                ]
            )))
        );
        assert_eq!(iter.next(), Some(&Op::Parent));
        assert_eq!(
            iter.next(),
            Some(&Op::Push(Node::KVDigest(
                vec![7],
                [
                    63, 193, 78, 215, 236, 222, 32, 58, 144, 66, 94, 225, 145, 233, 219, 89, 102,
                    51, 109, 115, 127, 3, 152, 236, 147, 183, 100, 81, 123, 109, 244, 0
                ]
            )))
        );
        assert_eq!(
            iter.next(),
            Some(&Op::Push(Node::KVHash([
                236, 141, 96, 8, 244, 103, 232, 110, 117, 105, 162, 111, 148, 9, 59, 195, 2, 250,
                165, 180, 215, 137, 202, 221, 38, 98, 93, 247, 54, 180, 242, 116
            ])))
        );
        assert_eq!(iter.next(), Some(&Op::Parent));
        assert_eq!(iter.next(), Some(&Op::Child));
        assert!(iter.next().is_none());
        assert_eq!(absence, (false, false));

        let mut bytes = vec![];
        encode_into(proof.iter(), &mut bytes);
        let mut query = Query::new();
        for item in queryitems {
            query.insert_item(item);
        }
        let res = verify_query(
            bytes.as_slice(),
            &query,
            None,
            None,
            true,
            tree.hash().unwrap(),
        )
        .unwrap()
        .unwrap();
        compare_result_tuples(res.result_set, vec![(vec![4], vec![4]), (vec![5], vec![5])]);
        assert_eq!(res.limit, None);
        assert_eq!(res.offset, None);

        // Limit result set to 1 item
        let mut tree = make_6_node_tree();
        let mut walker = RefWalker::new(&mut tree, PanicSource {});

        let queryitems = vec![QueryItem::RangeAfterTo(vec![3]..vec![7])];
        let (proof, absence, ..) = walker
            .create_full_proof(queryitems.as_slice(), Some(1), None, true)
            .unwrap()
            .expect("create_proof errored");

        let equivalent_queryitems = vec![QueryItem::RangeAfterToInclusive(vec![3]..=vec![4])];
        let (equivalent_proof, equivalent_absence, ..) = walker
            .create_full_proof(equivalent_queryitems.as_slice(), None, None, true)
            .unwrap()
            .expect("create_proof errored");

        assert_eq!(proof, equivalent_proof);
        assert_eq!(absence, equivalent_absence);

        let mut bytes = vec![];
        encode_into(proof.iter(), &mut bytes);
        let mut query = Query::new();
        for item in queryitems {
            query.insert_item(item);
        }
        let res = verify_query(
            bytes.as_slice(),
            &query,
            Some(1),
            None,
            true,
            tree.hash().unwrap(),
        )
        .unwrap()
        .unwrap();
        compare_result_tuples(res.result_set, vec![(vec![4], vec![4])]);
        assert_eq!(res.limit, Some(0));
        assert_eq!(res.offset, None);

        // Limit result set to 2 items
        let mut tree = make_6_node_tree();
        let mut walker = RefWalker::new(&mut tree, PanicSource {});

        let queryitems = vec![QueryItem::RangeAfterTo(vec![3]..vec![7])];
        let (proof, absence, ..) = walker
            .create_full_proof(queryitems.as_slice(), Some(2), None, true)
            .unwrap()
            .expect("create_proof errored");

        let equivalent_queryitems = vec![QueryItem::RangeAfterToInclusive(vec![3]..=vec![5])];
        let (equivalent_proof, equivalent_absence, ..) = walker
            .create_full_proof(equivalent_queryitems.as_slice(), None, None, true)
            .unwrap()
            .expect("create_proof errored");

        assert_eq!(proof, equivalent_proof);
        assert_eq!(absence, equivalent_absence);

        let mut bytes = vec![];
        encode_into(proof.iter(), &mut bytes);
        let mut query = Query::new();
        for item in queryitems {
            query.insert_item(item);
        }
        let res = verify_query(
            bytes.as_slice(),
            &query,
            Some(2),
            None,
            true,
            tree.hash().unwrap(),
        )
        .unwrap()
        .unwrap();
        compare_result_tuples(res.result_set, vec![(vec![4], vec![4]), (vec![5], vec![5])]);
        assert_eq!(res.limit, Some(0));
        assert_eq!(res.offset, None);

        // Limit result set to 100 items
        let mut tree = make_6_node_tree();
        let mut walker = RefWalker::new(&mut tree, PanicSource {});

        let queryitems = vec![QueryItem::RangeAfterTo(vec![3]..vec![7])];
        let (proof, absence, ..) = walker
            .create_full_proof(queryitems.as_slice(), Some(100), None, true)
            .unwrap()
            .expect("create_proof errored");

        let equivalent_queryitems = vec![QueryItem::RangeAfterTo(vec![3]..vec![7])];
        let (equivalent_proof, equivalent_absence, ..) = walker
            .create_full_proof(equivalent_queryitems.as_slice(), None, None, true)
            .unwrap()
            .expect("create_proof errored");

        assert_eq!(proof, equivalent_proof);
        assert_eq!(absence, equivalent_absence);

        let mut bytes = vec![];
        encode_into(proof.iter(), &mut bytes);
        let mut query = Query::new();
        for item in queryitems {
            query.insert_item(item);
        }
        let res = verify_query(
            bytes.as_slice(),
            &query,
            Some(100),
            None,
            true,
            tree.hash().unwrap(),
        )
        .unwrap()
        .unwrap();
        compare_result_tuples(res.result_set, vec![(vec![4], vec![4]), (vec![5], vec![5])]);
        assert_eq!(res.limit, Some(98));
        assert_eq!(res.offset, None);

        // skip 1 element
        let mut tree = make_6_node_tree();
        let mut walker = RefWalker::new(&mut tree, PanicSource {});

        let queryitems = vec![QueryItem::RangeAfterTo(vec![3]..vec![7])];
        let (proof, ..) = walker
            .create_full_proof(queryitems.as_slice(), Some(1), Some(1), true)
            .unwrap()
            .expect("create_proof errored");

        let mut bytes = vec![];
        encode_into(proof.iter(), &mut bytes);
        let mut query = Query::new();
        for item in queryitems {
            query.insert_item(item);
        }
        let res = verify_query(
            bytes.as_slice(),
            &query,
            Some(1),
            Some(1),
            true,
            tree.hash().unwrap(),
        )
        .unwrap()
        .unwrap();
        compare_result_tuples(res.result_set, vec![(vec![5], vec![5])]);
        assert_eq!(res.limit, Some(0));
        assert_eq!(res.offset, Some(0));

        // skip 2 elements
        let mut tree = make_6_node_tree();
        let mut walker = RefWalker::new(&mut tree, PanicSource {});

        let queryitems = vec![QueryItem::RangeAfterTo(vec![3]..vec![7])];
        let (proof, ..) = walker
            .create_full_proof(queryitems.as_slice(), Some(1), Some(2), true)
            .unwrap()
            .expect("create_proof errored");

        let mut bytes = vec![];
        encode_into(proof.iter(), &mut bytes);
        let mut query = Query::new();
        for item in queryitems {
            query.insert_item(item);
        }
        let res = verify_query(
            bytes.as_slice(),
            &query,
            Some(1),
            Some(2),
            true,
            tree.hash().unwrap(),
        )
        .unwrap()
        .unwrap();
        compare_result_tuples(res.result_set, vec![]);
        assert_eq!(res.limit, Some(1));
        assert_eq!(res.offset, Some(0));

        // skip all elements
        let mut tree = make_6_node_tree();
        let mut walker = RefWalker::new(&mut tree, PanicSource {});

        let queryitems = vec![QueryItem::RangeAfterTo(vec![3]..vec![7])];
        let (proof, ..) = walker
            .create_full_proof(queryitems.as_slice(), Some(1), Some(200), true)
            .unwrap()
            .expect("create_proof errored");

        let mut bytes = vec![];
        encode_into(proof.iter(), &mut bytes);
        let mut query = Query::new();
        for item in queryitems {
            query.insert_item(item);
        }
        let res = verify_query(
            bytes.as_slice(),
            &query,
            Some(1),
            Some(200),
            true,
            tree.hash().unwrap(),
        )
        .unwrap()
        .unwrap();
        compare_result_tuples(res.result_set, vec![]);
        assert_eq!(res.limit, Some(1));
        assert_eq!(res.offset, Some(198));

        // right_to_left
        let mut tree = make_6_node_tree();
        let mut walker = RefWalker::new(&mut tree, PanicSource {});

        let queryitems = vec![QueryItem::RangeAfterTo(vec![3]..vec![7])];
        let (proof, absence, ..) = walker
            .create_full_proof(queryitems.as_slice(), None, None, false)
            .unwrap()
            .expect("create_proof errored");

        assert_eq!(absence, (false, false));

        let mut bytes = vec![];
        encode_into(proof.iter(), &mut bytes);
        let mut query = Query::new();
        for item in queryitems {
            query.insert_item(item);
        }
        let res = verify_query(
            bytes.as_slice(),
            &query,
            None,
            None,
            false,
            tree.hash().unwrap(),
        )
        .unwrap()
        .unwrap();
        compare_result_tuples(res.result_set, vec![(vec![5], vec![5]), (vec![4], vec![4])]);

        let mut tree = make_6_node_tree();
        let mut walker = RefWalker::new(&mut tree, PanicSource {});

        let queryitems = vec![QueryItem::RangeAfterTo(vec![3]..vec![7])];
        let (proof, absence, ..) = walker
            .create_full_proof(queryitems.as_slice(), Some(300), Some(1), false)
            .unwrap()
            .expect("create_proof errored");

        assert_eq!(absence, (false, false));

        let mut bytes = vec![];
        encode_into(proof.iter(), &mut bytes);
        let mut query = Query::new();
        for item in queryitems {
            query.insert_item(item);
        }
        let res = verify_query(
            bytes.as_slice(),
            &query,
            Some(300),
            Some(1),
            false,
            tree.hash().unwrap(),
        )
        .unwrap()
        .unwrap();
        compare_result_tuples(res.result_set, vec![(vec![4], vec![4])]);
        assert_eq!(res.limit, Some(299));
        assert_eq!(res.offset, Some(0));
    }

    #[test]
    fn range_after_to_proof_inclusive() {
        let mut tree = make_6_node_tree();
        let mut walker = RefWalker::new(&mut tree, PanicSource {});

        let queryitems = vec![QueryItem::RangeAfterToInclusive(vec![3]..=vec![7])];
        let (proof, absence, ..) = walker
            .create_full_proof(queryitems.as_slice(), None, None, true)
            .unwrap()
            .expect("create_proof errored");

        let mut iter = proof.iter();
        iter.next();
        Some(&Op::Push(Node::Hash([
            121, 235, 207, 195, 143, 58, 159, 120, 166, 33, 151, 45, 178, 124, 91, 233, 201, 4,
            241, 127, 41, 198, 197, 228, 19, 190, 36, 173, 183, 73, 104, 30,
        ])));
        assert_eq!(
            iter.next(),
            Some(&Op::Push(Node::KVDigest(
                vec![3],
                [
                    210, 173, 26, 11, 185, 253, 244, 69, 11, 216, 113, 81, 192, 139, 153, 104, 205,
                    4, 107, 218, 102, 84, 170, 189, 186, 36, 48, 176, 169, 129, 231, 144
                ]
            )))
        );
        assert_eq!(iter.next(), Some(&Op::Parent));
        assert_eq!(
            iter.next(),
            Some(&Op::Push(Node::KVValueHash(
                vec![4],
                vec![4],
                [
                    198, 129, 51, 156, 134, 199, 7, 21, 172, 89, 146, 71, 4, 16, 82, 205, 89, 51,
                    227, 215, 139, 195, 237, 202, 159, 191, 209, 172, 156, 38, 239, 192
                ]
            )))
        );
        assert_eq!(iter.next(), Some(&Op::Child));
        assert_eq!(
            iter.next(),
            Some(&Op::Push(Node::KVValueHash(
                vec![5],
                vec![5],
                [
                    116, 30, 0, 135, 25, 118, 86, 14, 12, 107, 215, 214, 133, 122, 48, 45, 180, 21,
                    158, 223, 88, 148, 181, 149, 189, 65, 121, 19, 81, 118, 11, 106
                ]
            )))
        );
        assert_eq!(iter.next(), Some(&Op::Parent));
        assert_eq!(
            iter.next(),
            Some(&Op::Push(Node::KVValueHash(
                vec![7],
                vec![7],
                [
                    63, 193, 78, 215, 236, 222, 32, 58, 144, 66, 94, 225, 145, 233, 219, 89, 102,
                    51, 109, 115, 127, 3, 152, 236, 147, 183, 100, 81, 123, 109, 244, 0
                ]
            )))
        );
        assert_eq!(
            iter.next(),
            Some(&Op::Push(Node::KVHash([
                236, 141, 96, 8, 244, 103, 232, 110, 117, 105, 162, 111, 148, 9, 59, 195, 2, 250,
                165, 180, 215, 137, 202, 221, 38, 98, 93, 247, 54, 180, 242, 116
            ])))
        );
        assert_eq!(iter.next(), Some(&Op::Parent));
        assert_eq!(iter.next(), Some(&Op::Child));
        assert!(iter.next().is_none());
        assert_eq!(absence, (false, false));

        let mut bytes = vec![];
        encode_into(proof.iter(), &mut bytes);
        let mut query = Query::new();
        for item in queryitems {
            query.insert_item(item);
        }
        let res = verify_query(
            bytes.as_slice(),
            &query,
            None,
            None,
            true,
            tree.hash().unwrap(),
        )
        .unwrap()
        .unwrap();
        compare_result_tuples(
            res.result_set,
            vec![(vec![4], vec![4]), (vec![5], vec![5]), (vec![7], vec![7])],
        );
        assert_eq!(res.limit, None);
        assert_eq!(res.offset, None);

        // Limit result set to 1 item
        let mut tree = make_6_node_tree();
        let mut walker = RefWalker::new(&mut tree, PanicSource {});

        let queryitems = vec![QueryItem::RangeAfterToInclusive(vec![3]..=vec![7])];
        let (proof, absence, ..) = walker
            .create_full_proof(queryitems.as_slice(), Some(1), None, true)
            .unwrap()
            .expect("create_proof errored");

        let equivalent_queryitems = vec![QueryItem::RangeAfterToInclusive(vec![3]..=vec![4])];
        let (equivalent_proof, equivalent_absence, ..) = walker
            .create_full_proof(equivalent_queryitems.as_slice(), None, None, true)
            .unwrap()
            .expect("create_proof errored");

        assert_eq!(proof, equivalent_proof);
        assert_eq!(absence, equivalent_absence);

        let mut bytes = vec![];
        encode_into(proof.iter(), &mut bytes);
        let mut query = Query::new();
        for item in queryitems {
            query.insert_item(item);
        }
        let res = verify_query(
            bytes.as_slice(),
            &query,
            Some(1),
            None,
            true,
            tree.hash().unwrap(),
        )
        .unwrap()
        .unwrap();
        compare_result_tuples(res.result_set, vec![(vec![4], vec![4])]);
        assert_eq!(res.limit, Some(0));
        assert_eq!(res.offset, None);

        // Limit result set to 2 items
        let mut tree = make_6_node_tree();
        let mut walker = RefWalker::new(&mut tree, PanicSource {});

        let queryitems = vec![QueryItem::RangeAfterToInclusive(vec![3]..=vec![7])];
        let (proof, absence, ..) = walker
            .create_full_proof(queryitems.as_slice(), Some(2), None, true)
            .unwrap()
            .expect("create_proof errored");

        let equivalent_queryitems = vec![QueryItem::RangeAfterToInclusive(vec![3]..=vec![5])];
        let (equivalent_proof, equivalent_absence, ..) = walker
            .create_full_proof(equivalent_queryitems.as_slice(), None, None, true)
            .unwrap()
            .expect("create_proof errored");

        assert_eq!(proof, equivalent_proof);
        assert_eq!(absence, equivalent_absence);

        let mut bytes = vec![];
        encode_into(proof.iter(), &mut bytes);
        let mut query = Query::new();
        for item in queryitems {
            query.insert_item(item);
        }
        let res = verify_query(
            bytes.as_slice(),
            &query,
            Some(2),
            None,
            true,
            tree.hash().unwrap(),
        )
        .unwrap()
        .unwrap();
        compare_result_tuples(res.result_set, vec![(vec![4], vec![4]), (vec![5], vec![5])]);
        assert_eq!(res.limit, Some(0));
        assert_eq!(res.offset, None);

        // Limit result set to 100 items
        let mut tree = make_6_node_tree();
        let mut walker = RefWalker::new(&mut tree, PanicSource {});

        let queryitems = vec![QueryItem::RangeAfterToInclusive(vec![3]..=vec![7])];
        let (proof, absence, ..) = walker
            .create_full_proof(queryitems.as_slice(), Some(100), None, true)
            .unwrap()
            .expect("create_proof errored");

        let equivalent_queryitems = vec![QueryItem::RangeAfterToInclusive(vec![3]..=vec![7])];
        let (equivalent_proof, equivalent_absence, ..) = walker
            .create_full_proof(equivalent_queryitems.as_slice(), None, None, true)
            .unwrap()
            .expect("create_proof errored");

        assert_eq!(proof, equivalent_proof);
        assert_eq!(absence, equivalent_absence);

        let mut bytes = vec![];
        encode_into(proof.iter(), &mut bytes);
        let mut query = Query::new();
        for item in queryitems {
            query.insert_item(item);
        }
        let res = verify_query(
            bytes.as_slice(),
            &query,
            Some(100),
            None,
            true,
            tree.hash().unwrap(),
        )
        .unwrap()
        .unwrap();
        compare_result_tuples(
            res.result_set,
            vec![(vec![4], vec![4]), (vec![5], vec![5]), (vec![7], vec![7])],
        );
        assert_eq!(res.limit, Some(97));
        assert_eq!(res.offset, None);

        // skip 1 element
        let mut tree = make_6_node_tree();
        let mut walker = RefWalker::new(&mut tree, PanicSource {});

        let queryitems = vec![QueryItem::RangeAfterToInclusive(vec![3]..=vec![7])];
        let (proof, ..) = walker
            .create_full_proof(queryitems.as_slice(), Some(1), Some(1), true)
            .unwrap()
            .expect("create_proof errored");

        let mut bytes = vec![];
        encode_into(proof.iter(), &mut bytes);
        let mut query = Query::new();
        for item in queryitems {
            query.insert_item(item);
        }
        let res = verify_query(
            bytes.as_slice(),
            &query,
            Some(1),
            Some(1),
            true,
            tree.hash().unwrap(),
        )
        .unwrap()
        .unwrap();
        compare_result_tuples(res.result_set, vec![(vec![5], vec![5])]);
        assert_eq!(res.limit, Some(0));
        assert_eq!(res.offset, Some(0));

        // skip 2 elements
        let mut tree = make_6_node_tree();
        let mut walker = RefWalker::new(&mut tree, PanicSource {});

        let queryitems = vec![QueryItem::RangeAfterToInclusive(vec![3]..=vec![7])];
        let (proof, ..) = walker
            .create_full_proof(queryitems.as_slice(), Some(1), Some(2), true)
            .unwrap()
            .expect("create_proof errored");

        let mut bytes = vec![];
        encode_into(proof.iter(), &mut bytes);
        let mut query = Query::new();
        for item in queryitems {
            query.insert_item(item);
        }
        let res = verify_query(
            bytes.as_slice(),
            &query,
            Some(1),
            Some(2),
            true,
            tree.hash().unwrap(),
        )
        .unwrap()
        .unwrap();
        compare_result_tuples(res.result_set, vec![(vec![7], vec![7])]);
        assert_eq!(res.limit, Some(0));
        assert_eq!(res.offset, Some(0));

        // skip all elements
        let mut tree = make_6_node_tree();
        let mut walker = RefWalker::new(&mut tree, PanicSource {});

        let queryitems = vec![QueryItem::RangeAfterToInclusive(vec![3]..=vec![7])];
        let (proof, ..) = walker
            .create_full_proof(queryitems.as_slice(), Some(1), Some(200), true)
            .unwrap()
            .expect("create_proof errored");

        let mut bytes = vec![];
        encode_into(proof.iter(), &mut bytes);
        let mut query = Query::new();
        for item in queryitems {
            query.insert_item(item);
        }
        let res = verify_query(
            bytes.as_slice(),
            &query,
            Some(1),
            Some(200),
            true,
            tree.hash().unwrap(),
        )
        .unwrap()
        .unwrap();
        compare_result_tuples(res.result_set, vec![]);
        assert_eq!(res.limit, Some(1));
        assert_eq!(res.offset, Some(197));

        // right_to_left proof
        let mut tree = make_6_node_tree();
        let mut walker = RefWalker::new(&mut tree, PanicSource {});

        let queryitems = vec![QueryItem::RangeAfterToInclusive(vec![3]..=vec![7])];
        let (proof, absence, ..) = walker
            .create_full_proof(queryitems.as_slice(), None, None, false)
            .unwrap()
            .expect("create_proof errored");

        assert_eq!(absence, (false, false));

        let mut bytes = vec![];
        encode_into(proof.iter(), &mut bytes);
        let mut query = Query::new();
        for item in queryitems {
            query.insert_item(item);
        }
        let res = verify_query(
            bytes.as_slice(),
            &query,
            None,
            None,
            false,
            tree.hash().unwrap(),
        )
        .unwrap()
        .unwrap();
        compare_result_tuples(
            res.result_set,
            vec![(vec![7], vec![7]), (vec![5], vec![5]), (vec![4], vec![4])],
        );
    }

    #[test]
    fn range_full_proof() {
        let mut tree = make_6_node_tree();
        let mut walker = RefWalker::new(&mut tree, PanicSource {});

        let queryitems = vec![QueryItem::RangeFull(..)];
        let (proof, absence, ..) = walker
            .create_full_proof(queryitems.as_slice(), None, None, true)
            .unwrap()
            .expect("create_proof errored");

        let mut iter = proof.iter();
        assert_eq!(
            iter.next(),
            Some(&Op::Push(Node::KVValueHash(
                vec![2],
                vec![2],
                [
                    183, 215, 112, 4, 15, 120, 14, 157, 239, 246, 188, 3, 138, 190, 166, 110, 16,
                    139, 136, 208, 152, 209, 109, 36, 205, 116, 134, 235, 103, 16, 96, 178
                ]
            )))
        );
        assert_eq!(
            iter.next(),
            Some(&Op::Push(Node::KVValueHash(
                vec![3],
                vec![3],
                [
                    210, 173, 26, 11, 185, 253, 244, 69, 11, 216, 113, 81, 192, 139, 153, 104, 205,
                    4, 107, 218, 102, 84, 170, 189, 186, 36, 48, 176, 169, 129, 231, 144
                ]
            )))
        );
        assert_eq!(iter.next(), Some(&Op::Parent));
        assert_eq!(
            iter.next(),
            Some(&Op::Push(Node::KVValueHash(
                vec![4],
                vec![4],
                [
                    198, 129, 51, 156, 134, 199, 7, 21, 172, 89, 146, 71, 4, 16, 82, 205, 89, 51,
                    227, 215, 139, 195, 237, 202, 159, 191, 209, 172, 156, 38, 239, 192
                ]
            )))
        );
        assert_eq!(iter.next(), Some(&Op::Child));
        assert_eq!(
            iter.next(),
            Some(&Op::Push(Node::KVValueHash(
                vec![5],
                vec![5],
                [
                    116, 30, 0, 135, 25, 118, 86, 14, 12, 107, 215, 214, 133, 122, 48, 45, 180, 21,
                    158, 223, 88, 148, 181, 149, 189, 65, 121, 19, 81, 118, 11, 106
                ]
            )))
        );
        assert_eq!(iter.next(), Some(&Op::Parent));
        assert_eq!(
            iter.next(),
            Some(&Op::Push(Node::KVValueHash(
                vec![7],
                vec![7],
                [
                    63, 193, 78, 215, 236, 222, 32, 58, 144, 66, 94, 225, 145, 233, 219, 89, 102,
                    51, 109, 115, 127, 3, 152, 236, 147, 183, 100, 81, 123, 109, 244, 0
                ]
            )))
        );
        assert_eq!(
            iter.next(),
            Some(&Op::Push(Node::KVValueHash(
                vec![8],
                vec![8],
                [
                    205, 24, 196, 78, 21, 130, 132, 58, 44, 29, 21, 175, 68, 254, 158, 189, 49,
                    158, 250, 151, 137, 22, 160, 107, 216, 238, 129, 230, 199, 251, 197, 51
                ]
            )))
        );
        assert_eq!(iter.next(), Some(&Op::Parent));
        assert_eq!(iter.next(), Some(&Op::Child));

        assert!(iter.next().is_none());
        assert_eq!(absence, (true, true));

        let mut bytes = vec![];
        encode_into(proof.iter(), &mut bytes);
        let mut query = Query::new();
        for item in queryitems {
            query.insert_item(item);
        }
        let res = verify_query(
            bytes.as_slice(),
            &query,
            None,
            None,
            true,
            tree.hash().unwrap(),
        )
        .unwrap()
        .unwrap();
        compare_result_tuples(
            res.result_set,
            vec![
                (vec![2], vec![2]),
                (vec![3], vec![3]),
                (vec![4], vec![4]),
                (vec![5], vec![5]),
                (vec![7], vec![7]),
                (vec![8], vec![8]),
            ],
        );
        assert_eq!(res.limit, None);
        assert_eq!(res.offset, None);

        // Limit result set to 1 item
        let mut tree = make_6_node_tree();
        let mut walker = RefWalker::new(&mut tree, PanicSource {});

        let queryitems = vec![QueryItem::RangeFull(..)];
        let (proof, absence, ..) = walker
            .create_full_proof(queryitems.as_slice(), Some(1), None, true)
            .unwrap()
            .expect("create_proof errored");

        let equivalent_queryitems = vec![QueryItem::RangeToInclusive(..=vec![2])];
        let (equivalent_proof, equivalent_absence, ..) = walker
            .create_full_proof(equivalent_queryitems.as_slice(), None, None, true)
            .unwrap()
            .expect("create_proof errored");

        assert_eq!(proof, equivalent_proof);
        assert_eq!(absence, equivalent_absence);

        let mut bytes = vec![];
        encode_into(proof.iter(), &mut bytes);
        let mut query = Query::new();
        for item in queryitems {
            query.insert_item(item);
        }
        let res = verify_query(
            bytes.as_slice(),
            &query,
            Some(1),
            None,
            true,
            tree.hash().unwrap(),
        )
        .unwrap()
        .unwrap();
        compare_result_tuples(res.result_set, vec![(vec![2], vec![2])]);
        assert_eq!(res.limit, Some(0));
        assert_eq!(res.offset, None);

        // Limit result set to 2 items
        let mut tree = make_6_node_tree();
        let mut walker = RefWalker::new(&mut tree, PanicSource {});

        let queryitems = vec![QueryItem::RangeFull(..)];
        let (proof, absence, ..) = walker
            .create_full_proof(queryitems.as_slice(), Some(2), None, true)
            .unwrap()
            .expect("create_proof errored");

        let equivalent_queryitems = vec![QueryItem::RangeToInclusive(..=vec![3])];
        let (equivalent_proof, equivalent_absence, ..) = walker
            .create_full_proof(equivalent_queryitems.as_slice(), None, None, true)
            .unwrap()
            .expect("create_proof errored");

        assert_eq!(proof, equivalent_proof);
        assert_eq!(absence, equivalent_absence);

        let mut bytes = vec![];
        encode_into(proof.iter(), &mut bytes);
        let mut query = Query::new();
        for item in queryitems {
            query.insert_item(item);
        }
        let res = verify_query(
            bytes.as_slice(),
            &query,
            Some(2),
            None,
            true,
            tree.hash().unwrap(),
        )
        .unwrap()
        .unwrap();
        compare_result_tuples(res.result_set, vec![(vec![2], vec![2]), (vec![3], vec![3])]);
        assert_eq!(res.limit, Some(0));
        assert_eq!(res.offset, None);

        // Limit result set to 100 items
        let mut tree = make_6_node_tree();
        let mut walker = RefWalker::new(&mut tree, PanicSource {});

        let queryitems = vec![QueryItem::RangeFull(..)];
        let (proof, absence, ..) = walker
            .create_full_proof(queryitems.as_slice(), Some(100), None, true)
            .unwrap()
            .expect("create_proof errored");

        let equivalent_queryitems = vec![QueryItem::RangeFull(..)];
        let (equivalent_proof, equivalent_absence, ..) = walker
            .create_full_proof(equivalent_queryitems.as_slice(), None, None, true)
            .unwrap()
            .expect("create_proof errored");

        assert_eq!(proof, equivalent_proof);
        assert_eq!(absence, equivalent_absence);

        let mut bytes = vec![];
        encode_into(proof.iter(), &mut bytes);
        let mut query = Query::new();
        for item in queryitems {
            query.insert_item(item);
        }
        let res = verify_query(
            bytes.as_slice(),
            &query,
            Some(100),
            None,
            true,
            tree.hash().unwrap(),
        )
        .unwrap()
        .unwrap();
        compare_result_tuples(
            res.result_set,
            vec![
                (vec![2], vec![2]),
                (vec![3], vec![3]),
                (vec![4], vec![4]),
                (vec![5], vec![5]),
                (vec![7], vec![7]),
                (vec![8], vec![8]),
            ],
        );
        assert_eq!(res.limit, Some(94));
        assert_eq!(res.offset, None);

        // skip 1 element
        let mut tree = make_6_node_tree();
        let mut walker = RefWalker::new(&mut tree, PanicSource {});

        let queryitems = vec![QueryItem::RangeFull(..)];
        let (proof, ..) = walker
            .create_full_proof(queryitems.as_slice(), Some(3), Some(1), true)
            .unwrap()
            .expect("create_proof errored");

        let mut bytes = vec![];
        encode_into(proof.iter(), &mut bytes);
        let mut query = Query::new();
        for item in queryitems {
            query.insert_item(item);
        }
        let res = verify_query(
            bytes.as_slice(),
            &query,
            Some(3),
            Some(1),
            true,
            tree.hash().unwrap(),
        )
        .unwrap()
        .unwrap();
        compare_result_tuples(
            res.result_set,
            vec![(vec![3], vec![3]), (vec![4], vec![4]), (vec![5], vec![5])],
        );
        assert_eq!(res.limit, Some(0));
        assert_eq!(res.offset, Some(0));

        // skip 2 elements
        let mut tree = make_6_node_tree();
        let mut walker = RefWalker::new(&mut tree, PanicSource {});

        let queryitems = vec![QueryItem::RangeFull(..)];
        let (proof, ..) = walker
            .create_full_proof(queryitems.as_slice(), Some(2), Some(2), true)
            .unwrap()
            .expect("create_proof errored");

        let mut bytes = vec![];
        encode_into(proof.iter(), &mut bytes);
        let mut query = Query::new();
        for item in queryitems {
            query.insert_item(item);
        }
        let res = verify_query(
            bytes.as_slice(),
            &query,
            Some(2),
            Some(2),
            true,
            tree.hash().unwrap(),
        )
        .unwrap()
        .unwrap();
        compare_result_tuples(res.result_set, vec![(vec![4], vec![4]), (vec![5], vec![5])]);
        assert_eq!(res.limit, Some(0));
        assert_eq!(res.offset, Some(0));

        // skip all elements
        let mut tree = make_6_node_tree();
        let mut walker = RefWalker::new(&mut tree, PanicSource {});

        let queryitems = vec![QueryItem::RangeFull(..)];
        let (proof, ..) = walker
            .create_full_proof(queryitems.as_slice(), Some(1), Some(200), true)
            .unwrap()
            .expect("create_proof errored");

        let mut bytes = vec![];
        encode_into(proof.iter(), &mut bytes);
        let mut query = Query::new();
        for item in queryitems {
            query.insert_item(item);
        }
        let res = verify_query(
            bytes.as_slice(),
            &query,
            Some(1),
            Some(200),
            true,
            tree.hash().unwrap(),
        )
        .unwrap()
        .unwrap();
        compare_result_tuples(res.result_set, vec![]);
        assert_eq!(res.limit, Some(1));
        assert_eq!(res.offset, Some(194));

        // right_to_left proof
        let mut tree = make_6_node_tree();
        let mut walker = RefWalker::new(&mut tree, PanicSource {});

        let queryitems = vec![QueryItem::RangeFull(..)];
        let (proof, absence, ..) = walker
            .create_full_proof(queryitems.as_slice(), None, None, false)
            .unwrap()
            .expect("create_proof errored");

        assert_eq!(absence, (true, true));

        let mut bytes = vec![];
        encode_into(proof.iter(), &mut bytes);
        let mut query = Query::new();
        for item in queryitems {
            query.insert_item(item);
        }
        let res = verify_query(
            bytes.as_slice(),
            &query,
            None,
            None,
            false,
            tree.hash().unwrap(),
        )
        .unwrap()
        .unwrap();
        compare_result_tuples(
            res.result_set,
            vec![
                (vec![8], vec![8]),
                (vec![7], vec![7]),
                (vec![5], vec![5]),
                (vec![4], vec![4]),
                (vec![3], vec![3]),
                (vec![2], vec![2]),
            ],
        );

        let mut tree = make_6_node_tree();
        let mut walker = RefWalker::new(&mut tree, PanicSource {});

        let queryitems = vec![QueryItem::RangeFull(..)];
        let (proof, absence, ..) = walker
            .create_full_proof(queryitems.as_slice(), Some(2), Some(2), false)
            .unwrap()
            .expect("create_proof errored");

        assert_eq!(absence, (true, false));

        let mut bytes = vec![];
        encode_into(proof.iter(), &mut bytes);
        let mut query = Query::new();
        for item in queryitems {
            query.insert_item(item);
        }
        let res = verify_query(
            bytes.as_slice(),
            &query,
            Some(2),
            Some(2),
            false,
            tree.hash().unwrap(),
        )
        .unwrap()
        .unwrap();
        compare_result_tuples(res.result_set, vec![(vec![5], vec![5]), (vec![4], vec![4])]);
        assert_eq!(res.limit, Some(0));
        assert_eq!(res.offset, Some(0));
    }

    #[test]
    fn proof_with_limit() {
        let mut tree = make_6_node_tree();
        let mut walker = RefWalker::new(&mut tree, PanicSource {});

        let queryitems = vec![QueryItem::RangeFrom(vec![2]..)];
        let (proof, _, limit, offset) = walker
            .create_full_proof(queryitems.as_slice(), Some(1), None, true)
            .unwrap()
            .expect("create_proof errored");

        // TODO: Add this test for other range types
        assert_eq!(limit, Some(0));
        assert_eq!(offset, None);

        let mut iter = proof.iter();
        assert_eq!(
            iter.next(),
            Some(&Op::Push(Node::KVValueHash(
                vec![2],
                vec![2],
                [
                    183, 215, 112, 4, 15, 120, 14, 157, 239, 246, 188, 3, 138, 190, 166, 110, 16,
                    139, 136, 208, 152, 209, 109, 36, 205, 116, 134, 235, 103, 16, 96, 178
                ]
            )))
        );
        assert_eq!(
            iter.next(),
            Some(&Op::Push(Node::KVHash([
                126, 128, 159, 241, 207, 26, 88, 61, 163, 18, 218, 189, 45, 220, 124, 96, 118, 68,
                61, 95, 230, 75, 145, 218, 178, 227, 63, 137, 79, 153, 182, 12
            ])))
        );
        assert_eq!(iter.next(), Some(&Op::Parent));
        assert_eq!(
            iter.next(),
            Some(&Op::Push(Node::Hash([
                56, 181, 68, 232, 233, 83, 180, 104, 74, 123, 143, 25, 174, 80, 132, 201, 61, 108,
                131, 89, 204, 90, 128, 199, 164, 25, 3, 146, 39, 127, 12, 105
            ])))
        );
        assert_eq!(iter.next(), Some(&Op::Child));
        assert_eq!(
            iter.next(),
            Some(&Op::Push(Node::KVHash([
                61, 233, 169, 61, 231, 15, 78, 53, 219, 99, 131, 45, 44, 165, 68, 87, 7, 52, 238,
                68, 142, 211, 110, 161, 111, 220, 108, 11, 17, 31, 88, 197
            ])))
        );
        assert_eq!(iter.next(), Some(&Op::Parent));
        assert_eq!(
            iter.next(),
            Some(&Op::Push(Node::Hash([
                133, 188, 175, 131, 60, 89, 221, 135, 133, 53, 205, 110, 58, 56, 128, 58, 1, 227,
                75, 122, 83, 20, 125, 44, 149, 44, 62, 130, 252, 134, 105, 200
            ])))
        );
        assert_eq!(iter.next(), Some(&Op::Child));
        assert!(iter.next().is_none());

        let mut bytes = vec![];
        encode_into(proof.iter(), &mut bytes);
        let mut query = Query::new();
        for item in queryitems {
            query.insert_item(item);
        }
        let res = verify_query(
            bytes.as_slice(),
            &query,
            Some(1),
            None,
            true,
            tree.hash().unwrap(),
        )
        .unwrap()
        .unwrap();
        compare_result_tuples(res.result_set, vec![(vec![2], vec![2])]);
        assert_eq!(res.limit, Some(0));
        assert_eq!(res.offset, None);
    }

    #[test]
    fn proof_with_offset() {
        let mut tree = make_6_node_tree();
        let mut walker = RefWalker::new(&mut tree, PanicSource {});

        let queryitems = vec![QueryItem::RangeFrom(vec![2]..)];
        let (proof, ..) = walker
            .create_full_proof(queryitems.as_slice(), Some(1), Some(2), true)
            .unwrap()
            .expect("create_proof errored");

        let mut iter = proof.iter();
        assert_eq!(
            iter.next(),
            Some(&Op::Push(Node::KVDigest(
                vec![2],
                [
                    183, 215, 112, 4, 15, 120, 14, 157, 239, 246, 188, 3, 138, 190, 166, 110, 16,
                    139, 136, 208, 152, 209, 109, 36, 205, 116, 134, 235, 103, 16, 96, 178
                ]
            )))
        );
        assert_eq!(
            iter.next(),
            Some(&Op::Push(Node::KVDigest(
                vec![3],
                [
                    210, 173, 26, 11, 185, 253, 244, 69, 11, 216, 113, 81, 192, 139, 153, 104, 205,
                    4, 107, 218, 102, 84, 170, 189, 186, 36, 48, 176, 169, 129, 231, 144
                ]
            )))
        );
        assert_eq!(iter.next(), Some(&Op::Parent));
        assert_eq!(
            iter.next(),
            Some(&Op::Push(Node::KVValueHash(
                vec![4],
                vec![4],
                [
                    198, 129, 51, 156, 134, 199, 7, 21, 172, 89, 146, 71, 4, 16, 82, 205, 89, 51,
                    227, 215, 139, 195, 237, 202, 159, 191, 209, 172, 156, 38, 239, 192
                ]
            )))
        );
        assert_eq!(iter.next(), Some(&Op::Child));
        assert_eq!(
            iter.next(),
            Some(&Op::Push(Node::KVHash([
                61, 233, 169, 61, 231, 15, 78, 53, 219, 99, 131, 45, 44, 165, 68, 87, 7, 52, 238,
                68, 142, 211, 110, 161, 111, 220, 108, 11, 17, 31, 88, 197
            ])))
        );
        assert_eq!(iter.next(), Some(&Op::Parent));
        assert_eq!(
            iter.next(),
            Some(&Op::Push(Node::Hash([
                133, 188, 175, 131, 60, 89, 221, 135, 133, 53, 205, 110, 58, 56, 128, 58, 1, 227,
                75, 122, 83, 20, 125, 44, 149, 44, 62, 130, 252, 134, 105, 200
            ])))
        );
        assert_eq!(iter.next(), Some(&Op::Child));
        assert!(iter.next().is_none());

        let mut bytes = vec![];
        encode_into(proof.iter(), &mut bytes);
        let mut query = Query::new();
        for item in queryitems {
            query.insert_item(item);
        }
        let res = verify_query(
            bytes.as_slice(),
            &query,
            Some(1),
            Some(2),
            true,
            tree.hash().unwrap(),
        )
        .unwrap()
        .unwrap();
        compare_result_tuples(res.result_set, vec![(vec![4], vec![4])]);
        assert_eq!(res.limit, Some(0));
        assert_eq!(res.offset, Some(0));
    }

    #[test]
    fn right_to_left_proof() {
        let mut tree = make_6_node_tree();
        let mut walker = RefWalker::new(&mut tree, PanicSource {});

        let queryitems = vec![QueryItem::RangeFrom(vec![3]..)];
        let (proof, absence, ..) = walker
            .create_full_proof(queryitems.as_slice(), None, None, false)
            .unwrap()
            .expect("create_proof errored");

        let mut iter = proof.iter();
        assert_eq!(
            iter.next(),
            Some(&Op::PushInverted(Node::KVValueHash(
                vec![8],
                vec![8],
                [
                    205, 24, 196, 78, 21, 130, 132, 58, 44, 29, 21, 175, 68, 254, 158, 189, 49,
                    158, 250, 151, 137, 22, 160, 107, 216, 238, 129, 230, 199, 251, 197, 51
                ]
            )))
        );
        assert_eq!(
            iter.next(),
            Some(&Op::PushInverted(Node::KVValueHash(
                vec![7],
                vec![7],
                [
                    63, 193, 78, 215, 236, 222, 32, 58, 144, 66, 94, 225, 145, 233, 219, 89, 102,
                    51, 109, 115, 127, 3, 152, 236, 147, 183, 100, 81, 123, 109, 244, 0
                ]
            )))
        );
        assert_eq!(iter.next(), Some(&Op::ChildInverted));
        assert_eq!(
            iter.next(),
            Some(&Op::PushInverted(Node::KVValueHash(
                vec![5],
                vec![5],
                [
                    116, 30, 0, 135, 25, 118, 86, 14, 12, 107, 215, 214, 133, 122, 48, 45, 180, 21,
                    158, 223, 88, 148, 181, 149, 189, 65, 121, 19, 81, 118, 11, 106
                ]
            )))
        );
        assert_eq!(iter.next(), Some(&Op::ParentInverted));
        assert_eq!(
            iter.next(),
            Some(&Op::PushInverted(Node::KVValueHash(
                vec![4],
                vec![4],
                [
                    198, 129, 51, 156, 134, 199, 7, 21, 172, 89, 146, 71, 4, 16, 82, 205, 89, 51,
                    227, 215, 139, 195, 237, 202, 159, 191, 209, 172, 156, 38, 239, 192
                ]
            )))
        );
        assert_eq!(
            iter.next(),
            Some(&Op::PushInverted(Node::KVValueHash(
                vec![3],
                vec![3],
                [
                    210, 173, 26, 11, 185, 253, 244, 69, 11, 216, 113, 81, 192, 139, 153, 104, 205,
                    4, 107, 218, 102, 84, 170, 189, 186, 36, 48, 176, 169, 129, 231, 144
                ]
            )))
        );
        assert_eq!(iter.next(), Some(&Op::ParentInverted));
        assert_eq!(
            iter.next(),
            Some(&Op::PushInverted(Node::Hash([
                121, 235, 207, 195, 143, 58, 159, 120, 166, 33, 151, 45, 178, 124, 91, 233, 201, 4,
                241, 127, 41, 198, 197, 228, 19, 190, 36, 173, 183, 73, 104, 30
            ])))
        );
        assert_eq!(iter.next(), Some(&Op::ChildInverted));
        assert_eq!(iter.next(), Some(&Op::ChildInverted));
        assert_eq!(iter.next(), None);

        assert_eq!(absence, (true, false));

        let mut bytes = vec![];
        encode_into(proof.iter(), &mut bytes);
        let mut query = Query::new();
        for item in queryitems {
            query.insert_item(item);
        }
        let res = verify_query(
            bytes.as_slice(),
            &query,
            None,
            None,
            false,
            tree.hash().unwrap(),
        )
        .unwrap()
        .unwrap();
        compare_result_tuples(
            res.result_set,
            vec![
                (vec![8], vec![8]),
                (vec![7], vec![7]),
                (vec![5], vec![5]),
                (vec![4], vec![4]),
                (vec![3], vec![3]),
            ],
        );
    }

    #[test]
    fn range_proof_missing_upper_bound() {
        let mut tree = make_tree_seq(10);
        let mut walker = RefWalker::new(&mut tree, PanicSource {});

        let queryitems = vec![QueryItem::Range(
            vec![0, 0, 0, 0, 0, 0, 0, 5]..vec![0, 0, 0, 0, 0, 0, 0, 6, 5],
        )];
        let (proof, absence, ..) = walker
            .create_full_proof(queryitems.as_slice(), None, None, true)
            .unwrap()
            .expect("create_proof errored");

        let mut iter = proof.iter();
        assert_eq!(
            iter.next(),
            Some(&Op::Push(Node::Hash([
                15, 191, 194, 224, 193, 134, 156, 159, 52, 166, 27, 230, 63, 93, 135, 17, 255, 154,
                197, 27, 14, 205, 136, 199, 234, 59, 188, 241, 187, 239, 117, 93
            ])))
        );
        assert_eq!(
            iter.next(),
            Some(&Op::Push(Node::KVHash([
                95, 245, 207, 74, 17, 152, 55, 24, 246, 112, 233, 61, 187, 164, 177, 44, 203, 123,
                117, 31, 98, 233, 121, 106, 202, 39, 49, 163, 56, 243, 123, 176
            ])))
        );
        assert_eq!(iter.next(), Some(&Op::Parent));
        assert_eq!(
            iter.next(),
            Some(&Op::Push(Node::Hash([
                41, 224, 141, 252, 95, 145, 96, 170, 95, 214, 144, 222, 239, 139, 144, 77, 172,
                237, 19, 147, 70, 9, 109, 145, 10, 54, 165, 205, 249, 140, 29, 180
            ])))
        );
        assert_eq!(
            iter.next(),
            Some(&Op::Push(Node::KVValueHash(
                vec![0, 0, 0, 0, 0, 0, 0, 5],
                vec![123; 60],
                [
                    18, 20, 146, 3, 255, 218, 128, 82, 50, 175, 125, 255, 248, 14, 221, 175, 220,
                    56, 190, 183, 81, 241, 201, 175, 242, 210, 209, 100, 99, 235, 119, 243
                ]
            )))
        );
        assert_eq!(iter.next(), Some(&Op::Parent));
        assert_eq!(
            iter.next(),
            Some(&Op::Push(Node::KVValueHash(
                vec![0, 0, 0, 0, 0, 0, 0, 6],
                vec![123; 60],
                [
                    18, 20, 146, 3, 255, 218, 128, 82, 50, 175, 125, 255, 248, 14, 221, 175, 220,
                    56, 190, 183, 81, 241, 201, 175, 242, 210, 209, 100, 99, 235, 119, 243
                ]
            )))
        );
        assert_eq!(iter.next(), Some(&Op::Child));
        assert_eq!(
            iter.next(),
            Some(&Op::Push(Node::KVDigest(
                vec![0, 0, 0, 0, 0, 0, 0, 7],
                [
                    18, 20, 146, 3, 255, 218, 128, 82, 50, 175, 125, 255, 248, 14, 221, 175, 220,
                    56, 190, 183, 81, 241, 201, 175, 242, 210, 209, 100, 99, 235, 119, 243
                ]
            )))
        );
        assert_eq!(iter.next(), Some(&Op::Parent));
        assert_eq!(
            iter.next(),
            Some(&Op::Push(Node::Hash([
                161, 130, 183, 198, 179, 212, 6, 233, 106, 118, 142, 222, 33, 98, 197, 61, 120, 14,
                188, 1, 146, 86, 114, 147, 90, 50, 135, 7, 213, 112, 77, 72
            ])))
        );
        assert_eq!(iter.next(), Some(&Op::Child));
        assert_eq!(iter.next(), Some(&Op::Child));
        assert!(iter.next().is_none());
        assert_eq!(absence, (false, false));

        let mut bytes = vec![];
        encode_into(proof.iter(), &mut bytes);
        let mut query = Query::new();
        for item in queryitems {
            query.insert_item(item);
        }
        let res = verify_query(
            bytes.as_slice(),
            &query,
            None,
            None,
            true,
            tree.hash().unwrap(),
        )
        .unwrap()
        .unwrap();
        compare_result_tuples(
            res.result_set,
            vec![
                (vec![0, 0, 0, 0, 0, 0, 0, 5], vec![123; 60]),
                (vec![0, 0, 0, 0, 0, 0, 0, 6], vec![123; 60]),
            ],
        );
    }

    #[test]
    fn range_proof_missing_lower_bound() {
        let mut tree = make_tree_seq(10);
        let mut walker = RefWalker::new(&mut tree, PanicSource {});

        let queryitems = vec![
            // 7 is not inclusive
            QueryItem::Range(vec![0, 0, 0, 0, 0, 0, 0, 5, 5]..vec![0, 0, 0, 0, 0, 0, 0, 7]),
        ];
        let (proof, absence, ..) = walker
            .create_full_proof(queryitems.as_slice(), None, None, true)
            .unwrap()
            .expect("create_proof errored");

        let mut iter = proof.iter();
        assert_eq!(
            iter.next(),
            Some(&Op::Push(Node::Hash([
                15, 191, 194, 224, 193, 134, 156, 159, 52, 166, 27, 230, 63, 93, 135, 17, 255, 154,
                197, 27, 14, 205, 136, 199, 234, 59, 188, 241, 187, 239, 117, 93
            ])))
        );
        assert_eq!(
            iter.next(),
            Some(&Op::Push(Node::KVHash([
                95, 245, 207, 74, 17, 152, 55, 24, 246, 112, 233, 61, 187, 164, 177, 44, 203, 123,
                117, 31, 98, 233, 121, 106, 202, 39, 49, 163, 56, 243, 123, 176
            ])))
        );
        assert_eq!(iter.next(), Some(&Op::Parent));
        assert_eq!(
            iter.next(),
            Some(&Op::Push(Node::Hash([
                41, 224, 141, 252, 95, 145, 96, 170, 95, 214, 144, 222, 239, 139, 144, 77, 172,
                237, 19, 147, 70, 9, 109, 145, 10, 54, 165, 205, 249, 140, 29, 180
            ])))
        );
        assert_eq!(
            iter.next(),
            Some(&Op::Push(Node::KVDigest(
                vec![0, 0, 0, 0, 0, 0, 0, 5],
                [
                    18, 20, 146, 3, 255, 218, 128, 82, 50, 175, 125, 255, 248, 14, 221, 175, 220,
                    56, 190, 183, 81, 241, 201, 175, 242, 210, 209, 100, 99, 235, 119, 243
                ]
            )))
        );
        assert_eq!(iter.next(), Some(&Op::Parent));
        assert_eq!(
            iter.next(),
            Some(&Op::Push(Node::KVValueHash(
                vec![0, 0, 0, 0, 0, 0, 0, 6],
                vec![123; 60],
                [
                    18, 20, 146, 3, 255, 218, 128, 82, 50, 175, 125, 255, 248, 14, 221, 175, 220,
                    56, 190, 183, 81, 241, 201, 175, 242, 210, 209, 100, 99, 235, 119, 243
                ]
            )))
        );
        assert_eq!(iter.next(), Some(&Op::Child));
        assert_eq!(
            iter.next(),
            Some(&Op::Push(Node::KVDigest(
                vec![0, 0, 0, 0, 0, 0, 0, 7],
                [
                    18, 20, 146, 3, 255, 218, 128, 82, 50, 175, 125, 255, 248, 14, 221, 175, 220,
                    56, 190, 183, 81, 241, 201, 175, 242, 210, 209, 100, 99, 235, 119, 243
                ]
            )))
        );
        assert_eq!(iter.next(), Some(&Op::Parent));
        assert_eq!(
            iter.next(),
            Some(&Op::Push(Node::Hash([
                161, 130, 183, 198, 179, 212, 6, 233, 106, 118, 142, 222, 33, 98, 197, 61, 120, 14,
                188, 1, 146, 86, 114, 147, 90, 50, 135, 7, 213, 112, 77, 72
            ])))
        );
        assert_eq!(iter.next(), Some(&Op::Child));
        assert_eq!(iter.next(), Some(&Op::Child));
        assert!(iter.next().is_none());
        assert_eq!(absence, (false, false));

        let mut bytes = vec![];
        encode_into(proof.iter(), &mut bytes);
        let mut query = Query::new();
        for item in queryitems {
            query.insert_item(item);
        }
        let res = verify_query(
            bytes.as_slice(),
            &query,
            None,
            None,
            true,
            tree.hash().unwrap(),
        )
        .unwrap()
        .unwrap();
        compare_result_tuples(
            res.result_set,
            vec![(vec![0, 0, 0, 0, 0, 0, 0, 6], vec![123; 60])],
        );
    }

    #[test]
    fn query_from_vec() {
        let queryitems = vec![QueryItem::Range(
            vec![0, 0, 0, 0, 0, 0, 0, 5, 5]..vec![0, 0, 0, 0, 0, 0, 0, 7],
        )];
        let query = Query::from(queryitems);

        let mut expected = BTreeSet::new();
        expected.insert(QueryItem::Range(
            vec![0, 0, 0, 0, 0, 0, 0, 5, 5]..vec![0, 0, 0, 0, 0, 0, 0, 7],
        ));
        assert_eq!(query.items, expected);
    }

    #[test]
    fn query_into_vec() {
        let mut query = Query::new();
        query.insert_item(QueryItem::Range(
            vec![0, 0, 0, 0, 0, 0, 5, 5]..vec![0, 0, 0, 0, 0, 0, 0, 7],
        ));
        let query_vec: Vec<QueryItem> = query.into();
        let expected = vec![QueryItem::Range(
            vec![0, 0, 0, 0, 0, 0, 5, 5]..vec![0, 0, 0, 0, 0, 0, 0, 7],
        )];
        assert_eq!(
            query_vec.first().unwrap().lower_bound(),
            expected.first().unwrap().lower_bound()
        );
        assert_eq!(
            query_vec.first().unwrap().upper_bound(),
            expected.first().unwrap().upper_bound()
        );
    }

    #[test]
    fn query_item_from_vec_u8() {
        let queryitems: Vec<u8> = vec![42];
        let query = QueryItem::from(queryitems);

        let expected = QueryItem::Key(vec![42]);
        assert_eq!(query, expected);
    }

    #[test]
    fn verify_ops() {
        let mut tree = Tree::new(vec![5], vec![5], BasicMerk).unwrap();
        tree.commit(
            &mut NoopCommit {},
            &|_, _| Ok(0),
            &mut |_, _, _| Ok((false, None)),
            &mut |_, _, _| Ok((NoStorageRemoval, NoStorageRemoval)),
        )
        .unwrap()
        .expect("commit failed");

        let root_hash = tree.hash().unwrap();
        let mut walker = RefWalker::new(&mut tree, PanicSource {});

        let (proof, ..) = walker
            .create_full_proof(vec![QueryItem::Key(vec![5])].as_slice(), None, None, true)
            .unwrap()
            .expect("failed to create proof");
        let mut bytes = vec![];

        encode_into(proof.iter(), &mut bytes);

        let map = verify(&bytes, root_hash).unwrap().unwrap();
        assert_eq!(
            map.get(vec![5].as_slice()).unwrap().unwrap(),
            vec![5].as_slice()
        );
    }

    #[test]
    #[should_panic(expected = "verify failed")]
    fn verify_ops_mismatched_hash() {
        let mut tree = Tree::new(vec![5], vec![5], BasicMerk).unwrap();
        tree.commit(
            &mut NoopCommit {},
            &|_, _| Ok(0),
            &mut |_, _, _| Ok((false, None)),
            &mut |_, _, _| Ok((NoStorageRemoval, NoStorageRemoval)),
        )
        .unwrap()
        .expect("commit failed");

        let mut walker = RefWalker::new(&mut tree, PanicSource {});

        let (proof, ..) = walker
            .create_full_proof(vec![QueryItem::Key(vec![5])].as_slice(), None, None, true)
            .unwrap()
            .expect("failed to create proof");
        let mut bytes = vec![];

        encode_into(proof.iter(), &mut bytes);

        let _map = verify(&bytes, [42; 32]).unwrap().expect("verify failed");
    }

    #[test]
    #[should_panic(expected = "verify failed")]
    fn verify_query_mismatched_hash() {
        let mut tree = make_3_node_tree();
        let mut walker = RefWalker::new(&mut tree, PanicSource {});
        let keys = vec![vec![5], vec![7]];
        let (proof, ..) = walker
            .create_full_proof(
                keys.clone()
                    .into_iter()
                    .map(QueryItem::Key)
                    .collect::<Vec<_>>()
                    .as_slice(),
                None,
                None,
                true,
            )
            .unwrap()
            .expect("failed to create proof");
        let mut bytes = vec![];
        encode_into(proof.iter(), &mut bytes);

        let mut query = Query::new();
        for key in keys.iter() {
            query.insert_key(key.clone());
        }

        let _result = verify_query(bytes.as_slice(), &query, None, None, true, [42; 32])
            .unwrap()
            .expect("verify failed");
    }
}<|MERGE_RESOLUTION|>--- conflicted
+++ resolved
@@ -75,13 +75,9 @@
 #[derive(Debug, Default, Clone, PartialEq)]
 /// Subquery branch
 pub struct SubqueryBranch {
-<<<<<<< HEAD
-    /// Subquery key
-    pub subquery_key: Option<Vec<u8>>,
+    /// Subquery path
+    pub subquery_path: Option<Path>,
     /// Subquery
-=======
-    pub subquery_path: Option<Path>,
->>>>>>> af53d372
     pub subquery: Option<Box<Query>>,
 }
 
@@ -118,9 +114,11 @@
         }
     }
 
-<<<<<<< HEAD
-    /// Get number of query items
-=======
+    /// Pushes terminal key paths and keys to `result`, no more than `max_results`.
+    /// Returns the number of terminal keys added.
+    /// 
+    /// Terminal keys are the keys of a path query below which there are no more subqueries.
+    /// In other words they're the keys of the terminal queries of a path query.
     pub fn terminal_keys(
         &self,
         current_path: Vec<Vec<u8>>,
@@ -273,7 +271,7 @@
         Ok(added)
     }
 
->>>>>>> af53d372
+    /// Get number of query items
     pub(crate) fn len(&self) -> usize {
         self.items.len()
     }
@@ -774,9 +772,7 @@
         !matches!(self, QueryItem::Key(_))
     }
 
-<<<<<<< HEAD
-    /// Seek for iter
-=======
+    /// Check if is unbounded range
     pub const fn is_unbounded_range(&self) -> bool {
         !matches!(
             self,
@@ -784,6 +780,7 @@
         )
     }
 
+    /// Gets keys in `QueryItem`
     pub fn keys(&self) -> Result<Vec<Vec<u8>>, Error> {
         match self {
             QueryItem::Key(key) => Ok(vec![key.clone()]),
@@ -833,6 +830,7 @@
         }
     }
 
+    /// Get and consume keys in `QueryItem`
     pub fn keys_consume(self) -> Result<Vec<Vec<u8>>, Error> {
         match self {
             QueryItem::Key(key) => Ok(vec![key]),
@@ -882,7 +880,7 @@
         }
     }
 
->>>>>>> af53d372
+    /// Seek for iter
     pub fn seek_for_iter<I: RawIterator>(
         &self,
         iter: &mut I,
@@ -1775,24 +1773,23 @@
 
 #[cfg(any(feature = "full", feature = "verify"))]
 #[derive(PartialEq, Eq, Debug)]
-<<<<<<< HEAD
+/// Proved key-value
+pub struct ProvedKeyValue {
+    /// Key
+    pub key: Vec<u8>,
+    /// Value
+    pub value: Vec<u8>,
+    /// Proof
+    pub proof: CryptoHash,
+}
+
+#[cfg(any(feature = "full", feature = "verify"))]
+#[derive(PartialEq, Eq, Debug)]
 /// Proof verification result
 pub struct ProofVerificationResult {
     /// Result set
-    pub result_set: Vec<(Vec<u8>, Vec<u8>, CryptoHash)>,
+    pub result_set: Vec<ProvedKeyValue>,
     /// Limit
-=======
-pub struct ProvedKeyValue {
-    pub key: Vec<u8>,
-    pub value: Vec<u8>,
-    pub proof: CryptoHash,
-}
-
-#[cfg(any(feature = "full", feature = "verify"))]
-#[derive(PartialEq, Eq, Debug)]
-pub struct ProofVerificationResult {
-    pub result_set: Vec<ProvedKeyValue>,
->>>>>>> af53d372
     pub limit: Option<u16>,
     /// Offset
     pub offset: Option<u16>,
