--- conflicted
+++ resolved
@@ -103,19 +103,13 @@
 /// resolve a proof which will include all of the requested values.
 #[derive(Debug, Default, Clone, PartialEq)]
 pub struct Query {
-<<<<<<< HEAD
+    /// Items
     pub items: Vec<QueryItem>,
-    pub default_subquery_branch: SubqueryBranch,
-    pub conditional_subquery_branches: Option<IndexMap<QueryItem, SubqueryBranch>>,
-=======
-    /// Items
-    pub items: BTreeSet<QueryItem>,
     /// Default subquery branch
     pub default_subquery_branch: SubqueryBranch,
     /// Conditional subquery branches
-    pub conditional_subquery_branches: IndexMap<QueryItem, SubqueryBranch>,
+    pub conditional_subquery_branches: Option<IndexMap<QueryItem, SubqueryBranch>>,
     /// Left to right?
->>>>>>> 2964f412
     pub left_to_right: bool,
 }
 
@@ -351,7 +345,6 @@
         subquery_path: Option<Path>,
         subquery: Option<Self>,
     ) {
-<<<<<<< HEAD
         if let Some(conditional_subquery_branches) = &mut self.conditional_subquery_branches {
             conditional_subquery_branches.insert(
                 item,
@@ -370,172 +363,6 @@
                 },
             );
             self.conditional_subquery_branches = Some(conditional_subquery_branches);
-=======
-        self.conditional_subquery_branches.insert(
-            item,
-            SubqueryBranch {
-                subquery_path,
-                subquery: subquery.map(Box::new),
-            },
-        );
-    }
-
-    /// Adds an individual key to the query, so that its value (or its absence)
-    /// in the tree will be included in the resulting proof.
-    ///
-    /// If the key or a range including the key already exists in the query,
-    /// this will have no effect. If the query already includes a range that has
-    /// a non-inclusive bound equal to the key, the bound will be changed to be
-    /// inclusive.
-    pub fn insert_key(&mut self, key: Vec<u8>) {
-        let key = QueryItem::Key(key);
-        self.items.insert(key);
-    }
-
-    /// Adds a range to the query, so that all the entries in the tree with keys
-    /// in the range will be included in the resulting proof.
-    ///
-    /// If a range including the range already exists in the query, this will
-    /// have no effect. If the query already includes a range that overlaps with
-    /// the range, the ranges will be joined together.
-    pub fn insert_range(&mut self, range: Range<Vec<u8>>) {
-        let range = QueryItem::Range(range);
-        self.insert_item(range);
-    }
-
-    /// Adds an inclusive range to the query, so that all the entries in the
-    /// tree with keys in the range will be included in the resulting proof.
-    ///
-    /// If a range including the range already exists in the query, this will
-    /// have no effect. If the query already includes a range that overlaps with
-    /// the range, the ranges will be merged together.
-    pub fn insert_range_inclusive(&mut self, range: RangeInclusive<Vec<u8>>) {
-        let range = QueryItem::RangeInclusive(range);
-        self.insert_item(range);
-    }
-
-    /// Adds a range until a certain included value to the query, so that all
-    /// the entries in the tree with keys in the range will be included in the
-    /// resulting proof.
-    ///
-    /// If a range including the range already exists in the query, this will
-    /// have no effect. If the query already includes a range that overlaps with
-    /// the range, the ranges will be joined together.
-    pub fn insert_range_to_inclusive(&mut self, range: RangeToInclusive<Vec<u8>>) {
-        let range = QueryItem::RangeToInclusive(range);
-        self.insert_item(range);
-    }
-
-    /// Adds a range from a certain included value to the query, so that all
-    /// the entries in the tree with keys in the range will be included in the
-    /// resulting proof.
-    ///
-    /// If a range including the range already exists in the query, this will
-    /// have no effect. If the query already includes a range that overlaps with
-    /// the range, the ranges will be joined together.
-    pub fn insert_range_from(&mut self, range: RangeFrom<Vec<u8>>) {
-        let range = QueryItem::RangeFrom(range);
-        self.insert_item(range);
-    }
-
-    /// Adds a range until a certain non included value to the query, so that
-    /// all the entries in the tree with keys in the range will be included
-    /// in the resulting proof.
-    ///
-    /// If a range including the range already exists in the query, this will
-    /// have no effect. If the query already includes a range that overlaps with
-    /// the range, the ranges will be joined together.
-    pub fn insert_range_to(&mut self, range: RangeTo<Vec<u8>>) {
-        let range = QueryItem::RangeTo(range);
-        self.insert_item(range);
-    }
-
-    /// Adds a range after the first value, so that all the entries in the tree
-    /// with keys in the range will be included in the resulting proof.
-    ///
-    /// If a range including the range already exists in the query, this will
-    /// have no effect. If the query already includes a range that overlaps with
-    /// the range, the ranges will be joined together.
-    pub fn insert_range_after(&mut self, range: RangeFrom<Vec<u8>>) {
-        let range = QueryItem::RangeAfter(range);
-        self.insert_item(range);
-    }
-
-    /// Adds a range after the first value, until a certain non included value
-    /// to the query, so that all the entries in the tree with keys in the
-    /// range will be included in the resulting proof.
-    ///
-    /// If a range including the range already exists in the query, this will
-    /// have no effect. If the query already includes a range that overlaps with
-    /// the range, the ranges will be joined together.
-    pub fn insert_range_after_to(&mut self, range: Range<Vec<u8>>) {
-        let range = QueryItem::RangeAfterTo(range);
-        self.insert_item(range);
-    }
-
-    /// Adds a range after the first value, until a certain included value to
-    /// the query, so that all the entries in the tree with keys in the
-    /// range will be included in the resulting proof.
-    ///
-    /// If a range including the range already exists in the query, this will
-    /// have no effect. If the query already includes a range that overlaps with
-    /// the range, the ranges will be joined together.
-    pub fn insert_range_after_to_inclusive(&mut self, range: RangeInclusive<Vec<u8>>) {
-        let range = QueryItem::RangeAfterToInclusive(range);
-        self.insert_item(range);
-    }
-
-    /// Adds a range of all potential values to the query, so that the query
-    /// will return all values
-    ///
-    /// All other items in the query will be discarded as you are now getting
-    /// back all elements.
-    pub fn insert_all(&mut self) {
-        let range = QueryItem::RangeFull(RangeFull);
-        self.insert_item(range);
-    }
-
-    /// Adds the `QueryItem` to the query, first checking to see if it collides
-    /// with any existing ranges or keys. All colliding items will be removed
-    /// then merged together so that the query includes the minimum number of
-    /// items (with no items covering any duplicate parts of keyspace) while
-    /// still including every key or range that has been added to the query.
-    pub fn insert_item(&mut self, mut item: QueryItem) {
-        // since `QueryItem::eq` considers items equal if they collide at all
-        // (including keys within ranges or ranges which partially overlap),
-        // `items.take` will remove the first item which collides
-        while let Some(existing) = self.items.take(&item) {
-            item = item.merge(existing);
-        }
-
-        self.items.insert(item);
-    }
-
-    /// Merge with another query
-    pub fn merge(&mut self, other: &Query) {
-        // merge query items as they point to the same context
-        for item in &other.items {
-            self.insert_item(item.clone())
-        }
-
-        // TODO: deal with default subquery branch
-        //  this is not needed currently for path_query merge as we enforce
-        //  non-subset paths, but might be useful in the future
-        //  Need to create a stretching function for queries that expands default
-        //  subqueries  to conditional subqueries.
-
-        // merge conditional query branches.
-        for (query_item, subquery_branch) in other.conditional_subquery_branches.iter() {
-            let subquery_branch_option = self.conditional_subquery_branches.get_mut(query_item);
-            if let Some(subquery_branch_old) = subquery_branch_option {
-                (subquery_branch_old.subquery.as_mut().unwrap())
-                    .merge(subquery_branch.subquery.as_ref().unwrap());
-            } else {
-                // we don't have that branch just assign the query
-                self.conditional_subquery_branches
-                    .insert(query_item.clone(), subquery_branch.clone());
-            }
->>>>>>> 2964f412
         }
     }
 
@@ -591,625 +418,6 @@
     }
 }
 
-<<<<<<< HEAD
-=======
-#[cfg(any(feature = "full", feature = "verify"))]
-/// A `QueryItem` represents a key or range of keys to be included in a proof.
-#[derive(Clone, Debug)]
-pub enum QueryItem {
-    /// Key
-    Key(Vec<u8>),
-    /// Range
-    Range(Range<Vec<u8>>),
-    /// Range inclusive
-    RangeInclusive(RangeInclusive<Vec<u8>>),
-    /// Range full
-    RangeFull(RangeFull),
-    /// Range from
-    RangeFrom(RangeFrom<Vec<u8>>),
-    /// Range to
-    RangeTo(RangeTo<Vec<u8>>),
-    /// Range to inclusive
-    RangeToInclusive(RangeToInclusive<Vec<u8>>),
-    /// Range after
-    RangeAfter(RangeFrom<Vec<u8>>),
-    /// Range after to
-    RangeAfterTo(Range<Vec<u8>>),
-    /// Rand after to inclusive
-    RangeAfterToInclusive(RangeInclusive<Vec<u8>>),
-}
-
-#[cfg(any(feature = "full", feature = "verify"))]
-impl Hash for QueryItem {
-    fn hash<H: std::hash::Hasher>(&self, state: &mut H) {
-        self.enum_value().hash(state);
-        self.value_hash(state);
-    }
-}
-
-#[cfg(any(feature = "full", feature = "verify"))]
-impl QueryItem {
-    /// Processing footprint
-    pub fn processing_footprint(&self) -> u32 {
-        match self {
-            QueryItem::Key(key) => key.len() as u32,
-            QueryItem::RangeFull(_) => 0u32,
-            _ => {
-                self.lower_bound().0.map_or(0u32, |x| x.len() as u32)
-                    + self.upper_bound().0.map_or(0u32, |x| x.len() as u32)
-            }
-        }
-    }
-
-    /// Is there a lower bound?
-    pub fn lower_bound(&self) -> (Option<&[u8]>, bool) {
-        match self {
-            QueryItem::Key(key) => (Some(key.as_slice()), false),
-            QueryItem::Range(range) => (Some(range.start.as_ref()), false),
-            QueryItem::RangeInclusive(range) => (Some(range.start().as_ref()), false),
-            QueryItem::RangeFull(_) => (None, false),
-            QueryItem::RangeFrom(range) => (Some(range.start.as_ref()), false),
-            QueryItem::RangeTo(_) => (None, false),
-            QueryItem::RangeToInclusive(_) => (None, false),
-            QueryItem::RangeAfter(range) => (Some(range.start.as_ref()), true),
-            QueryItem::RangeAfterTo(range) => (Some(range.start.as_ref()), true),
-            QueryItem::RangeAfterToInclusive(range) => (Some(range.start().as_ref()), true),
-        }
-    }
-
-    /// Is there no lower bound?
-    pub const fn lower_unbounded(&self) -> bool {
-        match self {
-            QueryItem::Key(_) => false,
-            QueryItem::Range(_) => false,
-            QueryItem::RangeInclusive(_) => false,
-            QueryItem::RangeFull(_) => true,
-            QueryItem::RangeFrom(_) => false,
-            QueryItem::RangeTo(_) => true,
-            QueryItem::RangeToInclusive(_) => true,
-            QueryItem::RangeAfter(_) => false,
-            QueryItem::RangeAfterTo(_) => false,
-            QueryItem::RangeAfterToInclusive(_) => false,
-        }
-    }
-
-    /// Is there an upper bound?
-    pub fn upper_bound(&self) -> (Option<&[u8]>, bool) {
-        match self {
-            QueryItem::Key(key) => (Some(key.as_slice()), true),
-            QueryItem::Range(range) => (Some(range.end.as_ref()), false),
-            QueryItem::RangeInclusive(range) => (Some(range.end().as_ref()), true),
-            QueryItem::RangeFull(_) => (None, true),
-            QueryItem::RangeFrom(_) => (None, true),
-            QueryItem::RangeTo(range) => (Some(range.end.as_ref()), false),
-            QueryItem::RangeToInclusive(range) => (Some(range.end.as_ref()), true),
-            QueryItem::RangeAfter(_) => (None, true),
-            QueryItem::RangeAfterTo(range) => (Some(range.end.as_ref()), false),
-            QueryItem::RangeAfterToInclusive(range) => (Some(range.end().as_ref()), true),
-        }
-    }
-
-    /// Is there no upper bound?
-    pub const fn upper_unbounded(&self) -> bool {
-        match self {
-            QueryItem::Key(_) => false,
-            QueryItem::Range(_) => false,
-            QueryItem::RangeInclusive(_) => false,
-            QueryItem::RangeFull(_) => true,
-            QueryItem::RangeFrom(_) => true,
-            QueryItem::RangeTo(_) => false,
-            QueryItem::RangeToInclusive(_) => false,
-            QueryItem::RangeAfter(_) => true,
-            QueryItem::RangeAfterTo(_) => false,
-            QueryItem::RangeAfterToInclusive(_) => false,
-        }
-    }
-
-    /// Check if contains a key
-    pub fn contains(&self, key: &[u8]) -> bool {
-        let (lower_bound, lower_bound_non_inclusive) = self.lower_bound();
-        let (upper_bound, upper_bound_inclusive) = self.upper_bound();
-        (self.lower_unbounded()
-            || Some(key) > lower_bound
-            || (Some(key) == lower_bound && !lower_bound_non_inclusive))
-            && (self.upper_unbounded()
-                || Some(key) < upper_bound
-                || (Some(key) == upper_bound && upper_bound_inclusive))
-    }
-
-    fn merge(self, other: Self) -> Self {
-        // TODO: don't copy into new vecs
-        let lower_unbounded = self.lower_unbounded() || other.lower_unbounded();
-        let upper_unbounded = self.upper_unbounded() || other.upper_unbounded();
-
-        let (start, start_non_inclusive) = min(self.lower_bound(), other.lower_bound());
-        let (end, end_inclusive) = max(self.upper_bound(), other.upper_bound());
-
-        if start_non_inclusive {
-            return if upper_unbounded {
-                Self::RangeAfter(RangeFrom {
-                    start: start.expect("start should be bounded").to_vec(),
-                })
-            } else if end_inclusive {
-                Self::RangeAfterToInclusive(RangeInclusive::new(
-                    start.expect("start should be bounded").to_vec(),
-                    end.expect("end should be bounded").to_vec(),
-                ))
-            } else {
-                // upper is bounded and not inclusive
-                Self::RangeAfterTo(Range {
-                    start: start.expect("start should be bounded").to_vec(),
-                    end: end.expect("end should be bounded").to_vec(),
-                })
-            };
-        }
-
-        if lower_unbounded {
-            return if upper_unbounded {
-                Self::RangeFull(RangeFull)
-            } else if end_inclusive {
-                Self::RangeToInclusive(RangeToInclusive {
-                    end: end.expect("end should be bounded").to_vec(),
-                })
-            } else {
-                // upper is bounded and not inclusive
-                Self::RangeTo(RangeTo {
-                    end: end.expect("end should be bounded").to_vec(),
-                })
-            };
-        }
-
-        // Lower is bounded
-        if upper_unbounded {
-            Self::RangeFrom(RangeFrom {
-                start: start.expect("start should be bounded").to_vec(),
-            })
-        } else if end_inclusive {
-            Self::RangeInclusive(RangeInclusive::new(
-                start.expect("start should be bounded").to_vec(),
-                end.expect("end should be bounded").to_vec(),
-            ))
-        } else {
-            // upper is bounded and not inclusive
-            Self::Range(Range {
-                start: start.expect("start should be bounded").to_vec(),
-                end: end.expect("end should be bounded").to_vec(),
-            })
-        }
-    }
-
-    fn enum_value(&self) -> u32 {
-        match self {
-            QueryItem::Key(_) => 0,
-            QueryItem::Range(_) => 1,
-            QueryItem::RangeInclusive(_) => 2,
-            QueryItem::RangeFull(_) => 3,
-            QueryItem::RangeFrom(_) => 4,
-            QueryItem::RangeTo(_) => 5,
-            QueryItem::RangeToInclusive(_) => 6,
-            QueryItem::RangeAfter(_) => 7,
-            QueryItem::RangeAfterTo(_) => 8,
-            QueryItem::RangeAfterToInclusive(_) => 9,
-        }
-    }
-
-    fn value_hash<H: std::hash::Hasher>(&self, state: &mut H) {
-        match self {
-            QueryItem::Key(key) => key.hash(state),
-            QueryItem::Range(range) => range.hash(state),
-            QueryItem::RangeInclusive(range) => range.hash(state),
-            QueryItem::RangeFull(range) => range.hash(state),
-            QueryItem::RangeFrom(range) => range.hash(state),
-            QueryItem::RangeTo(range) => range.hash(state),
-            QueryItem::RangeToInclusive(range) => range.hash(state),
-            QueryItem::RangeAfter(range) => range.hash(state),
-            QueryItem::RangeAfterTo(range) => range.hash(state),
-            QueryItem::RangeAfterToInclusive(range) => range.hash(state),
-        }
-    }
-
-    /// Check if is key
-    pub const fn is_key(&self) -> bool {
-        matches!(self, QueryItem::Key(_))
-    }
-
-    /// Check if is range
-    pub const fn is_range(&self) -> bool {
-        !matches!(self, QueryItem::Key(_))
-    }
-
-    /// Check if is unbounded range
-    pub const fn is_unbounded_range(&self) -> bool {
-        !matches!(
-            self,
-            QueryItem::Key(_) | QueryItem::Range(_) | QueryItem::RangeInclusive(_)
-        )
-    }
-
-    /// Gets keys in `QueryItem`
-    pub fn keys(&self) -> Result<Vec<Vec<u8>>, Error> {
-        match self {
-            QueryItem::Key(key) => Ok(vec![key.clone()]),
-            QueryItem::Range(Range { start, end }) => {
-                let mut keys = vec![];
-                if start.len() > 1 || end.len() != 1 {
-                    return Err(Error::InvalidOperation(
-                        "distinct keys are not available for ranges using more or less than 1 byte",
-                    ));
-                }
-                let start = *start.first().unwrap_or_else(|| {
-                    keys.push(vec![]);
-                    &0
-                });
-                if let Some(end) = end.first() {
-                    let end = *end;
-                    for i in start..end {
-                        keys.push(vec![i]);
-                    }
-                }
-                Ok(keys)
-            }
-            QueryItem::RangeInclusive(range_inclusive) => {
-                let start = range_inclusive.start();
-                let end = range_inclusive.end();
-                let mut keys = vec![];
-                if start.len() > 1 || end.len() != 1 {
-                    return Err(Error::InvalidOperation(
-                        "distinct keys are not available for ranges using more or less than 1 byte",
-                    ));
-                }
-                let start = *start.first().unwrap_or_else(|| {
-                    keys.push(vec![]);
-                    &0
-                });
-                if let Some(end) = end.first() {
-                    let end = *end;
-                    for i in start..=end {
-                        keys.push(vec![i]);
-                    }
-                }
-                Ok(keys)
-            }
-            _ => Err(Error::InvalidOperation(
-                "distinct keys are not available for unbounded ranges",
-            )),
-        }
-    }
-
-    /// Get and consume keys in `QueryItem`
-    pub fn keys_consume(self) -> Result<Vec<Vec<u8>>, Error> {
-        match self {
-            QueryItem::Key(key) => Ok(vec![key]),
-            QueryItem::Range(Range { start, end }) => {
-                let mut keys = vec![];
-                if start.len() > 1 || end.len() != 1 {
-                    return Err(Error::InvalidOperation(
-                        "distinct keys are not available for ranges using more or less than 1 byte",
-                    ));
-                }
-                let start = *start.first().unwrap_or_else(|| {
-                    keys.push(vec![]);
-                    &0
-                });
-                if let Some(end) = end.first() {
-                    let end = *end;
-                    for i in start..end {
-                        keys.push(vec![i]);
-                    }
-                }
-                Ok(keys)
-            }
-            QueryItem::RangeInclusive(range_inclusive) => {
-                let start = range_inclusive.start();
-                let end = range_inclusive.end();
-                let mut keys = vec![];
-                if start.len() > 1 || end.len() != 1 {
-                    return Err(Error::InvalidOperation(
-                        "distinct keys are not available for ranges using more or less than 1 byte",
-                    ));
-                }
-                let start = *start.first().unwrap_or_else(|| {
-                    keys.push(vec![]);
-                    &0
-                });
-                if let Some(end) = end.first() {
-                    let end = *end;
-                    for i in start..=end {
-                        keys.push(vec![i]);
-                    }
-                }
-                Ok(keys)
-            }
-            _ => Err(Error::InvalidOperation(
-                "distinct keys are not available for unbounded ranges",
-            )),
-        }
-    }
-
-    /// Seek for iter
-    pub fn seek_for_iter<I: RawIterator>(
-        &self,
-        iter: &mut I,
-        left_to_right: bool,
-    ) -> CostContext<()> {
-        match self {
-            QueryItem::Key(start) => iter.seek(start),
-            QueryItem::Range(Range { start, end }) => {
-                if left_to_right {
-                    iter.seek(start)
-                } else {
-                    iter.seek(end).flat_map(|_| iter.prev())
-                }
-            }
-            QueryItem::RangeInclusive(range_inclusive) => iter.seek(if left_to_right {
-                range_inclusive.start()
-            } else {
-                range_inclusive.end()
-            }),
-            QueryItem::RangeFull(..) => {
-                if left_to_right {
-                    iter.seek_to_first()
-                } else {
-                    iter.seek_to_last()
-                }
-            }
-            QueryItem::RangeFrom(RangeFrom { start }) => {
-                if left_to_right {
-                    iter.seek(start)
-                } else {
-                    iter.seek_to_last()
-                }
-            }
-            QueryItem::RangeTo(RangeTo { end }) => {
-                if left_to_right {
-                    iter.seek_to_first()
-                } else {
-                    iter.seek(end).flat_map(|_| iter.prev())
-                }
-            }
-            QueryItem::RangeToInclusive(RangeToInclusive { end }) => {
-                if left_to_right {
-                    iter.seek_to_first()
-                } else {
-                    iter.seek_for_prev(end)
-                }
-            }
-            QueryItem::RangeAfter(RangeFrom { start }) => {
-                if left_to_right {
-                    let mut cost = OperationCost::default();
-                    iter.seek(start).unwrap_add_cost(&mut cost);
-                    if let Some(key) = iter.key().unwrap_add_cost(&mut cost) {
-                        // if the key is the same as start we should go to next
-                        if key == start {
-                            iter.next().unwrap_add_cost(&mut cost)
-                        }
-                    }
-                    ().wrap_with_cost(cost)
-                } else {
-                    iter.seek_to_last()
-                }
-            }
-            QueryItem::RangeAfterTo(Range { start, end }) => {
-                if left_to_right {
-                    let mut cost = OperationCost::default();
-                    iter.seek(start).unwrap_add_cost(&mut cost);
-                    if let Some(key) = iter.key().unwrap_add_cost(&mut cost) {
-                        // if the key is the same as start we тshould go to next
-                        if key == start {
-                            iter.next().unwrap_add_cost(&mut cost);
-                        }
-                    }
-                    ().wrap_with_cost(cost)
-                } else {
-                    iter.seek(end).flat_map(|_| iter.prev())
-                }
-            }
-            QueryItem::RangeAfterToInclusive(range_inclusive) => {
-                if left_to_right {
-                    let mut cost = OperationCost::default();
-                    let start = range_inclusive.start();
-                    iter.seek(start).unwrap_add_cost(&mut cost);
-                    if let Some(key) = iter.key().unwrap_add_cost(&mut cost) {
-                        // if the key is the same as start we тshould go to next
-                        if key == start {
-                            iter.next().unwrap_add_cost(&mut cost);
-                        }
-                    }
-                    ().wrap_with_cost(cost)
-                } else {
-                    let end = range_inclusive.end();
-                    iter.seek_for_prev(end)
-                }
-            }
-        }
-    }
-
-    fn compare(a: &[u8], b: &[u8]) -> cmp::Ordering {
-        for (ai, bi) in a.iter().zip(b.iter()) {
-            match ai.cmp(bi) {
-                Ordering::Equal => continue,
-                ord => return ord,
-            }
-        }
-
-        // if every single element was equal, compare length
-        a.len().cmp(&b.len())
-    }
-
-    /// Check if iterator is valid for the type
-    pub fn iter_is_valid_for_type<I: RawIterator>(
-        &self,
-        iter: &I,
-        limit: Option<u16>,
-        left_to_right: bool,
-    ) -> CostContext<bool> {
-        let mut cost = OperationCost::default();
-
-        // Check that if limit is set it's greater than 0 and iterator points to a valid
-        // place.
-        let basic_valid =
-            limit.map(|l| l > 0).unwrap_or(true) && iter.valid().unwrap_add_cost(&mut cost);
-
-        if !basic_valid {
-            return false.wrap_with_cost(cost);
-        }
-
-        // Key should also be something, otherwise terminate early.
-        let key = if let Some(key) = iter.key().unwrap_add_cost(&mut cost) {
-            key
-        } else {
-            return false.wrap_with_cost(cost);
-        };
-
-        let is_valid = match self {
-            QueryItem::Key(start) => key == start,
-            QueryItem::Range(Range { start, end }) => {
-                if left_to_right {
-                    key < end
-                } else {
-                    key >= start
-                }
-            }
-            QueryItem::RangeInclusive(range_inclusive) => {
-                if left_to_right {
-                    key <= range_inclusive.end()
-                } else {
-                    key >= range_inclusive.start()
-                }
-            }
-            QueryItem::RangeFull(..) => {
-                true // requires only basic validation which is done above
-            }
-            QueryItem::RangeFrom(RangeFrom { start }) => left_to_right || key >= start,
-            QueryItem::RangeTo(RangeTo { end }) => !left_to_right || key < end,
-            QueryItem::RangeToInclusive(RangeToInclusive { end }) => !left_to_right || key <= end,
-            QueryItem::RangeAfter(RangeFrom { start }) => left_to_right || key > start,
-            QueryItem::RangeAfterTo(Range { start, end }) => {
-                if left_to_right {
-                    key < end
-                } else {
-                    key > start
-                }
-            }
-            QueryItem::RangeAfterToInclusive(range_inclusive) => {
-                if left_to_right {
-                    let end = range_inclusive.end().as_slice();
-                    match Self::compare(key, end) {
-                        Ordering::Less => true,
-                        Ordering::Equal => true,
-                        Ordering::Greater => false,
-                    }
-                } else {
-                    let start = range_inclusive.start().as_slice();
-                    match Self::compare(key, start) {
-                        Ordering::Less => false,
-                        Ordering::Equal => false,
-                        Ordering::Greater => true,
-                    }
-                }
-            }
-        };
-
-        is_valid.wrap_with_cost(cost)
-    }
-}
-
-#[cfg(any(feature = "full", feature = "verify"))]
-impl PartialEq for QueryItem {
-    fn eq(&self, other: &Self) -> bool {
-        self.cmp(other) == Ordering::Equal
-    }
-}
-
-#[cfg(any(feature = "full", feature = "verify"))]
-impl PartialEq<&[u8]> for QueryItem {
-    fn eq(&self, other: &&[u8]) -> bool {
-        matches!(self.partial_cmp(other), Some(Ordering::Equal))
-    }
-}
-
-#[cfg(any(feature = "full", feature = "verify"))]
-impl Eq for QueryItem {}
-
-#[cfg(any(feature = "full", feature = "verify"))]
-impl Ord for QueryItem {
-    fn cmp(&self, other: &Self) -> Ordering {
-        let cmp_lu = if self.lower_unbounded() {
-            if other.lower_unbounded() {
-                Ordering::Equal
-            } else {
-                Ordering::Less
-            }
-        } else if other.lower_unbounded() {
-            Ordering::Greater
-        } else {
-            // confirmed the bounds are not unbounded, hence safe to unwrap
-            // as bound cannot be None
-            self.lower_bound()
-                .0
-                .expect("should be bounded")
-                .cmp(other.upper_bound().0.expect("should be bounded"))
-        };
-
-        let cmp_ul = if self.upper_unbounded() {
-            if other.upper_unbounded() {
-                Ordering::Equal
-            } else {
-                Ordering::Greater
-            }
-        } else if other.upper_unbounded() {
-            Ordering::Less
-        } else {
-            // confirmed the bounds are not unbounded, hence safe to unwrap
-            // as bound cannot be None
-            self.upper_bound()
-                .0
-                .expect("should be bounded")
-                .cmp(other.lower_bound().0.expect("should be bounded"))
-        };
-
-        let self_inclusive = self.upper_bound().1;
-        let other_inclusive = other.upper_bound().1;
-
-        match (cmp_lu, cmp_ul) {
-            (Ordering::Less, Ordering::Less) => Ordering::Less,
-            (Ordering::Less, Ordering::Equal) => match self_inclusive {
-                true => Ordering::Equal,
-                false => Ordering::Less,
-            },
-            (Ordering::Less, Ordering::Greater) => Ordering::Equal,
-            (Ordering::Equal, _) => match other_inclusive {
-                true => Ordering::Equal,
-                false => Ordering::Greater,
-            },
-            (Ordering::Greater, _) => Ordering::Greater,
-        }
-    }
-}
-
-#[cfg(any(feature = "full", feature = "verify"))]
-impl PartialOrd for QueryItem {
-    fn partial_cmp(&self, other: &Self) -> Option<Ordering> {
-        Some(self.cmp(other))
-    }
-}
-
-#[cfg(any(feature = "full", feature = "verify"))]
-impl PartialOrd<&[u8]> for QueryItem {
-    fn partial_cmp(&self, other: &&[u8]) -> Option<Ordering> {
-        let other = Self::Key(other.to_vec());
-        Some(self.cmp(&other))
-    }
-}
-
-#[cfg(any(feature = "full", feature = "verify"))]
-impl From<Vec<u8>> for QueryItem {
-    fn from(key: Vec<u8>) -> Self {
-        Self::Key(key)
-    }
-}
-
->>>>>>> 2964f412
 #[cfg(feature = "full")]
 impl Link {
     /// Creates a `Node::Hash` from this link. Panics if the link is of variant
@@ -1548,337 +756,6 @@
 }
 
 #[cfg(feature = "full")]
-<<<<<<< HEAD
-=======
-/// Verify proof against expected hash
-pub fn verify(bytes: &[u8], expected_hash: MerkHash) -> CostResult<Map, Error> {
-    let ops = Decoder::new(bytes);
-    let mut map_builder = MapBuilder::new();
-
-    execute(ops, true, |node| map_builder.insert(node)).flat_map_ok(|root| {
-        root.hash().map(|hash| {
-            if hash != expected_hash {
-                Err(Error::InvalidProofError(format!(
-                    "Proof did not match expected hash\n\tExpected: {:?}\n\tActual: {:?}",
-                    expected_hash,
-                    root.hash()
-                )))
-            } else {
-                Ok(map_builder.build())
-            }
-        })
-    })
-}
-
-#[cfg(any(feature = "full", feature = "verify"))]
-/// Verifies the encoded proof with the given query
-///
-/// Every key in `keys` is checked to either have a key/value pair in the proof,
-/// or to have its absence in the tree proven.
-///
-/// Returns `Err` if the proof is invalid, or a list of proven values associated
-/// with `keys`. For example, if `keys` contains keys `A` and `B`, the returned
-/// list will contain 2 elements, the value of `A` and the value of `B`. Keys
-/// proven to be absent in the tree will have an entry of `None`, keys that have
-/// a proven value will have an entry of `Some(value)`.
-pub fn execute_proof(
-    bytes: &[u8],
-    query: &Query,
-    limit: Option<u16>,
-    offset: Option<u16>,
-    left_to_right: bool,
-) -> CostResult<(MerkHash, ProofVerificationResult), Error> {
-    let mut cost = OperationCost::default();
-
-    let mut output = Vec::with_capacity(query.len());
-    let mut last_push = None;
-    let mut query = query.directional_iter(left_to_right).peekable();
-    let mut in_range = false;
-    let mut current_limit = limit;
-    let mut current_offset = offset;
-
-    let ops = Decoder::new(bytes);
-
-    let root_wrapped = execute(ops, true, |node| {
-        let mut execute_node =
-            |key: &Vec<u8>, value: Option<&Vec<u8>>, value_hash: CryptoHash| -> Result<_, Error> {
-                while let Some(item) = query.peek() {
-                    // get next item in query
-                    let query_item = *item;
-                    let (lower_bound, start_non_inclusive) = query_item.lower_bound();
-                    let (upper_bound, end_inclusive) = query_item.upper_bound();
-
-                    let terminate = if left_to_right {
-                        // we have not reached next queried part of tree
-                        // or we intersect with the query_item but at the start which is non
-                        // inclusive; continue to the next push
-                        *query_item > key.as_slice()
-                            || (start_non_inclusive
-                                && lower_bound.is_some()
-                                && lower_bound.unwrap() == key.as_slice())
-                    } else {
-                        // we intersect with the query_item but at the end which is non inclusive;
-                        // continue to the next push
-                        *query_item < key.as_slice()
-                            || (!end_inclusive
-                                && upper_bound.is_some()
-                                && upper_bound.unwrap() == key.as_slice())
-                    };
-                    if terminate {
-                        break;
-                    }
-
-                    if !in_range {
-                        // this is the first data we have encountered for this query item
-                        if left_to_right {
-                            // ensure lower bound of query item is proven
-                            match last_push {
-                                // lower bound is proven - we have an exact match
-                                // ignoring the case when the lower bound is unbounded
-                                // as it's not possible the get an exact key match for
-                                // an unbounded value
-                                _ if Some(key.as_slice()) == query_item.lower_bound().0 => {}
-
-                                // lower bound is proven - this is the leftmost node
-                                // in the tree
-                                None => {}
-
-                                // lower bound is proven - the preceding tree node
-                                // is lower than the bound
-                                Some(Node::KV(..)) => {}
-                                Some(Node::KVDigest(..)) => {}
-                                Some(Node::KVRefValueHash(..)) => {}
-                                Some(Node::KVValueHash(..)) => {}
-
-                                // cannot verify lower bound - we have an abridged
-                                // tree so we cannot tell what the preceding key was
-                                Some(_) => {
-                                    return Err(Error::InvalidProofError(
-                                        "Cannot verify lower bound of queried range".to_string(),
-                                    ));
-                                }
-                            }
-                        } else {
-                            // ensure upper bound of query item is proven
-                            match last_push {
-                                // upper bound is proven - we have an exact match
-                                // ignoring the case when the upper bound is unbounded
-                                // as it's not possible the get an exact key match for
-                                // an unbounded value
-                                _ if Some(key.as_slice()) == query_item.upper_bound().0 => {}
-
-                                // lower bound is proven - this is the rightmost node
-                                // in the tree
-                                None => {}
-
-                                // upper bound is proven - the preceding tree node
-                                // is greater than the bound
-                                Some(Node::KV(..)) => {}
-                                Some(Node::KVDigest(..)) => {}
-                                Some(Node::KVRefValueHash(..)) => {}
-                                Some(Node::KVValueHash(..)) => {}
-
-                                // cannot verify upper bound - we have an abridged
-                                // tree so we cannot tell what the previous key was
-                                Some(_) => {
-                                    return Err(Error::InvalidProofError(
-                                        "Cannot verify upper bound of queried range".to_string(),
-                                    ));
-                                }
-                            }
-                        }
-                    }
-
-                    if left_to_right {
-                        if query_item.upper_bound().0.is_some()
-                            && Some(key.as_slice()) >= query_item.upper_bound().0
-                        {
-                            // at or past upper bound of range (or this was an exact
-                            // match on a single-key queryitem), advance to next query
-                            // item
-                            query.next();
-                            in_range = false;
-                        } else {
-                            // have not reached upper bound, we expect more values
-                            // to be proven in the range (and all pushes should be
-                            // unabridged until we reach end of range)
-                            in_range = true;
-                        }
-                    } else if query_item.lower_bound().0.is_some()
-                        && Some(key.as_slice()) <= query_item.lower_bound().0
-                    {
-                        // at or before lower bound of range (or this was an exact
-                        // match on a single-key queryitem), advance to next query
-                        // item
-                        query.next();
-                        in_range = false;
-                    } else {
-                        // have not reached lower bound, we expect more values
-                        // to be proven in the range (and all pushes should be
-                        // unabridged until we reach end of range)
-                        in_range = true;
-                    }
-
-                    // this push matches the queried item
-                    if query_item.contains(key) {
-                        // if there are still offset slots, and node is of type kvdigest
-                        // reduce the offset counter
-                        // also, verify that a kv node was not pushed before offset is exhausted
-                        if let Some(offset) = current_offset {
-                            if offset > 0 && value.is_none() {
-                                current_offset = Some(offset - 1);
-                                break;
-                            } else if offset > 0 && value.is_some() {
-                                // inserting a kv node before exhausting offset
-                                return Err(Error::InvalidProofError(
-                                    "Proof returns data before offset is exhausted".to_string(),
-                                ));
-                            }
-                        }
-
-                        // offset is equal to zero or none
-                        if let Some(val) = value {
-                            if let Some(limit) = current_limit {
-                                if limit == 0 {
-                                    return Err(Error::InvalidProofError(
-                                        "Proof returns more data than limit".to_string(),
-                                    ));
-                                } else {
-                                    current_limit = Some(limit - 1);
-                                    if current_limit == Some(0) {
-                                        in_range = false;
-                                    }
-                                }
-                            }
-                            // add data to output
-                            output.push(ProvedKeyValue {
-                                key: key.clone(),
-                                value: val.clone(),
-                                proof: value_hash,
-                            });
-
-                            // continue to next push
-                            break;
-                        } else {
-                            return Err(Error::InvalidProofError(
-                                "Proof is missing data for query".to_string(),
-                            ));
-                        }
-                    }
-                    {}
-                    // continue to next queried item
-                }
-                Ok(())
-            };
-
-        if let Node::KV(key, value) = node {
-            execute_node(key, Some(value), value_hash(value).unwrap())?;
-        } else if let Node::KVValueHash(key, value, value_hash) = node {
-            execute_node(key, Some(value), *value_hash)?;
-        } else if let Node::KVDigest(key, value_hash) = node {
-            execute_node(key, None, *value_hash)?;
-        } else if let Node::KVRefValueHash(key, value, value_hash) = node {
-            execute_node(key, Some(value), *value_hash)?;
-        } else if in_range {
-            // we encountered a queried range but the proof was abridged (saw a
-            // non-KV push), we are missing some part of the range
-            return Err(Error::InvalidProofError(
-                "Proof is missing data for query for range".to_string(),
-            ));
-        }
-
-        last_push = Some(node.clone());
-
-        Ok(())
-    });
-
-    let root = cost_return_on_error!(&mut cost, root_wrapped);
-
-    // we have remaining query items, check absence proof against right edge of
-    // tree
-    if query.peek().is_some() {
-        if current_limit == Some(0) {
-        } else {
-            match last_push {
-                // last node in tree was less than queried item
-                Some(Node::KV(..)) => {}
-                Some(Node::KVDigest(..)) => {}
-                Some(Node::KVRefValueHash(..)) => {}
-                Some(Node::KVValueHash(..)) => {}
-
-                // proof contains abridged data so we cannot verify absence of
-                // remaining query items
-                _ => {
-                    return Err(Error::InvalidProofError(
-                        "Proof is missing data for query".to_string(),
-                    ))
-                    .wrap_with_cost(cost)
-                }
-            }
-        }
-    }
-
-    Ok((
-        root.hash().unwrap_add_cost(&mut cost),
-        ProofVerificationResult {
-            result_set: output,
-            limit: current_limit,
-            offset: current_offset,
-        },
-    ))
-    .wrap_with_cost(cost)
-}
-
-#[cfg(any(feature = "full", feature = "verify"))]
-#[derive(PartialEq, Eq, Debug)]
-/// Proved key-value
-pub struct ProvedKeyValue {
-    /// Key
-    pub key: Vec<u8>,
-    /// Value
-    pub value: Vec<u8>,
-    /// Proof
-    pub proof: CryptoHash,
-}
-
-#[cfg(any(feature = "full", feature = "verify"))]
-#[derive(PartialEq, Eq, Debug)]
-/// Proof verification result
-pub struct ProofVerificationResult {
-    /// Result set
-    pub result_set: Vec<ProvedKeyValue>,
-    /// Limit
-    pub limit: Option<u16>,
-    /// Offset
-    pub offset: Option<u16>,
-}
-
-#[cfg(any(feature = "full", feature = "verify"))]
-/// Verifies the encoded proof with the given query and expected hash
-pub fn verify_query(
-    bytes: &[u8],
-    query: &Query,
-    limit: Option<u16>,
-    offset: Option<u16>,
-    left_to_right: bool,
-    expected_hash: MerkHash,
-) -> CostResult<ProofVerificationResult, Error> {
-    execute_proof(bytes, query, limit, offset, left_to_right)
-        .map_ok(|(root_hash, verification_result)| {
-            if root_hash == expected_hash {
-                Ok(verification_result)
-            } else {
-                Err(Error::InvalidProofError(format!(
-                    "Proof did not match expected hash\n\tExpected: {expected_hash:?}\n\tActual: \
-                     {root_hash:?}"
-                )))
-            }
-        })
-        .flatten()
-}
-
-#[cfg(feature = "full")]
->>>>>>> 2964f412
 #[allow(deprecated)]
 #[cfg(test)]
 mod test {
