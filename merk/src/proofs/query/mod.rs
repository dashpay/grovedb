--- conflicted
+++ resolved
@@ -1169,59 +1169,6 @@
                         break;
                     }
 
-<<<<<<< HEAD
-                    if !in_range {
-                        // this is the first data we have encountered for this query item
-                        if left_to_right {
-                            // ensure lower bound of query item is proven
-                            match last_push {
-                                // lower bound is proven - we have an exact match
-                                // ignoring the case when the lower bound is unbounded
-                                // as it's not possible the get an exact key match for
-                                // an unbounded value
-                                _ if Some(key.as_slice()) == query_item.lower_bound().0 => {}
-
-                                // lower bound is proven - this is the leftmost node
-                                // in the tree
-                                None => {}
-
-                                // lower bound is proven - the preceding tree node
-                                // is lower than the bound
-                                Some(Node::KV(..)) => {}
-                                Some(Node::KVDigest(..)) => {}
-                                Some(Node::KVRefValueHash(..)) => {}
-
-                                // cannot verify lower bound - we have an abridged
-                                // tree so we cannot tell what the preceding key was
-                                Some(_) => {
-                                    bail!("Cannot verify lower bound of queried range");
-                                }
-                            }
-                        } else {
-                            // ensure upper bound of query item is proven
-                            match last_push {
-                                // upper bound is proven - we have an exact match
-                                // ignoring the case when the upper bound is unbounded
-                                // as it's not possible the get an exact key match for
-                                // an unbounded value
-                                _ if Some(key.as_slice()) == query_item.upper_bound().0 => {}
-
-                                // lower bound is proven - this is the rightmost node
-                                // in the tree
-                                None => {}
-
-                                // upper bound is proven - the preceding tree node
-                                // is greater than the bound
-                                Some(Node::KV(..)) => {}
-                                Some(Node::KVDigest(..)) => {}
-                                Some(Node::KVRefValueHash(..)) => {}
-
-                                // cannot verify upper bound - we have an abridged
-                                // tree so we cannot tell what the previous key was
-                                Some(_) => {
-                                    bail!("Cannot verify upper bound of queried range");
-                                }
-=======
                 if !in_range {
                     // this is the first data we have encountered for this query item
                     if left_to_right {
@@ -1274,9 +1221,9 @@
                             // tree so we cannot tell what the previous key was
                             Some(_) => {
                                 bail!("Cannot verify upper bound of queried range");
->>>>>>> 8b86a3c0
                             }
                         }
+                    }
                     }
 
                     if left_to_right {
@@ -1351,24 +1298,14 @@
                 Ok(())
             };
 
-<<<<<<< HEAD
-        if let Node::KV(key, value) = node {
-            dbg!("pushing kv");
+        if let Node::KV(key, value)= node {
             execute_node(key, Some(value), value_hash(value).unwrap())?;
-        } else if let Node::KVDigest(key, value_hash) = node {
-            dbg!("pushing kv digest");
-            execute_node(key, None, value_hash.clone())?;
+        }  else if let Node::KVValueHash(key, value, value_hash) = node {
+            execute_node(key, Some(value), *value_hash)?;
+        }  else if let Node::KVDigest(key, value_hash) = node {
+            execute_node(key, None, *value_hash)?;
         } else if let Node::KVRefValueHash(key, value, value_hash) = node {
-            dbg!("pushing kv ref value hash");
-            execute_node(key, Some(value), value_hash.clone())?;
-=======
-        if let Node::KV(key, value) | Node::KVValueHash(key, value, ..) = node {
-            execute_node(key, Some(value))?;
-        } else if let Node::KVDigest(key, _) = node {
-            execute_node(key, None)?;
-        } else if let Node::KVRefValueHash(key, value, _) = node {
-            execute_node(key, Some(value))?;
->>>>>>> 8b86a3c0
+            execute_node(key, Some(value), *value_hash)?;
         } else if in_range {
             // we encountered a queried range but the proof was abridged (saw a
             // non-KV push), we are missing some part of the range
