mod map;

use std::{
    cmp,
    cmp::{max, min, Ordering},
    collections::BTreeSet,
    hash::Hash,
    ops::{Range, RangeFrom, RangeFull, RangeInclusive, RangeTo, RangeToInclusive},
};

use anyhow::{bail, Result};
use indexmap::IndexMap;
pub use map::*;
use storage::RawIterator;
#[cfg(feature = "full")]
use {super::Op, std::collections::LinkedList};

use super::{tree::execute, Decoder, Node};
use crate::tree::{Fetch, Hash as MerkHash, Link, RefWalker};

#[derive(Debug, Default, Clone)]
pub struct SubqueryBranch {
    pub subquery_key: Option<Vec<u8>>,
    pub subquery: Option<Box<Query>>,
}

/// `Query` represents one or more keys or ranges of keys, which can be used to
/// resolve a proof which will include all of the requested values.
#[derive(Debug, Default, Clone)]
pub struct Query {
    pub items: BTreeSet<QueryItem>,
    pub default_subquery_branch: SubqueryBranch,
    pub conditional_subquery_branches: IndexMap<QueryItem, SubqueryBranch>,
    pub left_to_right: bool,
}

type ProofAbsenceLimitOffset = (LinkedList<Op>, (bool, bool), Option<u16>, Option<u16>);

impl Query {
    /// Creates a new query which contains no items.
    pub fn new() -> Self {
        Self::new_with_direction(true)
    }

    pub fn new_with_direction(left_to_right: bool) -> Self {
        Self {
            left_to_right,
            ..Self::default()
        }
    }

    pub(crate) fn len(&self) -> usize {
        self.items.len()
    }

    pub fn iter(&self) -> impl Iterator<Item = &QueryItem> {
        self.items.iter()
    }

    pub fn rev_iter(&self) -> impl Iterator<Item = &QueryItem> {
        self.items.iter().rev()
    }

    pub fn directional_iter(
        &self,
        left_to_right: bool,
    ) -> Box<dyn Iterator<Item = &QueryItem> + '_> {
        if left_to_right {
            Box::new(self.iter())
        } else {
            Box::new(self.rev_iter())
        }
    }

    /// Sets the subquery_key for the query. This causes every element that is
    /// returned by the query to be subqueried to the subquery_key.
    pub fn set_subquery_key(&mut self, key: Vec<u8>) {
        self.default_subquery_branch.subquery_key = Some(key);
    }

    /// Sets the subquery for the query. This causes every element that is
    /// returned by the query to be subqueried or subqueried to the
    /// subquery_key/subquery if a subquery is present.
    pub fn set_subquery(&mut self, subquery: Self) {
        self.default_subquery_branch.subquery = Some(Box::new(subquery));
    }

    /// Adds a conditional subquery. A conditional subquery replaces the default
    /// subquery and subquery_key if the item matches for the key. If
    /// multiple conditional subquery items match, then the first one that
    /// matches is used (in order that they were added).
    pub fn add_conditional_subquery(
        &mut self,
        item: QueryItem,
        subquery_key: Option<Vec<u8>>,
        subquery: Option<Self>,
    ) {
        self.conditional_subquery_branches.insert(
            item,
            SubqueryBranch {
                subquery_key,
                subquery: subquery.map(Box::new),
            },
        );
    }

    /// Adds an individual key to the query, so that its value (or its absence)
    /// in the tree will be included in the resulting proof.
    ///
    /// If the key or a range including the key already exists in the query,
    /// this will have no effect. If the query already includes a range that has
    /// a non-inclusive bound equal to the key, the bound will be changed to be
    /// inclusive.
    pub fn insert_key(&mut self, key: Vec<u8>) {
        let key = QueryItem::Key(key);
        self.items.insert(key);
    }

    /// Adds a range to the query, so that all the entries in the tree with keys
    /// in the range will be included in the resulting proof.
    ///
    /// If a range including the range already exists in the query, this will
    /// have no effect. If the query already includes a range that overlaps with
    /// the range, the ranges will be joined together.
    pub fn insert_range(&mut self, range: Range<Vec<u8>>) {
        let range = QueryItem::Range(range);
        self.insert_item(range);
    }

    /// Adds an inclusive range to the query, so that all the entries in the
    /// tree with keys in the range will be included in the resulting proof.
    ///
    /// If a range including the range already exists in the query, this will
    /// have no effect. If the query already includes a range that overlaps with
    /// the range, the ranges will be merged together.
    pub fn insert_range_inclusive(&mut self, range: RangeInclusive<Vec<u8>>) {
        let range = QueryItem::RangeInclusive(range);
        self.insert_item(range);
    }

    /// Adds a range until a certain included value to the query, so that all
    /// the entries in the tree with keys in the range will be included in the
    /// resulting proof.
    ///
    /// If a range including the range already exists in the query, this will
    /// have no effect. If the query already includes a range that overlaps with
    /// the range, the ranges will be joined together.
    pub fn insert_range_to_inclusive(&mut self, range: RangeToInclusive<Vec<u8>>) {
        let range = QueryItem::RangeToInclusive(range);
        self.insert_item(range);
    }

    /// Adds a range from a certain included value to the query, so that all
    /// the entries in the tree with keys in the range will be included in the
    /// resulting proof.
    ///
    /// If a range including the range already exists in the query, this will
    /// have no effect. If the query already includes a range that overlaps with
    /// the range, the ranges will be joined together.
    pub fn insert_range_from(&mut self, range: RangeFrom<Vec<u8>>) {
        let range = QueryItem::RangeFrom(range);
        self.insert_item(range);
    }

    /// Adds a range until a certain non included value to the query, so that
    /// all the entries in the tree with keys in the range will be included
    /// in the resulting proof.
    ///
    /// If a range including the range already exists in the query, this will
    /// have no effect. If the query already includes a range that overlaps with
    /// the range, the ranges will be joined together.
    pub fn insert_range_to(&mut self, range: RangeTo<Vec<u8>>) {
        let range = QueryItem::RangeTo(range);
        self.insert_item(range);
    }

    /// Adds a range after the first value, so that all the entries in the tree
    /// with keys in the range will be included in the resulting proof.
    ///
    /// If a range including the range already exists in the query, this will
    /// have no effect. If the query already includes a range that overlaps with
    /// the range, the ranges will be joined together.
    pub fn insert_range_after(&mut self, range: RangeFrom<Vec<u8>>) {
        let range = QueryItem::RangeAfter(range);
        self.insert_item(range);
    }

    /// Adds a range after the first value, until a certain non included value
    /// to the query, so that all the entries in the tree with keys in the
    /// range will be included in the resulting proof.
    ///
    /// If a range including the range already exists in the query, this will
    /// have no effect. If the query already includes a range that overlaps with
    /// the range, the ranges will be joined together.
    pub fn insert_range_after_to(&mut self, range: Range<Vec<u8>>) {
        let range = QueryItem::RangeAfterTo(range);
        self.insert_item(range);
    }

    /// Adds a range after the first value, until a certain included value to
    /// the query, so that all the entries in the tree with keys in the
    /// range will be included in the resulting proof.
    ///
    /// If a range including the range already exists in the query, this will
    /// have no effect. If the query already includes a range that overlaps with
    /// the range, the ranges will be joined together.
    pub fn insert_range_after_to_inclusive(&mut self, range: RangeInclusive<Vec<u8>>) {
        let range = QueryItem::RangeAfterToInclusive(range);
        self.insert_item(range);
    }

    /// Adds a range of all potential values to the query, so that the query
    /// will return all values
    ///
    /// All other items in the query will be discarded as you are now getting
    /// back all elements.
    pub fn insert_all(&mut self) {
        let range = QueryItem::RangeFull(RangeFull);
        self.insert_item(range);
    }

    /// Adds the `QueryItem` to the query, first checking to see if it collides
    /// with any existing ranges or keys. All colliding items will be removed
    /// then merged together so that the query includes the minimum number of
    /// items (with no items covering any duplicate parts of keyspace) while
    /// still including every key or range that has been added to the query.
    pub fn insert_item(&mut self, mut item: QueryItem) {
        // since `QueryItem::eq` considers items equal if they collide at all
        // (including keys within ranges or ranges which partially overlap),
        // `items.take` will remove the first item which collides
        while let Some(existing) = self.items.take(&item) {
            item = item.merge(existing);
        }

        self.items.insert(item);
    }
}

impl<Q: Into<QueryItem>> From<Vec<Q>> for Query {
    fn from(other: Vec<Q>) -> Self {
        let items = other.into_iter().map(Into::into).collect();
        Self {
            items,
            default_subquery_branch: SubqueryBranch {
                subquery_key: None,
                subquery: None,
            },
            conditional_subquery_branches: IndexMap::new(),
            left_to_right: true,
        }
    }
}

impl From<Query> for Vec<QueryItem> {
    fn from(q: Query) -> Self {
        q.into_iter().collect()
    }
}

impl IntoIterator for Query {
    type IntoIter = <BTreeSet<QueryItem> as IntoIterator>::IntoIter;
    type Item = QueryItem;

    fn into_iter(self) -> Self::IntoIter {
        self.items.into_iter()
    }
}

/// A `QueryItem` represents a key or range of keys to be included in a proof.
#[derive(Clone, Debug)]
pub enum QueryItem {
    Key(Vec<u8>),
    Range(Range<Vec<u8>>),
    RangeInclusive(RangeInclusive<Vec<u8>>),
    RangeFull(RangeFull),
    RangeFrom(RangeFrom<Vec<u8>>),
    RangeTo(RangeTo<Vec<u8>>),
    RangeToInclusive(RangeToInclusive<Vec<u8>>),
    RangeAfter(RangeFrom<Vec<u8>>),
    RangeAfterTo(Range<Vec<u8>>),
    RangeAfterToInclusive(RangeInclusive<Vec<u8>>),
}

impl std::hash::Hash for QueryItem {
    fn hash<H: std::hash::Hasher>(&self, state: &mut H) {
        self.enum_value().hash(state);
        self.value_hash(state);
    }
}

impl QueryItem {
<<<<<<< HEAD
    pub fn processing_footprint(&self) -> u32 {
        match self {
            QueryItem::Key(key) => key.len() as u32,
            QueryItem::RangeFull(_) => 0u32,
            _ => {
                (self.lower_bound().0.len() + self.upper_bound().0.len()) as u32
            }
        }
    }

    pub fn lower_bound(&self) -> (&[u8], bool) {
=======
    pub fn lower_bound(&self) -> (Option<&[u8]>, bool) {
>>>>>>> d556778b
        match self {
            QueryItem::Key(key) => (Some(key.as_slice()), false),
            QueryItem::Range(range) => (Some(range.start.as_ref()), false),
            QueryItem::RangeInclusive(range) => (Some(range.start().as_ref()), false),
            QueryItem::RangeFull(_) => (None, false),
            QueryItem::RangeFrom(range) => (Some(range.start.as_ref()), false),
            QueryItem::RangeTo(_) => (None, false),
            QueryItem::RangeToInclusive(_) => (None, false),
            QueryItem::RangeAfter(range) => (Some(range.start.as_ref()), true),
            QueryItem::RangeAfterTo(range) => (Some(range.start.as_ref()), true),
            QueryItem::RangeAfterToInclusive(range) => (Some(range.start().as_ref()), true),
        }
    }

    pub const fn lower_unbounded(&self) -> bool {
        match self {
            QueryItem::Key(_) => false,
            QueryItem::Range(_) => false,
            QueryItem::RangeInclusive(_) => false,
            QueryItem::RangeFull(_) => true,
            QueryItem::RangeFrom(_) => false,
            QueryItem::RangeTo(_) => true,
            QueryItem::RangeToInclusive(_) => true,
            QueryItem::RangeAfter(_) => false,
            QueryItem::RangeAfterTo(_) => false,
            QueryItem::RangeAfterToInclusive(_) => false,
        }
    }

    pub fn upper_bound(&self) -> (Option<&[u8]>, bool) {
        match self {
            QueryItem::Key(key) => (Some(key.as_slice()), true),
            QueryItem::Range(range) => (Some(range.end.as_ref()), false),
            QueryItem::RangeInclusive(range) => (Some(range.end().as_ref()), true),
            QueryItem::RangeFull(_) => (None, true),
            QueryItem::RangeFrom(_) => (None, true),
            QueryItem::RangeTo(range) => (Some(range.end.as_ref()), false),
            QueryItem::RangeToInclusive(range) => (Some(range.end.as_ref()), true),
            QueryItem::RangeAfter(_) => (None, true),
            QueryItem::RangeAfterTo(range) => (Some(range.end.as_ref()), false),
            QueryItem::RangeAfterToInclusive(range) => (Some(range.end().as_ref()), true),
        }
    }

    pub const fn upper_unbounded(&self) -> bool {
        match self {
            QueryItem::Key(_) => false,
            QueryItem::Range(_) => false,
            QueryItem::RangeInclusive(_) => false,
            QueryItem::RangeFull(_) => true,
            QueryItem::RangeFrom(_) => true,
            QueryItem::RangeTo(_) => false,
            QueryItem::RangeToInclusive(_) => false,
            QueryItem::RangeAfter(_) => true,
            QueryItem::RangeAfterTo(_) => false,
            QueryItem::RangeAfterToInclusive(_) => false,
        }
    }

    pub fn contains(&self, key: &[u8]) -> bool {
        let (lower_bound, lower_bound_non_inclusive) = self.lower_bound();
        let (upper_bound, upper_bound_inclusive) = self.upper_bound();
        (self.lower_unbounded()
            || Some(key) > lower_bound
            || (Some(key) == lower_bound && !lower_bound_non_inclusive))
            && (self.upper_unbounded()
                || Some(key) < upper_bound
                || (Some(key) == upper_bound && upper_bound_inclusive))
    }

    fn merge(self, other: Self) -> Self {
        // TODO: don't copy into new vecs
        let lower_unbounded = self.lower_unbounded() || other.lower_unbounded();
        let upper_unbounded = self.upper_unbounded() || other.upper_unbounded();

        let (start, start_non_inclusive) = min(self.lower_bound(), other.lower_bound());
        let (end, end_inclusive) = max(self.upper_bound(), other.upper_bound());

        if start_non_inclusive {
            return if upper_unbounded {
                Self::RangeAfter(RangeFrom {
                    start: start.expect("start should be bounded").to_vec(),
                })
            } else if end_inclusive {
                Self::RangeAfterToInclusive(RangeInclusive::new(
                    start.expect("start should be bounded").to_vec(),
                    end.expect("end should be bounded").to_vec(),
                ))
            } else {
                // upper is bounded and not inclusive
                Self::RangeAfterTo(Range {
                    start: start.expect("start should be bounded").to_vec(),
                    end: end.expect("end should be bounded").to_vec(),
                })
            };
        }

        if lower_unbounded {
            return if upper_unbounded {
                Self::RangeFull(RangeFull)
            } else if end_inclusive {
                Self::RangeToInclusive(RangeToInclusive {
                    end: end.expect("end should be bounded").to_vec(),
                })
            } else {
                // upper is bounded and not inclusive
                Self::RangeTo(RangeTo {
                    end: end.expect("end should be bounded").to_vec(),
                })
            };
        }

        // Lower is bounded
        if upper_unbounded {
            Self::RangeFrom(RangeFrom {
                start: start.expect("start should be bounded").to_vec(),
            })
        } else if end_inclusive {
            Self::RangeInclusive(RangeInclusive::new(
                start.expect("start should be bounded").to_vec(),
                end.expect("end should be bounded").to_vec(),
            ))
        } else {
            // upper is bounded and not inclusive
            Self::Range(Range {
                start: start.expect("start should be bounded").to_vec(),
                end: end.expect("end should be bounded").to_vec(),
            })
        }
    }

    fn enum_value(&self) -> u32 {
        match self {
            QueryItem::Key(_) => 0,
            QueryItem::Range(_) => 1,
            QueryItem::RangeInclusive(_) => 2,
            QueryItem::RangeFull(_) => 3,
            QueryItem::RangeFrom(_) => 4,
            QueryItem::RangeTo(_) => 5,
            QueryItem::RangeToInclusive(_) => 6,
            QueryItem::RangeAfter(_) => 7,
            QueryItem::RangeAfterTo(_) => 8,
            QueryItem::RangeAfterToInclusive(_) => 9,
        }
    }

    fn value_hash<H: std::hash::Hasher>(&self, state: &mut H) {
        match self {
            QueryItem::Key(key) => key.hash(state),
            QueryItem::Range(range) => range.hash(state),
            QueryItem::RangeInclusive(range) => range.hash(state),
            QueryItem::RangeFull(range) => range.hash(state),
            QueryItem::RangeFrom(range) => range.hash(state),
            QueryItem::RangeTo(range) => range.hash(state),
            QueryItem::RangeToInclusive(range) => range.hash(state),
            QueryItem::RangeAfter(range) => range.hash(state),
            QueryItem::RangeAfterTo(range) => range.hash(state),
            QueryItem::RangeAfterToInclusive(range) => range.hash(state),
        }
    }

    pub const fn is_range(&self) -> bool {
        !matches!(self, QueryItem::Key(_))
    }

    pub fn seek_for_iter<I: RawIterator>(&self, iter: &mut I, left_to_right: bool) {
        match self {
            QueryItem::Key(_) => {}
            QueryItem::Range(Range { start, end }) => {
                if left_to_right {
                    iter.seek(start);
                } else {
                    iter.seek(end);
                    iter.prev();
                }
            }
            QueryItem::RangeInclusive(range_inclusive) => {
                iter.seek(if left_to_right {
                    range_inclusive.start()
                } else {
                    range_inclusive.end()
                });
            }
            QueryItem::RangeFull(..) => {
                if left_to_right {
                    iter.seek_to_first();
                } else {
                    iter.seek_to_last();
                }
            }
            QueryItem::RangeFrom(RangeFrom { start }) => {
                if left_to_right {
                    iter.seek(start);
                } else {
                    iter.seek_to_last();
                }
            }
            QueryItem::RangeTo(RangeTo { end }) => {
                if left_to_right {
                    iter.seek_to_first();
                } else {
                    iter.seek(end);
                    iter.prev();
                }
            }
            QueryItem::RangeToInclusive(RangeToInclusive { end }) => {
                if left_to_right {
                    iter.seek_to_first();
                } else {
                    iter.seek_for_prev(end);
                }
            }
            QueryItem::RangeAfter(RangeFrom { start }) => {
                if left_to_right {
                    iter.seek(start);
                    // if the key is the same as start we should go to next
                    if let Some(key) = iter.key() {
                        if key == start {
                            iter.next()
                        }
                    }
                } else {
                    iter.seek_to_last();
                }
            }
            QueryItem::RangeAfterTo(Range { start, end }) => {
                if left_to_right {
                    iter.seek(start);
                    // if the key is the same as start we should go to next
                    if let Some(key) = iter.key() {
                        if key == start {
                            iter.next()
                        }
                    }
                } else {
                    iter.seek(end);
                    iter.prev();
                }
            }
            QueryItem::RangeAfterToInclusive(range_inclusive) => {
                if left_to_right {
                    let start = range_inclusive.start();
                    iter.seek(start);
                    // if the key is the same as start we should go to next
                    if let Some(key) = iter.key() {
                        if key == start {
                            iter.next();
                        }
                    }
                } else {
                    let end = range_inclusive.end();
                    iter.seek_for_prev(end);
                }
            }
        };
    }

    fn compare(a: &[u8], b: &[u8]) -> cmp::Ordering {
        for (ai, bi) in a.iter().zip(b.iter()) {
            match ai.cmp(bi) {
                Ordering::Equal => continue,
                ord => return ord,
            }
        }

        // if every single element was equal, compare length
        a.len().cmp(&b.len())
    }

    pub fn iter_is_valid_for_type<I: RawIterator>(
        &self,
        iter: &I,
        limit: Option<u16>,
        left_to_right: bool,
    ) -> bool {
        match self {
            QueryItem::Key(start) => iter.key() == Some(start),
            QueryItem::Range(Range { start, end }) => {
                let basic_valid =
                    (limit == None || limit.unwrap() > 0) && iter.valid() && iter.key().is_some();
                let valid = basic_valid
                    && if left_to_right {
                        iter.key() < Some(end)
                    } else {
                        iter.key() >= Some(start)
                    };
                valid
            }
            QueryItem::RangeInclusive(range_inclusive) => {
                let basic_valid =
                    (limit == None || limit.unwrap() > 0) && iter.valid() && iter.key().is_some();
                let valid = basic_valid
                    && if left_to_right {
                        iter.key() <= Some(range_inclusive.end())
                    } else {
                        iter.key() >= Some(range_inclusive.start())
                    };
                valid
            }
            QueryItem::RangeFull(..) => {
                let valid =
                    (limit == None || limit.unwrap() > 0) && iter.valid() && iter.key().is_some();
                valid
            }
            QueryItem::RangeFrom(RangeFrom { start }) => {
                let basic_valid =
                    (limit == None || limit.unwrap() > 0) && iter.valid() && iter.key().is_some();
                let valid = basic_valid
                    && if left_to_right {
                        true
                    } else {
                        iter.key() >= Some(start)
                    };
                valid
            }
            QueryItem::RangeTo(RangeTo { end }) => {
                let basic_valid =
                    (limit == None || limit.unwrap() > 0) && iter.valid() && iter.key().is_some();
                let valid = basic_valid
                    && if left_to_right {
                        iter.key() < Some(end)
                    } else {
                        true
                    };
                valid
            }
            QueryItem::RangeToInclusive(RangeToInclusive { end }) => {
                let basic_valid =
                    (limit == None || limit.unwrap() > 0) && iter.valid() && iter.key().is_some();
                let valid = basic_valid
                    && if left_to_right {
                        iter.key() <= Some(end)
                    } else {
                        true
                    };
                valid
            }
            QueryItem::RangeAfter(RangeFrom { start }) => {
                let basic_valid =
                    (limit == None || limit.unwrap() > 0) && iter.valid() && iter.key().is_some();
                let valid = basic_valid
                    && if left_to_right {
                        true
                    } else {
                        iter.key() > Some(start)
                    };
                valid
            }
            QueryItem::RangeAfterTo(Range { start, end }) => {
                let basic_valid =
                    (limit == None || limit.unwrap() > 0) && iter.valid() && iter.key().is_some();
                let valid = basic_valid
                    && if left_to_right {
                        iter.key() < Some(end)
                    } else {
                        iter.key() > Some(start)
                    };
                valid
            }
            QueryItem::RangeAfterToInclusive(range_inclusive) => {
                let basic_valid = (limit == None || limit.unwrap() > 0) && iter.valid();
                if !basic_valid {
                    return false;
                }
                let valid = match iter.key() {
                    None => false,
                    Some(key) => {
                        if left_to_right {
                            let end = range_inclusive.end().as_slice();
                            match Self::compare(key, end) {
                                Ordering::Less => true,
                                Ordering::Equal => true,
                                Ordering::Greater => false,
                            }
                        } else {
                            let start = range_inclusive.start().as_slice();
                            match Self::compare(key, start) {
                                Ordering::Less => false,
                                Ordering::Equal => false,
                                Ordering::Greater => true,
                            }
                        }
                    }
                };
                valid
            }
        }
    }
}

impl PartialEq for QueryItem {
    fn eq(&self, other: &Self) -> bool {
        self.cmp(other) == Ordering::Equal
    }
}

impl PartialEq<&[u8]> for QueryItem {
    fn eq(&self, other: &&[u8]) -> bool {
        matches!(self.partial_cmp(other), Some(Ordering::Equal))
    }
}

impl Eq for QueryItem {}

impl Ord for QueryItem {
    fn cmp(&self, other: &Self) -> Ordering {
        let cmp_lu = if self.lower_unbounded() {
            if other.lower_unbounded() {
                Ordering::Equal
            } else {
                Ordering::Less
            }
        } else if other.lower_unbounded() {
            Ordering::Greater
        } else {
            // confirmed the bounds are not unbounded, hence safe to unwrap
            // as bound cannot be None
            self.lower_bound()
                .0
                .expect("should be bounded")
                .cmp(other.upper_bound().0.expect("should be bounded"))
        };

        let cmp_ul = if self.upper_unbounded() {
            if other.upper_unbounded() {
                Ordering::Equal
            } else {
                Ordering::Greater
            }
        } else if other.upper_unbounded() {
            Ordering::Less
        } else {
            // confirmed the bounds are not unbounded, hence safe to unwrap
            // as bound cannot be None
            self.upper_bound()
                .0
                .expect("should be bounded")
                .cmp(other.lower_bound().0.expect("should be bounded"))
        };

        let self_inclusive = self.upper_bound().1;
        let other_inclusive = other.upper_bound().1;

        match (cmp_lu, cmp_ul) {
            (Ordering::Less, Ordering::Less) => Ordering::Less,
            (Ordering::Less, Ordering::Equal) => match self_inclusive {
                true => Ordering::Equal,
                false => Ordering::Less,
            },
            (Ordering::Less, Ordering::Greater) => Ordering::Equal,
            (Ordering::Equal, _) => match other_inclusive {
                true => Ordering::Equal,
                false => Ordering::Greater,
            },
            (Ordering::Greater, _) => Ordering::Greater,
        }
    }
}

impl PartialOrd for QueryItem {
    fn partial_cmp(&self, other: &Self) -> Option<Ordering> {
        Some(self.cmp(other))
    }
}

impl PartialOrd<&[u8]> for QueryItem {
    fn partial_cmp(&self, other: &&[u8]) -> Option<Ordering> {
        let other = Self::Key(other.to_vec());
        Some(self.cmp(&other))
    }
}

impl From<Vec<u8>> for QueryItem {
    fn from(key: Vec<u8>) -> Self {
        Self::Key(key)
    }
}

impl Link {
    /// Creates a `Node::Hash` from this link. Panics if the link is of variant
    /// `Link::Modified` since its hash has not yet been computed.
    #[cfg(feature = "full")]
    const fn to_hash_node(&self) -> Node {
        let hash = match self {
            Link::Reference { hash, .. } => hash,
            Link::Modified { .. } => {
                panic!("Cannot convert Link::Modified to proof hash node");
            }
            Link::Uncommitted { hash, .. } => hash,
            Link::Loaded { hash, .. } => hash,
        };
        Node::Hash(*hash)
    }
}

impl<'a, S> RefWalker<'a, S>
where
    S: Fetch + Sized + Clone,
{
    /// Creates a `Node::KV` from the key/value pair of the root node.
    pub(crate) fn to_kv_node(&self) -> Node {
        Node::KV(self.tree().key().to_vec(), self.tree().value().to_vec())
    }

    /// Creates a `Node::KVHash` from the hash of the key/value pair of the root
    /// node.
    pub(crate) fn to_kvhash_node(&self) -> Node {
        Node::KVHash(*self.tree().kv_hash())
    }

    /// Creates a `Node::KVDigest` from the key/value_hash pair of the root
    /// node.
    pub(crate) fn to_kvdigest_node(&self) -> Node {
        Node::KVDigest(self.tree().key().to_vec(), *self.tree().value_hash())
    }

    /// Creates a `Node::Hash` from the hash of the node.
    pub(crate) fn to_hash_node(&self) -> Node {
        Node::Hash(self.tree().hash())
    }

    #[cfg(feature = "full")]
    #[allow(dead_code)] // TODO: remove when proofs will be enabled
    pub(crate) fn create_full_proof(
        &mut self,
        query: &[QueryItem],
        limit: Option<u16>,
        offset: Option<u16>,
        left_to_right: bool,
    ) -> Result<ProofAbsenceLimitOffset> {
        self.create_proof(query, limit, offset, left_to_right)
    }

    /// Generates a proof for the list of queried keys. Returns a tuple
    /// containing the generated proof operators, and a tuple representing if
    /// any keys were queried were less than the left edge or greater than the
    /// right edge, respectively.
    ///
    /// TODO: Generalize logic and get code to better represent logic
    #[cfg(feature = "full")]
    pub(crate) fn create_proof(
        &mut self,
        query: &[QueryItem],
        limit: Option<u16>,
        offset: Option<u16>,
        left_to_right: bool,
    ) -> Result<ProofAbsenceLimitOffset> {
        // TODO: don't copy into vec, support comparing QI to byte slice
        let node_key = QueryItem::Key(self.tree().key().to_vec());
        let mut search = query.binary_search_by(|key| key.cmp(&node_key));

        let current_node_in_query: bool;
        let mut node_on_non_inclusive_bounds = false;
        // becomes true if the offset exists and is non zero
        let mut skip_current_node = false;

        let (mut left_items, mut right_items) = match search {
            Ok(index) => {
                current_node_in_query = true;
                let item = &query[index];
                let (left_bound, left_not_inclusive) = item.lower_bound();
                let (right_bound, right_inclusive) = item.upper_bound();

                if left_bound.is_some()
                    && left_bound.unwrap() == self.tree().key()
                    && left_not_inclusive
                    || right_bound.is_some()
                        && right_bound.unwrap() == self.tree().key()
                        && !right_inclusive
                {
                    node_on_non_inclusive_bounds = true;
                }

                // if range starts before this node's key, include it in left
                // child's query
                let left_query = if left_bound == None || left_bound < Some(self.tree().key()) {
                    &query[..=index]
                } else {
                    &query[..index]
                };

                // if range ends after this node's key, include it in right
                // child's query
                let right_query = if right_bound == None || right_bound > Some(self.tree().key()) {
                    &query[index..]
                } else {
                    &query[index + 1..]
                };

                (left_query, right_query)
            }
            Err(index) => {
                current_node_in_query = false;
                (&query[..index], &query[index..])
            }
        };

        if offset == None || offset == Some(0) {
            // when the limit hits zero, the rest of the query batch should be cleared
            // so empty the left, right query batch, and set the current node to not found
            if let Some(current_limit) = limit {
                if current_limit == 0 {
                    left_items = &[];
                    search = Err(Default::default());
                    right_items = &[];
                }
            }
        }

        let proof_direction = left_to_right; // signifies what direction the DFS should go
        let (mut proof, left_absence, mut new_limit, mut new_offset) = if left_to_right {
            self.create_child_proof(proof_direction, left_items, limit, offset, left_to_right)?
        } else {
            self.create_child_proof(proof_direction, right_items, limit, offset, left_to_right)?
        };

        if let Some(current_offset) = new_offset {
            if current_offset > 0 && current_node_in_query && !node_on_non_inclusive_bounds {
                // reserve offset slot for current node before generating proof for right
                // subtree
                new_offset = Some(current_offset - 1);
                skip_current_node = true;
            }
        }

        if !skip_current_node && (new_offset == None || new_offset == Some(0)) {
            if let Some(current_limit) = new_limit {
                // if after generating proof for the left subtree, the limit becomes 0
                // clear the current node and clear the right batch
                if current_limit == 0 {
                    if left_to_right {
                        right_items = &[];
                    } else {
                        left_items = &[];
                    }
                    search = Err(Default::default());
                } else if current_node_in_query && !node_on_non_inclusive_bounds {
                    // if limit is not zero, reserve a limit slot for the current node
                    // before generating proof for the right subtree
                    new_limit = Some(current_limit - 1);
                    // if after limit slot reservation, limit becomes 0, right query
                    // should be cleared
                    if current_limit - 1 == 0 {
                        if left_to_right {
                            right_items = &[];
                        } else {
                            left_items = &[];
                        }
                    }
                }
            }
        }

        let proof_direction = !proof_direction; // search the opposite path on second pass
        let (mut right_proof, right_absence, new_limit, new_offset) = if left_to_right {
            self.create_child_proof(
                proof_direction,
                right_items,
                new_limit,
                new_offset,
                left_to_right,
            )?
        } else {
            self.create_child_proof(
                proof_direction,
                left_items,
                new_limit,
                new_offset,
                left_to_right,
            )?
        };

        let (has_left, has_right) = (!proof.is_empty(), !right_proof.is_empty());

        proof.push_back(match search {
            Ok(_) => {
                if node_on_non_inclusive_bounds || skip_current_node {
                    if left_to_right {
                        Op::Push(self.to_kvdigest_node())
                    } else {
                        Op::PushInverted(self.to_kvdigest_node())
                    }
                } else {
                    if left_to_right {
                        Op::Push(self.to_kv_node())
                    } else {
                        Op::PushInverted(self.to_kv_node())
                    }
                }
            }
            Err(_) => {
                if left_absence.1 || right_absence.0 {
                    if left_to_right {
                        Op::Push(self.to_kvdigest_node())
                    } else {
                        Op::PushInverted(self.to_kvdigest_node())
                    }
                } else {
                    if left_to_right {
                        Op::Push(self.to_kvhash_node())
                    } else {
                        Op::PushInverted(self.to_kvhash_node())
                    }
                }
            }
        });

        if has_left {
            if left_to_right {
                proof.push_back(Op::Parent);
            } else {
                proof.push_back(Op::ParentInverted);
            }
        }

        if has_right {
            proof.append(&mut right_proof);
            if left_to_right {
                proof.push_back(Op::Child);
            } else {
                proof.push_back(Op::ChildInverted);
            }
        }

        Ok((
            proof,
            (left_absence.0, right_absence.1),
            new_limit,
            new_offset,
        ))
    }

    /// Similar to `create_proof`. Recurses into the child on the given side and
    /// generates a proof for the queried keys.
    #[cfg(feature = "full")]
    fn create_child_proof(
        &mut self,
        left: bool,
        query: &[QueryItem],
        limit: Option<u16>,
        offset: Option<u16>,
        left_to_right: bool,
    ) -> Result<ProofAbsenceLimitOffset> {
        Ok(if !query.is_empty() {
            if let Some(mut child) = self.walk(left)? {
                child.create_proof(query, limit, offset, left_to_right)?
            } else {
                (LinkedList::new(), (true, true), limit, offset)
            }
        } else if let Some(link) = self.tree().link(left) {
            let mut proof = LinkedList::new();
            proof.push_back(if left_to_right {
                Op::Push(link.to_hash_node())
            } else {
                Op::PushInverted(link.to_hash_node())
            });
            (proof, (false, false), limit, offset)
        } else {
            (LinkedList::new(), (false, false), limit, offset)
        })
    }
}

pub fn verify(bytes: &[u8], expected_hash: MerkHash) -> Result<Map> {
    let ops = Decoder::new(bytes);
    let mut map_builder = MapBuilder::new();

    let root = execute(ops, true, |node| map_builder.insert(node))?;

    if root.hash() != expected_hash {
        bail!(
            "Proof did not match expected hash\n\tExpected: {:?}\n\tActual: {:?}",
            expected_hash,
            root.hash()
        );
    }

    Ok(map_builder.build())
}

/// Verifies the encoded proof with the given query
///
/// Every key in `keys` is checked to either have a key/value pair in the proof,
/// or to have its absence in the tree proven.
///
/// Returns `Err` if the proof is invalid, or a list of proven values associated
/// with `keys`. For example, if `keys` contains keys `A` and `B`, the returned
/// list will contain 2 elements, the value of `A` and the value of `B`. Keys
/// proven to be absent in the tree will have an entry of `None`, keys that have
/// a proven value will have an entry of `Some(value)`.
pub fn execute_proof(
    bytes: &[u8],
    query: &Query,
    limit: Option<u16>,
    offset: Option<u16>,
    left_to_right: bool,
) -> Result<(MerkHash, ProofVerificationResult)> {
    let mut output = Vec::with_capacity(query.len());
    let mut last_push = None;
    let mut query = query.directional_iter(left_to_right).peekable();
    let mut in_range = false;
    let mut current_limit = limit;
    let mut current_offset = offset;

    let ops = Decoder::new(bytes);

    let root = execute(ops, true, |node| {
        let mut execute_node = |key: &Vec<u8>, value: Option<&Vec<u8>>| -> Result<_> {
            while let Some(item) = query.peek() {
                // get next item in query
                let query_item = *item;
                let (lower_bound, start_non_inclusive) = query_item.lower_bound();
                let (upper_bound, end_inclusive) = query_item.upper_bound();

                if left_to_right {
                    // we have not reached next queried part of tree
                    if *query_item > key.as_slice() {
                        // continue to next push
                        break;
                    } else if start_non_inclusive
                        && lower_bound.is_some()
                        && lower_bound.unwrap() == key.as_slice()
                    {
                        // we intersect with the query_item but at the start which is non inclusive
                        // continue to the next push
                        break;
                    }
                } else {
                    if *query_item < key.as_slice() {
                        // continue to next push
                        break;
                    } else if !end_inclusive
                        && upper_bound.is_some()
                        && upper_bound.unwrap() == key.as_slice()
                    {
                        // we intersect with the query_item but at the end which is non inclusive
                        // continue to the next push
                        break;
                    }
                }

                if !in_range {
                    // this is the first data we have encountered for this query item
                    if left_to_right {
                        // ensure lower bound of query item is proven
                        match last_push {
                            // lower bound is proven - we have an exact match
                            // ignoring the case when the lower bound is unbounded
                            // as it's not possible the get an exact key match for
                            // an unbounded value
                            _ if Some(key.as_slice()) == query_item.lower_bound().0 => {}

                            // lower bound is proven - this is the leftmost node
                            // in the tree
                            None => {}

                            // lower bound is proven - the preceding tree node
                            // is lower than the bound
                            Some(Node::KV(..)) => {}
                            Some(Node::KVDigest(..)) => {}

                            // cannot verify lower bound - we have an abridged
                            // tree so we cannot tell what the preceding key was
                            Some(_) => {
                                bail!("Cannot verify lower bound of queried range");
                            }
                        }
                    } else {
                        // ensure upper bound of query item is proven
                        match last_push {
                            // upper bound is proven - we have an exact match
                            // ignoring the case when the upper bound is unbounded
                            // as it's not possible the get an exact key match for
                            // an unbounded value
                            _ if Some(key.as_slice()) == query_item.upper_bound().0 => {}

                            // lower bound is proven - this is the rightmost node
                            // in the tree
                            None => {}

                            // upper bound is proven - the preceding tree node
                            // is greater than the bound
                            Some(Node::KV(..)) => {}
                            Some(Node::KVDigest(..)) => {}

                            // cannot verify upper bound - we have an abridged
                            // tree so we cannot tell what the previous key was
                            Some(_) => {
                                bail!("Cannot verify upper bound of queried range");
                            }
                        }
                    }
                }

                if left_to_right {
                    if query_item.upper_bound().0 != None
                        && Some(key.as_slice()) >= query_item.upper_bound().0
                    {
                        // at or past upper bound of range (or this was an exact
                        // match on a single-key queryitem), advance to next query
                        // item
                        query.next();
                        in_range = false;
                    } else {
                        // have not reached upper bound, we expect more values
                        // to be proven in the range (and all pushes should be
                        // unabridged until we reach end of range)
                        in_range = true;
                    }
                } else {
                    if query_item.lower_bound().0 != None
                        && Some(key.as_slice()) <= query_item.lower_bound().0
                    {
                        // at or before lower bound of range (or this was an exact
                        // match on a single-key queryitem), advance to next query
                        // item
                        query.next();
                        in_range = false;
                    } else {
                        // have not reached lower bound, we expect more values
                        // to be proven in the range (and all pushes should be
                        // unabridged until we reach end of range)
                        in_range = true;
                    }
                }

                // this push matches the queried item
                if query_item.contains(key) {
                    // if there are still offset slots, and node is of type kvdigest
                    // reduce the offset counter
                    // also, verify that a kv node was not pushed before offset is exhausted
                    if let Some(offset) = current_offset {
                        if offset > 0 && value == None {
                            current_offset = Some(offset - 1);
                            break;
                        } else if offset > 0 && value != None {
                            // inserting a kv node before exhausting offset
                            bail!("Proof returns data before offset is exhausted");
                        }
                    }

                    // offset is equal to zero or none
                    if let Some(val) = value {
                        if let Some(limit) = current_limit {
                            if limit == 0 {
                                bail!("Proof returns more data than limit");
                            } else {
                                current_limit = Some(limit - 1);
                                if current_limit == Some(0) {
                                    in_range = false;
                                }
                            }
                        }
                        // add data to output
                        output.push((key.clone(), val.clone()));

                        // continue to next push
                        break;
                    } else {
                        bail!("Proof is missing data for query");
                    }
                }
                // continue to next queried item
            }
            Ok(())
        };

        if let Node::KV(key, value) = node {
            execute_node(key, Some(value))?;
        } else if let Node::KVDigest(key, _) = node {
            execute_node(key, None)?;
        } else if in_range {
            // we encountered a queried range but the proof was abridged (saw a
            // non-KV push), we are missing some part of the range
            bail!("Proof is missing data for query");
        }

        last_push = Some(node.clone());

        Ok(())
    })?;

    // we have remaining query items, check absence proof against right edge of
    // tree
    if query.peek().is_some() {
        if current_limit == Some(0) {
        } else {
            match last_push {
                // last node in tree was less than queried item
                Some(Node::KV(..)) => {}
                Some(Node::KVDigest(..)) => {}

                // proof contains abridged data so we cannot verify absence of
                // remaining query items
                _ => bail!("Proof is missing data for query"),
            }
        }
    }

    Ok((
        root.hash(),
        ProofVerificationResult {
            result_set: output,
            limit: current_limit,
            offset: current_offset,
        },
    ))
}

#[derive(PartialEq, Debug)]
pub struct ProofVerificationResult {
    pub result_set: Vec<(Vec<u8>, Vec<u8>)>,
    pub limit: Option<u16>,
    pub offset: Option<u16>,
}

/// Verifies the encoded proof with the given query and expected hash
pub fn verify_query(
    bytes: &[u8],
    query: &Query,
    limit: Option<u16>,
    offset: Option<u16>,
    left_to_right: bool,
    expected_hash: MerkHash,
) -> Result<ProofVerificationResult> {
    let (root_hash, verification_result) =
        execute_proof(bytes, query, limit, offset, left_to_right)?;

    if root_hash != expected_hash {
        bail!(
            "Proof did not match expected hash\n\tExpected: {:?}\n\tActual: {:?}",
            expected_hash,
            root_hash
        );
    }

    Ok(verification_result)
}

#[allow(deprecated)]
#[cfg(test)]
mod test {
    use super::{
        super::{encoding::encode_into, *},
        *,
    };
    use crate::{
        proofs::query::QueryItem::RangeAfter,
        test_utils::make_tree_seq,
        tree::{NoopCommit, PanicSource, RefWalker, Tree},
    };

    fn make_3_node_tree() -> Tree {
        let mut tree = Tree::new(vec![5], vec![5])
            .attach(true, Some(Tree::new(vec![3], vec![3])))
            .attach(false, Some(Tree::new(vec![7], vec![7])));
        tree.commit(&mut NoopCommit {}).expect("commit failed");
        tree
    }

    fn make_6_node_tree() -> Tree {
        let two_tree = Tree::new(vec![2], vec![2]);
        let four_tree = Tree::new(vec![4], vec![4]);
        let mut three_tree = Tree::new(vec![3], vec![3])
            .attach(true, Some(two_tree))
            .attach(false, Some(four_tree));
        three_tree
            .commit(&mut NoopCommit {})
            .expect("commit failed");

        let seven_tree = Tree::new(vec![7], vec![7]);
        let mut eight_tree = Tree::new(vec![8], vec![8]).attach(true, Some(seven_tree));
        eight_tree
            .commit(&mut NoopCommit {})
            .expect("commit failed");

        let mut root_tree = Tree::new(vec![5], vec![5])
            .attach(true, Some(three_tree))
            .attach(false, Some(eight_tree));
        root_tree.commit(&mut NoopCommit {}).expect("commit failed");

        root_tree
    }

    fn verify_keys_test(keys: Vec<Vec<u8>>, expected_result: Vec<Option<Vec<u8>>>) {
        let mut tree = make_3_node_tree();
        let mut walker = RefWalker::new(&mut tree, PanicSource {});

        let (proof, ..) = walker
            .create_full_proof(
                keys.clone()
                    .into_iter()
                    .map(QueryItem::Key)
                    .collect::<Vec<_>>()
                    .as_slice(),
                None,
                None,
                true,
            )
            .expect("failed to create proof");
        let mut bytes = vec![];
        encode_into(proof.iter(), &mut bytes);

        let expected_hash = [
            148, 227, 127, 84, 149, 54, 117, 188, 32, 85, 176, 25, 96, 127, 170, 90, 148, 196, 218,
            30, 5, 109, 112, 3, 120, 138, 194, 28, 27, 49, 119, 125,
        ];

        let mut query = Query::new();
        for key in keys.iter() {
            query.insert_key(key.clone());
        }

        let result = verify_query(bytes.as_slice(), &query, None, None, true, expected_hash)
            .expect("verify failed");

        let mut values = std::collections::HashMap::new();
        for (key, value) in result.result_set {
            assert!(values.insert(key, value).is_none());
        }

        for (key, expected_value) in keys.iter().zip(expected_result.iter()) {
            assert_eq!(values.get(key), expected_value.as_ref());
        }
    }

    #[test]
    fn root_verify() {
        verify_keys_test(vec![vec![5]], vec![Some(vec![5])]);
    }

    #[test]
    fn single_verify() {
        verify_keys_test(vec![vec![3]], vec![Some(vec![3])]);
    }

    #[test]
    fn double_verify() {
        verify_keys_test(vec![vec![3], vec![5]], vec![Some(vec![3]), Some(vec![5])]);
    }

    #[test]
    fn double_verify_2() {
        verify_keys_test(vec![vec![3], vec![7]], vec![Some(vec![3]), Some(vec![7])]);
    }

    #[test]
    fn triple_verify() {
        verify_keys_test(
            vec![vec![3], vec![5], vec![7]],
            vec![Some(vec![3]), Some(vec![5]), Some(vec![7])],
        );
    }

    #[test]
    fn left_edge_absence_verify() {
        verify_keys_test(vec![vec![2]], vec![None]);
    }

    #[test]
    fn right_edge_absence_verify() {
        verify_keys_test(vec![vec![8]], vec![None]);
    }

    #[test]
    fn inner_absence_verify() {
        verify_keys_test(vec![vec![6]], vec![None]);
    }

    #[test]
    fn absent_and_present_verify() {
        verify_keys_test(vec![vec![5], vec![6]], vec![Some(vec![5]), None]);
    }

    #[test]
    fn node_variant_conversion() {
        let mut tree = make_6_node_tree();
        let walker = RefWalker::new(&mut tree, PanicSource {});

        assert_eq!(walker.to_kv_node(), Node::KV(vec![5], vec![5]));
        assert_eq!(
            walker.to_kvhash_node(),
            Node::KVHash([
                61, 233, 169, 61, 231, 15, 78, 53, 219, 99, 131, 45, 44, 165, 68, 87, 7, 52, 238,
                68, 142, 211, 110, 161, 111, 220, 108, 11, 17, 31, 88, 197
            ])
        );
        assert_eq!(
            walker.to_kvdigest_node(),
            Node::KVDigest(
                vec![5],
                [
                    116, 30, 0, 135, 25, 118, 86, 14, 12, 107, 215, 214, 133, 122, 48, 45, 180, 21,
                    158, 223, 88, 148, 181, 149, 189, 65, 121, 19, 81, 118, 11, 106
                ]
            ),
        );
        assert_eq!(
            walker.to_hash_node(),
            Node::Hash([
                47, 88, 45, 83, 28, 53, 123, 233, 238, 140, 130, 174, 250, 220, 210, 37, 3, 215,
                82, 177, 190, 30, 154, 156, 35, 214, 144, 79, 40, 41, 218, 142
            ])
        );
    }

    #[test]
    fn empty_proof() {
        let mut tree = make_3_node_tree();
        let mut walker = RefWalker::new(&mut tree, PanicSource {});

        let (proof, absence, ..) = walker
            .create_full_proof(vec![].as_slice(), None, None, true)
            .expect("create_proof errored");

        let mut iter = proof.iter();
        assert_eq!(
            iter.next(),
            Some(&Op::Push(Node::Hash([
                139, 162, 218, 27, 213, 199, 221, 8, 110, 173, 94, 78, 254, 231, 225, 61, 122, 169,
                82, 205, 81, 207, 60, 90, 166, 78, 184, 53, 134, 79, 66, 255
            ])))
        );
        assert_eq!(
            iter.next(),
            Some(&Op::Push(Node::KVHash([
                61, 233, 169, 61, 231, 15, 78, 53, 219, 99, 131, 45, 44, 165, 68, 87, 7, 52, 238,
                68, 142, 211, 110, 161, 111, 220, 108, 11, 17, 31, 88, 197
            ])))
        );
        assert_eq!(iter.next(), Some(&Op::Parent));
        assert_eq!(
            iter.next(),
            Some(&Op::Push(Node::Hash([
                171, 95, 191, 1, 198, 99, 138, 43, 233, 158, 239, 50, 56, 86, 221, 125, 213, 84,
                143, 196, 177, 139, 135, 144, 4, 86, 197, 9, 92, 30, 65, 41
            ])))
        );
        assert_eq!(iter.next(), Some(&Op::Child));
        assert!(iter.next().is_none());
        assert_eq!(absence, (false, false));

        let mut bytes = vec![];
        encode_into(proof.iter(), &mut bytes);
        let res = verify_query(
            bytes.as_slice(),
            &Query::new(),
            None,
            None,
            true,
            tree.hash(),
        )
        .unwrap();
        assert!(res.result_set.is_empty());
    }

    #[test]
    fn root_proof() {
        let mut tree = make_3_node_tree();
        let mut walker = RefWalker::new(&mut tree, PanicSource {});

        let queryitems = vec![QueryItem::Key(vec![5])];
        let (proof, absence, ..) = walker
            .create_full_proof(queryitems.as_slice(), None, None, true)
            .expect("create_proof errored");

        let mut iter = proof.iter();
        assert_eq!(
            iter.next(),
            Some(&Op::Push(Node::Hash([
                139, 162, 218, 27, 213, 199, 221, 8, 110, 173, 94, 78, 254, 231, 225, 61, 122, 169,
                82, 205, 81, 207, 60, 90, 166, 78, 184, 53, 134, 79, 66, 255
            ])))
        );
        assert_eq!(iter.next(), Some(&Op::Push(Node::KV(vec![5], vec![5]))));
        assert_eq!(iter.next(), Some(&Op::Parent));
        assert_eq!(
            iter.next(),
            Some(&Op::Push(Node::Hash([
                171, 95, 191, 1, 198, 99, 138, 43, 233, 158, 239, 50, 56, 86, 221, 125, 213, 84,
                143, 196, 177, 139, 135, 144, 4, 86, 197, 9, 92, 30, 65, 41
            ])))
        );
        assert_eq!(iter.next(), Some(&Op::Child));
        assert!(iter.next().is_none());
        assert_eq!(absence, (false, false));

        let mut bytes = vec![];
        encode_into(proof.iter(), &mut bytes);
        let mut query = Query::new();
        for item in queryitems {
            query.insert_item(item);
        }
        let res = verify_query(bytes.as_slice(), &query, None, None, true, tree.hash()).unwrap();
        assert_eq!(res.result_set, vec![(vec![5], vec![5])]);
    }

    #[test]
    fn leaf_proof() {
        let mut tree = make_3_node_tree();
        let mut walker = RefWalker::new(&mut tree, PanicSource {});

        let queryitems = vec![QueryItem::Key(vec![3])];
        let (proof, absence, ..) = walker
            .create_full_proof(queryitems.as_slice(), None, None, true)
            .expect("create_proof errored");

        let mut iter = proof.iter();
        assert_eq!(iter.next(), Some(&Op::Push(Node::KV(vec![3], vec![3]))));
        assert_eq!(
            iter.next(),
            Some(&Op::Push(Node::KVHash([
                61, 233, 169, 61, 231, 15, 78, 53, 219, 99, 131, 45, 44, 165, 68, 87, 7, 52, 238,
                68, 142, 211, 110, 161, 111, 220, 108, 11, 17, 31, 88, 197
            ])))
        );
        assert_eq!(iter.next(), Some(&Op::Parent));
        assert_eq!(
            iter.next(),
            Some(&Op::Push(Node::Hash([
                171, 95, 191, 1, 198, 99, 138, 43, 233, 158, 239, 50, 56, 86, 221, 125, 213, 84,
                143, 196, 177, 139, 135, 144, 4, 86, 197, 9, 92, 30, 65, 41
            ])))
        );
        assert_eq!(iter.next(), Some(&Op::Child));
        assert!(iter.next().is_none());
        assert_eq!(absence, (false, false));

        let mut bytes = vec![];
        encode_into(proof.iter(), &mut bytes);
        let mut query = Query::new();
        for item in queryitems {
            query.insert_item(item);
        }
        let res = verify_query(bytes.as_slice(), &query, None, None, true, tree.hash()).unwrap();
        assert_eq!(res.result_set, vec![(vec![3], vec![3])]);
    }

    #[test]
    fn double_leaf_proof() {
        let mut tree = make_3_node_tree();
        let mut walker = RefWalker::new(&mut tree, PanicSource {});

        let queryitems = vec![QueryItem::Key(vec![3]), QueryItem::Key(vec![7])];
        let (proof, absence, ..) = walker
            .create_full_proof(queryitems.as_slice(), None, None, true)
            .expect("create_proof errored");

        let mut iter = proof.iter();
        assert_eq!(iter.next(), Some(&Op::Push(Node::KV(vec![3], vec![3]))));
        assert_eq!(
            iter.next(),
            Some(&Op::Push(Node::KVHash([
                61, 233, 169, 61, 231, 15, 78, 53, 219, 99, 131, 45, 44, 165, 68, 87, 7, 52, 238,
                68, 142, 211, 110, 161, 111, 220, 108, 11, 17, 31, 88, 197
            ])))
        );
        assert_eq!(iter.next(), Some(&Op::Parent));
        assert_eq!(iter.next(), Some(&Op::Push(Node::KV(vec![7], vec![7]))));
        assert_eq!(iter.next(), Some(&Op::Child));
        assert!(iter.next().is_none());
        assert_eq!(absence, (false, false));

        let mut bytes = vec![];
        encode_into(proof.iter(), &mut bytes);
        let mut query = Query::new();
        for item in queryitems {
            query.insert_item(item);
        }
        let res = verify_query(bytes.as_slice(), &query, None, None, true, tree.hash()).unwrap();
        assert_eq!(
            res.result_set,
            vec![(vec![3], vec![3]), (vec![7], vec![7]),]
        );
    }

    #[test]
    fn all_nodes_proof() {
        let mut tree = make_3_node_tree();
        let mut walker = RefWalker::new(&mut tree, PanicSource {});

        let queryitems = vec![
            QueryItem::Key(vec![3]),
            QueryItem::Key(vec![5]),
            QueryItem::Key(vec![7]),
        ];
        let (proof, absence, ..) = walker
            .create_full_proof(queryitems.as_slice(), None, None, true)
            .expect("create_proof errored");

        let mut iter = proof.iter();
        assert_eq!(iter.next(), Some(&Op::Push(Node::KV(vec![3], vec![3]))));
        assert_eq!(iter.next(), Some(&Op::Push(Node::KV(vec![5], vec![5]))));
        assert_eq!(iter.next(), Some(&Op::Parent));
        assert_eq!(iter.next(), Some(&Op::Push(Node::KV(vec![7], vec![7]))));
        assert_eq!(iter.next(), Some(&Op::Child));
        assert!(iter.next().is_none());
        assert_eq!(absence, (false, false));

        let mut bytes = vec![];
        encode_into(proof.iter(), &mut bytes);
        let mut query = Query::new();
        for item in queryitems {
            query.insert_item(item);
        }
        let res = verify_query(bytes.as_slice(), &query, None, None, true, tree.hash()).unwrap();
        assert_eq!(
            res.result_set,
            vec![(vec![3], vec![3]), (vec![5], vec![5]), (vec![7], vec![7]),]
        );
    }

    #[test]
    fn global_edge_absence_proof() {
        let mut tree = make_3_node_tree();
        let mut walker = RefWalker::new(&mut tree, PanicSource {});

        let queryitems = vec![QueryItem::Key(vec![8])];
        let (proof, absence, ..) = walker
            .create_full_proof(queryitems.as_slice(), None, None, true)
            .expect("create_proof errored");

        let mut iter = proof.iter();
        assert_eq!(
            iter.next(),
            Some(&Op::Push(Node::Hash([
                139, 162, 218, 27, 213, 199, 221, 8, 110, 173, 94, 78, 254, 231, 225, 61, 122, 169,
                82, 205, 81, 207, 60, 90, 166, 78, 184, 53, 134, 79, 66, 255
            ])))
        );
        assert_eq!(
            iter.next(),
            Some(&Op::Push(Node::KVHash([
                61, 233, 169, 61, 231, 15, 78, 53, 219, 99, 131, 45, 44, 165, 68, 87, 7, 52, 238,
                68, 142, 211, 110, 161, 111, 220, 108, 11, 17, 31, 88, 197
            ])))
        );
        assert_eq!(iter.next(), Some(&Op::Parent));
        assert_eq!(
            iter.next(),
            Some(&Op::Push(Node::KVDigest(
                vec![7],
                [
                    63, 193, 78, 215, 236, 222, 32, 58, 144, 66, 94, 225, 145, 233, 219, 89, 102,
                    51, 109, 115, 127, 3, 152, 236, 147, 183, 100, 81, 123, 109, 244, 0
                ]
            )))
        );
        assert_eq!(iter.next(), Some(&Op::Child));
        assert!(iter.next().is_none());
        assert_eq!(absence, (false, true));

        let mut bytes = vec![];
        encode_into(proof.iter(), &mut bytes);
        let mut query = Query::new();
        for item in queryitems {
            query.insert_item(item);
        }
        let res = verify_query(bytes.as_slice(), &query, None, None, true, tree.hash()).unwrap();
        assert_eq!(res.result_set, vec![]);
    }

    #[test]
    fn absence_proof() {
        let mut tree = make_3_node_tree();
        let mut walker = RefWalker::new(&mut tree, PanicSource {});

        let queryitems = vec![QueryItem::Key(vec![6])];
        let (proof, absence, ..) = walker
            .create_full_proof(queryitems.as_slice(), None, None, true)
            .expect("create_proof errored");

        let mut iter = proof.iter();
        assert_eq!(
            iter.next(),
            Some(&Op::Push(Node::Hash([
                139, 162, 218, 27, 213, 199, 221, 8, 110, 173, 94, 78, 254, 231, 225, 61, 122, 169,
                82, 205, 81, 207, 60, 90, 166, 78, 184, 53, 134, 79, 66, 255
            ])))
        );
        assert_eq!(
            iter.next(),
            Some(&Op::Push(Node::KVDigest(
                vec![5],
                [
                    116, 30, 0, 135, 25, 118, 86, 14, 12, 107, 215, 214, 133, 122, 48, 45, 180, 21,
                    158, 223, 88, 148, 181, 149, 189, 65, 121, 19, 81, 118, 11, 106
                ]
            )))
        );
        assert_eq!(iter.next(), Some(&Op::Parent));
        assert_eq!(
            iter.next(),
            Some(&Op::Push(Node::KVDigest(
                vec![7],
                [
                    63, 193, 78, 215, 236, 222, 32, 58, 144, 66, 94, 225, 145, 233, 219, 89, 102,
                    51, 109, 115, 127, 3, 152, 236, 147, 183, 100, 81, 123, 109, 244, 0
                ]
            )))
        );
        assert_eq!(iter.next(), Some(&Op::Child));
        assert!(iter.next().is_none());
        assert_eq!(absence, (false, false));

        let mut bytes = vec![];
        encode_into(proof.iter(), &mut bytes);
        let mut query = Query::new();
        for item in queryitems {
            query.insert_item(item);
        }
        let res = verify_query(bytes.as_slice(), &query, None, None, true, tree.hash()).unwrap();
        assert_eq!(res.result_set, vec![]);
    }

    #[test]
    fn doc_proof() {
        let mut tree = Tree::new(vec![5], vec![5])
            .attach(
                true,
                Some(
                    Tree::new(vec![2], vec![2])
                        .attach(true, Some(Tree::new(vec![1], vec![1])))
                        .attach(
                            false,
                            Some(
                                Tree::new(vec![4], vec![4])
                                    .attach(true, Some(Tree::new(vec![3], vec![3]))),
                            ),
                        ),
                ),
            )
            .attach(
                false,
                Some(
                    Tree::new(vec![9], vec![9])
                        .attach(
                            true,
                            Some(
                                Tree::new(vec![7], vec![7])
                                    .attach(true, Some(Tree::new(vec![6], vec![6])))
                                    .attach(false, Some(Tree::new(vec![8], vec![8]))),
                            ),
                        )
                        .attach(
                            false,
                            Some(
                                Tree::new(vec![11], vec![11])
                                    .attach(true, Some(Tree::new(vec![10], vec![10]))),
                            ),
                        ),
                ),
            );
        tree.commit(&mut NoopCommit {}).unwrap();

        let mut walker = RefWalker::new(&mut tree, PanicSource {});

        let queryitems = vec![
            QueryItem::Key(vec![1]),
            QueryItem::Key(vec![2]),
            QueryItem::Key(vec![3]),
            QueryItem::Key(vec![4]),
        ];
        let (proof, absence, ..) = walker
            .create_full_proof(queryitems.as_slice(), None, None, true)
            .expect("create_proof errored");

        let mut iter = proof.iter();
        assert_eq!(iter.next(), Some(&Op::Push(Node::KV(vec![1], vec![1]))));
        assert_eq!(iter.next(), Some(&Op::Push(Node::KV(vec![2], vec![2]))));
        assert_eq!(iter.next(), Some(&Op::Parent));
        assert_eq!(iter.next(), Some(&Op::Push(Node::KV(vec![3], vec![3]))));
        assert_eq!(iter.next(), Some(&Op::Push(Node::KV(vec![4], vec![4]))));
        assert_eq!(iter.next(), Some(&Op::Parent));
        assert_eq!(iter.next(), Some(&Op::Child));
        assert_eq!(
            iter.next(),
            Some(&Op::Push(Node::KVHash([
                61, 233, 169, 61, 231, 15, 78, 53, 219, 99, 131, 45, 44, 165, 68, 87, 7, 52, 238,
                68, 142, 211, 110, 161, 111, 220, 108, 11, 17, 31, 88, 197
            ])))
        );
        assert_eq!(iter.next(), Some(&Op::Parent));
        assert_eq!(
            iter.next(),
            Some(&Op::Push(Node::Hash([
                12, 156, 232, 212, 220, 65, 226, 32, 91, 101, 248, 64, 225, 206, 63, 12, 153, 191,
                183, 10, 233, 251, 249, 76, 184, 200, 88, 57, 219, 2, 250, 113
            ])))
        );
        assert_eq!(iter.next(), Some(&Op::Child));
        assert!(iter.next().is_none());
        assert_eq!(absence, (false, false));

        let mut bytes = vec![];
        encode_into(proof.iter(), &mut bytes);
        assert_eq!(
            bytes,
            vec![
                3, 1, 1, 0, 1, 1, 3, 1, 2, 0, 1, 2, 16, 3, 1, 3, 0, 1, 3, 3, 1, 4, 0, 1, 4, 16, 17,
                2, 61, 233, 169, 61, 231, 15, 78, 53, 219, 99, 131, 45, 44, 165, 68, 87, 7, 52,
                238, 68, 142, 211, 110, 161, 111, 220, 108, 11, 17, 31, 88, 197, 16, 1, 12, 156,
                232, 212, 220, 65, 226, 32, 91, 101, 248, 64, 225, 206, 63, 12, 153, 191, 183, 10,
                233, 251, 249, 76, 184, 200, 88, 57, 219, 2, 250, 113, 17
            ]
        );

        let mut bytes = vec![];
        encode_into(proof.iter(), &mut bytes);
        let mut query = Query::new();
        for item in queryitems {
            query.insert_item(item);
        }
        let res = verify_query(bytes.as_slice(), &query, None, None, true, tree.hash()).unwrap();
        assert_eq!(
            res.result_set,
            vec![
                (vec![1], vec![1]),
                (vec![2], vec![2]),
                (vec![3], vec![3]),
                (vec![4], vec![4]),
            ]
        );
    }

    #[test]
    fn query_item_cmp() {
        assert!(QueryItem::Key(vec![10]) < QueryItem::Key(vec![20]));
        assert_eq!(QueryItem::Key(vec![10]), QueryItem::Key(vec![10]));
        assert!(QueryItem::Key(vec![20]) > QueryItem::Key(vec![10]));

        assert!(QueryItem::Key(vec![10]) < QueryItem::Range(vec![20]..vec![30]));
        assert_eq!(
            QueryItem::Key(vec![10]),
            QueryItem::Range(vec![10]..vec![20])
        );
        assert_eq!(
            QueryItem::Key(vec![15]),
            QueryItem::Range(vec![10]..vec![20])
        );
        assert!(QueryItem::Key(vec![20]) > QueryItem::Range(vec![10]..vec![20]));
        assert_eq!(
            QueryItem::Key(vec![20]),
            QueryItem::RangeInclusive(vec![10]..=vec![20])
        );
        assert!(QueryItem::Key(vec![30]) > QueryItem::Range(vec![10]..vec![20]));

        assert!(QueryItem::Range(vec![10]..vec![20]) < QueryItem::Range(vec![30]..vec![40]));
        assert!(QueryItem::Range(vec![10]..vec![20]) < QueryItem::Range(vec![20]..vec![30]));
        assert_eq!(
            QueryItem::RangeInclusive(vec![10]..=vec![20]),
            QueryItem::Range(vec![20]..vec![30])
        );
        assert_eq!(
            QueryItem::Range(vec![15]..vec![25]),
            QueryItem::Range(vec![20]..vec![30])
        );
        assert!(QueryItem::Range(vec![20]..vec![30]) > QueryItem::Range(vec![10]..vec![20]));
    }

    #[test]
    fn query_item_merge() {
        let mine = QueryItem::Range(vec![10]..vec![30]);
        let other = QueryItem::Range(vec![15]..vec![20]);
        assert_eq!(mine.merge(other), QueryItem::Range(vec![10]..vec![30]));

        let mine = QueryItem::RangeInclusive(vec![10]..=vec![30]);
        let other = QueryItem::Range(vec![20]..vec![30]);
        assert_eq!(
            mine.merge(other),
            QueryItem::RangeInclusive(vec![10]..=vec![30])
        );

        let mine = QueryItem::Key(vec![5]);
        let other = QueryItem::Range(vec![1]..vec![10]);
        assert_eq!(mine.merge(other), QueryItem::Range(vec![1]..vec![10]));

        let mine = QueryItem::Key(vec![10]);
        let other = QueryItem::RangeInclusive(vec![1]..=vec![10]);
        assert_eq!(
            mine.merge(other),
            QueryItem::RangeInclusive(vec![1]..=vec![10])
        );
    }

    #[test]
    fn query_insert() {
        let mut query = Query::new();
        query.insert_key(vec![2]);
        query.insert_range(vec![3]..vec![5]);
        query.insert_range_inclusive(vec![5]..=vec![7]);
        query.insert_range(vec![4]..vec![6]);
        query.insert_key(vec![5]);

        let mut iter = query.items.iter();
        assert_eq!(format!("{:?}", iter.next()), "Some(Key([2]))");
        assert_eq!(
            format!("{:?}", iter.next()),
            "Some(RangeInclusive([3]..=[7]))"
        );
        assert_eq!(iter.next(), None);
    }

    #[test]
    fn range_proof() {
        let mut tree = make_tree_seq(10);
        let mut walker = RefWalker::new(&mut tree, PanicSource {});

        let queryitems = vec![QueryItem::Range(
            vec![0, 0, 0, 0, 0, 0, 0, 5]..vec![0, 0, 0, 0, 0, 0, 0, 7],
        )];
        let (proof, absence, ..) = walker
            .create_full_proof(queryitems.as_slice(), None, None, true)
            .expect("create_proof errored");

        let mut iter = proof.iter();
        assert_eq!(
            iter.next(),
            Some(&Op::Push(Node::Hash([
                15, 191, 194, 224, 193, 134, 156, 159, 52, 166, 27, 230, 63, 93, 135, 17, 255, 154,
                197, 27, 14, 205, 136, 199, 234, 59, 188, 241, 187, 239, 117, 93
            ])))
        );
        assert_eq!(
            iter.next(),
            Some(&Op::Push(Node::KVHash([
                95, 245, 207, 74, 17, 152, 55, 24, 246, 112, 233, 61, 187, 164, 177, 44, 203, 123,
                117, 31, 98, 233, 121, 106, 202, 39, 49, 163, 56, 243, 123, 176
            ])))
        );
        assert_eq!(iter.next(), Some(&Op::Parent));
        assert_eq!(
            iter.next(),
            Some(&Op::Push(Node::Hash([
                41, 224, 141, 252, 95, 145, 96, 170, 95, 214, 144, 222, 239, 139, 144, 77, 172,
                237, 19, 147, 70, 9, 109, 145, 10, 54, 165, 205, 249, 140, 29, 180
            ])))
        );
        assert_eq!(
            iter.next(),
            Some(&Op::Push(Node::KV(
                vec![0, 0, 0, 0, 0, 0, 0, 5],
                vec![123; 60]
            )))
        );
        assert_eq!(iter.next(), Some(&Op::Parent));
        assert_eq!(
            iter.next(),
            Some(&Op::Push(Node::KV(
                vec![0, 0, 0, 0, 0, 0, 0, 6],
                vec![123; 60]
            )))
        );
        assert_eq!(iter.next(), Some(&Op::Child));
        assert_eq!(
            iter.next(),
            Some(&Op::Push(Node::KVDigest(
                vec![0, 0, 0, 0, 0, 0, 0, 7],
                [
                    18, 20, 146, 3, 255, 218, 128, 82, 50, 175, 125, 255, 248, 14, 221, 175, 220,
                    56, 190, 183, 81, 241, 201, 175, 242, 210, 209, 100, 99, 235, 119, 243
                ]
            )))
        );
        assert_eq!(iter.next(), Some(&Op::Parent));
        assert_eq!(
            iter.next(),
            Some(&Op::Push(Node::Hash([
                161, 130, 183, 198, 179, 212, 6, 233, 106, 118, 142, 222, 33, 98, 197, 61, 120, 14,
                188, 1, 146, 86, 114, 147, 90, 50, 135, 7, 213, 112, 77, 72
            ])))
        );
        assert_eq!(iter.next(), Some(&Op::Child));
        assert_eq!(iter.next(), Some(&Op::Child));
        assert!(iter.next().is_none());
        assert_eq!(absence, (false, false));

        let mut bytes = vec![];
        encode_into(proof.iter(), &mut bytes);
        let mut query = Query::new();
        for item in queryitems {
            query.insert_item(item);
        }
        let res = verify_query(bytes.as_slice(), &query, None, None, true, tree.hash()).unwrap();
        assert_eq!(
            res.result_set,
            vec![
                (vec![0, 0, 0, 0, 0, 0, 0, 5], vec![123; 60]),
                (vec![0, 0, 0, 0, 0, 0, 0, 6], vec![123; 60]),
            ]
        );
        assert_eq!(res.limit, None);
        assert_eq!(res.offset, None);

        // skip 1 element
        let mut tree = make_tree_seq(10);
        let mut walker = RefWalker::new(&mut tree, PanicSource {});

        let queryitems = vec![QueryItem::Range(
            vec![0, 0, 0, 0, 0, 0, 0, 5]..vec![0, 0, 0, 0, 0, 0, 0, 7],
        )];
        let (proof, ..) = walker
            .create_full_proof(queryitems.as_slice(), Some(1), Some(1), true)
            .expect("create_proof errored");

        let mut bytes = vec![];
        encode_into(proof.iter(), &mut bytes);
        let mut query = Query::new();
        for item in queryitems {
            query.insert_item(item);
        }
        let res = verify_query(
            bytes.as_slice(),
            &query,
            Some(1),
            Some(1),
            true,
            tree.hash(),
        )
        .unwrap();
        assert_eq!(
            res.result_set,
            vec![(vec![0, 0, 0, 0, 0, 0, 0, 6], vec![123; 60])]
        );
        assert_eq!(res.limit, Some(0));
        assert_eq!(res.offset, Some(0));

        // skip 2 elements
        let mut tree = make_tree_seq(10);
        let mut walker = RefWalker::new(&mut tree, PanicSource {});

        let queryitems = vec![QueryItem::Range(
            vec![0, 0, 0, 0, 0, 0, 0, 5]..vec![0, 0, 0, 0, 0, 0, 0, 7],
        )];
        let (proof, ..) = walker
            .create_full_proof(queryitems.as_slice(), Some(1), Some(2), true)
            .expect("create_proof errored");

        let mut bytes = vec![];
        encode_into(proof.iter(), &mut bytes);
        let mut query = Query::new();
        for item in queryitems {
            query.insert_item(item);
        }
        let res = verify_query(
            bytes.as_slice(),
            &query,
            Some(1),
            Some(2),
            true,
            tree.hash(),
        )
        .unwrap();
        assert_eq!(res.result_set, vec![]);
        assert_eq!(res.limit, Some(1));
        assert_eq!(res.offset, Some(0));

        // skip all elements
        let mut tree = make_tree_seq(10);
        let mut walker = RefWalker::new(&mut tree, PanicSource {});

        let queryitems = vec![QueryItem::Range(
            vec![0, 0, 0, 0, 0, 0, 0, 5]..vec![0, 0, 0, 0, 0, 0, 0, 7],
        )];
        let (proof, ..) = walker
            .create_full_proof(queryitems.as_slice(), Some(1), Some(200), true)
            .expect("create_proof errored");

        let mut bytes = vec![];
        encode_into(proof.iter(), &mut bytes);
        let mut query = Query::new();
        for item in queryitems {
            query.insert_item(item);
        }
        let res = verify_query(
            bytes.as_slice(),
            &query,
            Some(1),
            Some(200),
            true,
            tree.hash(),
        )
        .unwrap();
        assert_eq!(res.result_set, vec![]);
        assert_eq!(res.limit, Some(1));
        assert_eq!(res.offset, Some(198));

        // right to left test
        let mut tree = make_tree_seq(10);
        let mut walker = RefWalker::new(&mut tree, PanicSource {});

        let queryitems = vec![QueryItem::Range(
            vec![0, 0, 0, 0, 0, 0, 0, 5]..vec![0, 0, 0, 0, 0, 0, 0, 7],
        )];
        let (proof, ..) = walker
            .create_full_proof(queryitems.as_slice(), None, None, false)
            .expect("create_proof errored");

        let mut bytes = vec![];
        encode_into(proof.iter(), &mut bytes);
        let mut query = Query::new();
        for item in queryitems {
            query.insert_item(item);
        }
        let res = verify_query(bytes.as_slice(), &query, None, None, false, tree.hash()).unwrap();
        assert_eq!(
            res.result_set,
            vec![
                (vec![0, 0, 0, 0, 0, 0, 0, 6], vec![123; 60]),
                (vec![0, 0, 0, 0, 0, 0, 0, 5], vec![123; 60])
            ]
        );
    }

    #[test]
    fn range_proof_inclusive() {
        let mut tree = make_tree_seq(10);
        let mut walker = RefWalker::new(&mut tree, PanicSource {});

        let queryitems = vec![QueryItem::RangeInclusive(
            vec![0, 0, 0, 0, 0, 0, 0, 5]..=vec![0, 0, 0, 0, 0, 0, 0, 7],
        )];
        let (proof, absence, ..) = walker
            .create_full_proof(queryitems.as_slice(), None, None, true)
            .expect("create_proof errored");

        let mut iter = proof.iter();
        assert_eq!(
            iter.next(),
            Some(&Op::Push(Node::Hash([
                15, 191, 194, 224, 193, 134, 156, 159, 52, 166, 27, 230, 63, 93, 135, 17, 255, 154,
                197, 27, 14, 205, 136, 199, 234, 59, 188, 241, 187, 239, 117, 93
            ])))
        );
        assert_eq!(
            iter.next(),
            Some(&Op::Push(Node::KVHash([
                95, 245, 207, 74, 17, 152, 55, 24, 246, 112, 233, 61, 187, 164, 177, 44, 203, 123,
                117, 31, 98, 233, 121, 106, 202, 39, 49, 163, 56, 243, 123, 176
            ])))
        );
        assert_eq!(iter.next(), Some(&Op::Parent));
        assert_eq!(
            iter.next(),
            Some(&Op::Push(Node::Hash([
                41, 224, 141, 252, 95, 145, 96, 170, 95, 214, 144, 222, 239, 139, 144, 77, 172,
                237, 19, 147, 70, 9, 109, 145, 10, 54, 165, 205, 249, 140, 29, 180
            ])))
        );
        assert_eq!(
            iter.next(),
            Some(&Op::Push(Node::KV(
                vec![0, 0, 0, 0, 0, 0, 0, 5],
                vec![123; 60]
            )))
        );
        assert_eq!(iter.next(), Some(&Op::Parent));
        assert_eq!(
            iter.next(),
            Some(&Op::Push(Node::KV(
                vec![0, 0, 0, 0, 0, 0, 0, 6],
                vec![123; 60]
            )))
        );
        assert_eq!(iter.next(), Some(&Op::Child));
        assert_eq!(
            iter.next(),
            Some(&Op::Push(Node::KV(
                vec![0, 0, 0, 0, 0, 0, 0, 7],
                vec![123; 60]
            )))
        );
        assert_eq!(iter.next(), Some(&Op::Parent));
        assert_eq!(
            iter.next(),
            Some(&Op::Push(Node::Hash([
                161, 130, 183, 198, 179, 212, 6, 233, 106, 118, 142, 222, 33, 98, 197, 61, 120, 14,
                188, 1, 146, 86, 114, 147, 90, 50, 135, 7, 213, 112, 77, 72
            ])))
        );
        assert_eq!(iter.next(), Some(&Op::Child));
        assert_eq!(iter.next(), Some(&Op::Child));
        assert!(iter.next().is_none());
        assert_eq!(absence, (false, false));

        let mut bytes = vec![];
        encode_into(proof.iter(), &mut bytes);
        let mut query = Query::new();
        for item in queryitems {
            query.insert_item(item);
        }
        let res = verify_query(bytes.as_slice(), &query, None, None, true, tree.hash()).unwrap();
        assert_eq!(
            res.result_set,
            vec![
                (vec![0, 0, 0, 0, 0, 0, 0, 5], vec![123; 60]),
                (vec![0, 0, 0, 0, 0, 0, 0, 6], vec![123; 60]),
                (vec![0, 0, 0, 0, 0, 0, 0, 7], vec![123; 60]),
            ]
        );
        assert_eq!(res.limit, None);
        assert_eq!(res.offset, None);

        // skip 1 element
        let mut tree = make_tree_seq(10);
        let mut walker = RefWalker::new(&mut tree, PanicSource {});

        let queryitems = vec![QueryItem::RangeInclusive(
            vec![0, 0, 0, 0, 0, 0, 0, 5]..=vec![0, 0, 0, 0, 0, 0, 0, 7],
        )];
        let (proof, ..) = walker
            .create_full_proof(queryitems.as_slice(), Some(1), Some(1), true)
            .expect("create_proof errored");

        let mut bytes = vec![];
        encode_into(proof.iter(), &mut bytes);
        let mut query = Query::new();
        for item in queryitems {
            query.insert_item(item);
        }
        let res = verify_query(
            bytes.as_slice(),
            &query,
            Some(1),
            Some(1),
            true,
            tree.hash(),
        )
        .unwrap();
        assert_eq!(
            res.result_set,
            vec![(vec![0, 0, 0, 0, 0, 0, 0, 6], vec![123; 60])]
        );
        assert_eq!(res.limit, Some(0));
        assert_eq!(res.offset, Some(0));

        // skip 2 elements
        let mut tree = make_tree_seq(10);
        let mut walker = RefWalker::new(&mut tree, PanicSource {});

        let queryitems = vec![QueryItem::RangeInclusive(
            vec![0, 0, 0, 0, 0, 0, 0, 5]..=vec![0, 0, 0, 0, 0, 0, 0, 7],
        )];
        let (proof, ..) = walker
            .create_full_proof(queryitems.as_slice(), Some(1), Some(2), true)
            .expect("create_proof errored");

        let mut bytes = vec![];
        encode_into(proof.iter(), &mut bytes);
        let mut query = Query::new();
        for item in queryitems {
            query.insert_item(item);
        }
        let res = verify_query(
            bytes.as_slice(),
            &query,
            Some(1),
            Some(2),
            true,
            tree.hash(),
        )
        .unwrap();
        assert_eq!(
            res.result_set,
            vec![(vec![0, 0, 0, 0, 0, 0, 0, 7], vec![123; 60])]
        );
        assert_eq!(res.limit, Some(0));
        assert_eq!(res.offset, Some(0));

        // skip all elements
        let mut tree = make_tree_seq(10);
        let mut walker = RefWalker::new(&mut tree, PanicSource {});

        let queryitems = vec![QueryItem::RangeInclusive(
            vec![0, 0, 0, 0, 0, 0, 0, 5]..=vec![0, 0, 0, 0, 0, 0, 0, 7],
        )];
        let (proof, ..) = walker
            .create_full_proof(queryitems.as_slice(), Some(1), Some(200), true)
            .expect("create_proof errored");

        let mut bytes = vec![];
        encode_into(proof.iter(), &mut bytes);
        let mut query = Query::new();
        for item in queryitems {
            query.insert_item(item);
        }
        let res = verify_query(
            bytes.as_slice(),
            &query,
            Some(1),
            Some(200),
            true,
            tree.hash(),
        )
        .unwrap();
        assert_eq!(res.result_set, vec![]);
        assert_eq!(res.limit, Some(1));
        assert_eq!(res.offset, Some(197));

        // right_to_left proof
        let mut tree = make_tree_seq(10);
        let mut walker = RefWalker::new(&mut tree, PanicSource {});

        let queryitems = vec![QueryItem::RangeInclusive(
            vec![0, 0, 0, 0, 0, 0, 0, 5]..=vec![0, 0, 0, 0, 0, 0, 0, 7],
        )];
        let (proof, ..) = walker
            .create_full_proof(queryitems.as_slice(), None, None, false)
            .expect("create_proof errored");

        let mut bytes = vec![];
        encode_into(proof.iter(), &mut bytes);
        let mut query = Query::new();
        for item in queryitems {
            query.insert_item(item);
        }
        let res = verify_query(bytes.as_slice(), &query, None, None, false, tree.hash()).unwrap();

        assert_eq!(
            res.result_set,
            vec![
                (vec![0, 0, 0, 0, 0, 0, 0, 7], vec![123; 60]),
                (vec![0, 0, 0, 0, 0, 0, 0, 6], vec![123; 60]),
                (vec![0, 0, 0, 0, 0, 0, 0, 5], vec![123; 60])
            ]
        );

        let mut tree = make_tree_seq(10);
        let mut walker = RefWalker::new(&mut tree, PanicSource {});

        let queryitems = vec![QueryItem::RangeInclusive(
            vec![0, 0, 0, 0, 0, 0, 0, 5]..=vec![0, 0, 0, 0, 0, 0, 0, 7],
        )];
        let (proof, ..) = walker
            .create_full_proof(queryitems.as_slice(), None, Some(2), false)
            .expect("create_proof errored");

        let mut bytes = vec![];
        encode_into(proof.iter(), &mut bytes);
        let mut query = Query::new();
        for item in queryitems {
            query.insert_item(item);
        }
        let res =
            verify_query(bytes.as_slice(), &query, None, Some(2), false, tree.hash()).unwrap();

        assert_eq!(
            res.result_set,
            vec![(vec![0, 0, 0, 0, 0, 0, 0, 5], vec![123; 60])]
        );
        assert_eq!(res.limit, None);
        assert_eq!(res.offset, Some(0));
    }

    #[test]
    fn range_from_proof() {
        let mut tree = make_6_node_tree();
        let mut walker = RefWalker::new(&mut tree, PanicSource {});

        let queryitems = vec![QueryItem::RangeFrom(vec![5]..)];
        let (proof, absence, ..) = walker
            .create_full_proof(queryitems.as_slice(), None, None, true)
            .expect("create_proof errored");

        let mut iter = proof.iter();
        assert_eq!(
            iter.next(),
            Some(&Op::Push(Node::Hash([
                85, 217, 56, 226, 204, 53, 103, 145, 201, 33, 178, 80, 207, 194, 104, 128, 199,
                145, 156, 208, 152, 255, 209, 24, 140, 222, 204, 193, 211, 26, 118, 58
            ])))
        );
        assert_eq!(iter.next(), Some(&Op::Push(Node::KV(vec![5], vec![5]))));
        assert_eq!(iter.next(), Some(&Op::Parent));
        assert_eq!(iter.next(), Some(&Op::Push(Node::KV(vec![7], vec![7]))));
        assert_eq!(iter.next(), Some(&Op::Push(Node::KV(vec![8], vec![8]))));
        assert_eq!(iter.next(), Some(&Op::Parent));
        assert_eq!(iter.next(), Some(&Op::Child));
        assert!(iter.next().is_none());
        assert_eq!(absence, (false, true));

        let mut bytes = vec![];
        encode_into(proof.iter(), &mut bytes);
        let mut query = Query::new();
        for item in queryitems {
            query.insert_item(item);
        }
        let res = verify_query(bytes.as_slice(), &query, None, None, true, tree.hash()).unwrap();
        assert_eq!(
            res.result_set,
            vec![(vec![5], vec![5]), (vec![7], vec![7]), (vec![8], vec![8])]
        );
        assert_eq!(res.limit, None);
        assert_eq!(res.offset, None);

        // Limit result set to 1 item
        let mut tree = make_6_node_tree();
        let mut walker = RefWalker::new(&mut tree, PanicSource {});

        let queryitems = vec![QueryItem::RangeFrom(vec![5]..)];
        let (proof, absence, ..) = walker
            .create_full_proof(queryitems.as_slice(), Some(1), None, true)
            .expect("create_proof errored");

        let equivalent_queryitems = vec![QueryItem::Key(vec![5])];
        let (equivalent_proof, equivalent_absence, ..) = walker
            .create_full_proof(equivalent_queryitems.as_slice(), None, None, true)
            .expect("create_proof errored");

        assert_eq!(proof, equivalent_proof);
        assert_eq!(absence, equivalent_absence);

        let mut bytes = vec![];
        encode_into(proof.iter(), &mut bytes);
        let mut query = Query::new();
        for item in queryitems {
            query.insert_item(item);
        }
        let res = verify_query(bytes.as_slice(), &query, Some(1), None, true, tree.hash()).unwrap();
        assert_eq!(res.result_set, vec![(vec![5], vec![5])]);
        assert_eq!(res.limit, Some(0));
        assert_eq!(res.offset, None);

        // Limit result set to 2 items
        let mut tree = make_6_node_tree();
        let mut walker = RefWalker::new(&mut tree, PanicSource {});

        let queryitems = vec![QueryItem::RangeFrom(vec![5]..)];
        let (proof, absence, ..) = walker
            .create_full_proof(queryitems.as_slice(), Some(2), None, true)
            .expect("create_proof errored");

        let equivalent_queryitems = vec![
            QueryItem::Key(vec![5]),
            QueryItem::Key(vec![6]),
            QueryItem::Key(vec![7]),
        ];
        let (equivalent_proof, equivalent_absence, ..) = walker
            .create_full_proof(equivalent_queryitems.as_slice(), None, None, true)
            .expect("create_proof errored");

        assert_eq!(proof, equivalent_proof);
        assert_eq!(absence, equivalent_absence);

        let mut bytes = vec![];
        encode_into(proof.iter(), &mut bytes);
        let mut query = Query::new();
        for item in queryitems {
            query.insert_item(item);
        }
        let res = verify_query(bytes.as_slice(), &query, Some(2), None, true, tree.hash()).unwrap();
        assert_eq!(
            res.result_set,
            vec![(vec![5], vec![5]), (vec![7], vec![7]),]
        );
        assert_eq!(res.limit, Some(0));
        assert_eq!(res.offset, None);

        // Limit result set to 100 items
        let mut tree = make_6_node_tree();
        let mut walker = RefWalker::new(&mut tree, PanicSource {});

        let queryitems = vec![QueryItem::RangeFrom(vec![5]..)];
        let (proof, absence, ..) = walker
            .create_full_proof(queryitems.as_slice(), Some(100), None, true)
            .expect("create_proof errored");

        let equivalent_queryitems = vec![QueryItem::RangeFrom(vec![5]..)];
        let (equivalent_proof, equivalent_absence, ..) = walker
            .create_full_proof(equivalent_queryitems.as_slice(), None, None, true)
            .expect("create_proof errored");

        assert_eq!(proof, equivalent_proof);
        assert_eq!(absence, equivalent_absence);

        let mut bytes = vec![];
        encode_into(proof.iter(), &mut bytes);
        let mut query = Query::new();
        for item in queryitems {
            query.insert_item(item);
        }
        let res =
            verify_query(bytes.as_slice(), &query, Some(100), None, true, tree.hash()).unwrap();
        assert_eq!(
            res.result_set,
            vec![(vec![5], vec![5]), (vec![7], vec![7]), (vec![8], vec![8])]
        );
        assert_eq!(res.limit, Some(97));
        assert_eq!(res.offset, None);

        // skip 1 element
        let mut tree = make_6_node_tree();
        let mut walker = RefWalker::new(&mut tree, PanicSource {});

        let queryitems = vec![QueryItem::RangeFrom(vec![5]..)];
        let (proof, ..) = walker
            .create_full_proof(queryitems.as_slice(), Some(1), Some(1), true)
            .expect("create_proof errored");

        let mut bytes = vec![];
        encode_into(proof.iter(), &mut bytes);
        let mut query = Query::new();
        for item in queryitems {
            query.insert_item(item);
        }
        let res = verify_query(
            bytes.as_slice(),
            &query,
            Some(1),
            Some(1),
            true,
            tree.hash(),
        )
        .unwrap();
        assert_eq!(res.result_set, vec![(vec![7], vec![7])]);
        assert_eq!(res.limit, Some(0));
        assert_eq!(res.offset, Some(0));

        // skip 2 elements
        let mut tree = make_6_node_tree();
        let mut walker = RefWalker::new(&mut tree, PanicSource {});

        let queryitems = vec![QueryItem::RangeFrom(vec![5]..)];
        let (proof, ..) = walker
            .create_full_proof(queryitems.as_slice(), Some(1), Some(2), true)
            .expect("create_proof errored");

        let mut bytes = vec![];
        encode_into(proof.iter(), &mut bytes);
        let mut query = Query::new();
        for item in queryitems {
            query.insert_item(item);
        }
        let res = verify_query(
            bytes.as_slice(),
            &query,
            Some(1),
            Some(2),
            true,
            tree.hash(),
        )
        .unwrap();
        assert_eq!(res.result_set, vec![(vec![8], vec![8])]);
        assert_eq!(res.limit, Some(0));
        assert_eq!(res.offset, Some(0));

        // skip all elements
        let mut tree = make_6_node_tree();
        let mut walker = RefWalker::new(&mut tree, PanicSource {});

        let queryitems = vec![QueryItem::RangeFrom(vec![5]..)];
        let (proof, ..) = walker
            .create_full_proof(queryitems.as_slice(), Some(1), Some(200), true)
            .expect("create_proof errored");

        let mut bytes = vec![];
        encode_into(proof.iter(), &mut bytes);
        let mut query = Query::new();
        for item in queryitems {
            query.insert_item(item);
        }
        let res = verify_query(
            bytes.as_slice(),
            &query,
            Some(1),
            Some(200),
            true,
            tree.hash(),
        )
        .unwrap();
        assert_eq!(res.result_set, vec![]);
        assert_eq!(res.limit, Some(1));
        assert_eq!(res.offset, Some(197));

        // right_to_left test
        let mut tree = make_6_node_tree();
        let mut walker = RefWalker::new(&mut tree, PanicSource {});

        let queryitems = vec![QueryItem::RangeFrom(vec![5]..)];
        let (proof, absence, ..) = walker
            .create_full_proof(queryitems.as_slice(), None, None, false)
            .expect("create_proof errored");

        assert_eq!(absence, (true, false));

        let mut bytes = vec![];
        encode_into(proof.iter(), &mut bytes);
        let mut query = Query::new();
        for item in queryitems {
            query.insert_item(item);
        }
        let res = verify_query(bytes.as_slice(), &query, None, None, false, tree.hash()).unwrap();
        assert_eq!(
            res.result_set,
            vec![(vec![8], vec![8]), (vec![7], vec![7]), (vec![5], vec![5])]
        );

        let mut tree = make_6_node_tree();
        let mut walker = RefWalker::new(&mut tree, PanicSource {});

        let queryitems = vec![QueryItem::RangeFrom(vec![5]..)];
        let (proof, absence, ..) = walker
            .create_full_proof(queryitems.as_slice(), Some(2), Some(1), false)
            .expect("create_proof errored");

        assert_eq!(absence, (true, false));

        let mut bytes = vec![];
        encode_into(proof.iter(), &mut bytes);
        let mut query = Query::new();
        for item in queryitems {
            query.insert_item(item);
        }
        let res = verify_query(
            bytes.as_slice(),
            &query,
            Some(2),
            Some(1),
            false,
            tree.hash(),
        )
        .unwrap();
        assert_eq!(res.result_set, vec![(vec![7], vec![7]), (vec![5], vec![5])]);
        assert_eq!(res.limit, Some(0));
        assert_eq!(res.offset, Some(0));
    }

    #[test]
    fn range_to_proof() {
        let mut tree = make_6_node_tree();
        let mut walker = RefWalker::new(&mut tree, PanicSource {});

        let queryitems = vec![QueryItem::RangeTo(..vec![6])];
        let (proof, absence, ..) = walker
            .create_full_proof(queryitems.as_slice(), None, None, true)
            .expect("create_proof errored");

        let mut iter = proof.iter();
        assert_eq!(iter.next(), Some(&Op::Push(Node::KV(vec![2], vec![2]))));
        assert_eq!(iter.next(), Some(&Op::Push(Node::KV(vec![3], vec![3]))));
        assert_eq!(iter.next(), Some(&Op::Parent));
        assert_eq!(iter.next(), Some(&Op::Push(Node::KV(vec![4], vec![4]))));
        assert_eq!(iter.next(), Some(&Op::Child));
        assert_eq!(iter.next(), Some(&Op::Push(Node::KV(vec![5], vec![5]))));
        assert_eq!(iter.next(), Some(&Op::Parent));
        assert_eq!(
            iter.next(),
            Some(&Op::Push(Node::KVDigest(
                vec![7],
                [
                    63, 193, 78, 215, 236, 222, 32, 58, 144, 66, 94, 225, 145, 233, 219, 89, 102,
                    51, 109, 115, 127, 3, 152, 236, 147, 183, 100, 81, 123, 109, 244, 0
                ]
            )))
        );
        assert_eq!(
            iter.next(),
            Some(&Op::Push(Node::KVHash([
                236, 141, 96, 8, 244, 103, 232, 110, 117, 105, 162, 111, 148, 9, 59, 195, 2, 250,
                165, 180, 215, 137, 202, 221, 38, 98, 93, 247, 54, 180, 242, 116
            ])))
        );
        assert_eq!(iter.next(), Some(&Op::Parent));
        assert_eq!(iter.next(), Some(&Op::Child));
        assert!(iter.next().is_none());
        assert_eq!(absence, (true, false));

        let mut bytes = vec![];
        encode_into(proof.iter(), &mut bytes);
        let mut query = Query::new();
        for item in queryitems {
            query.insert_item(item);
        }
        let res = verify_query(bytes.as_slice(), &query, None, None, true, tree.hash()).unwrap();
        assert_eq!(
            res.result_set,
            vec![
                (vec![2], vec![2]),
                (vec![3], vec![3]),
                (vec![4], vec![4]),
                (vec![5], vec![5]),
            ]
        );
        assert_eq!(res.limit, None);
        assert_eq!(res.offset, None);

        // Limit result set to 1 item
        let mut tree = make_6_node_tree();
        let mut walker = RefWalker::new(&mut tree, PanicSource {});

        let queryitems = vec![QueryItem::RangeTo(..vec![6])];
        let (proof, absence, ..) = walker
            .create_full_proof(queryitems.as_slice(), Some(1), None, true)
            .expect("create_proof errored");

        let equivalent_queryitems = vec![QueryItem::RangeToInclusive(..=vec![2])];
        let (equivalent_proof, equivalent_absence, ..) = walker
            .create_full_proof(equivalent_queryitems.as_slice(), None, None, true)
            .expect("create_proof errored");

        assert_eq!(proof, equivalent_proof);
        assert_eq!(absence, equivalent_absence);

        let mut bytes = vec![];
        encode_into(proof.iter(), &mut bytes);
        let mut query = Query::new();
        for item in queryitems {
            query.insert_item(item);
        }
        let res = verify_query(bytes.as_slice(), &query, Some(1), None, true, tree.hash()).unwrap();
        assert_eq!(res.result_set, vec![(vec![2], vec![2])]);
        assert_eq!(res.limit, Some(0));
        assert_eq!(res.offset, None);

        // Limit result set to 2 items
        let mut tree = make_6_node_tree();
        let mut walker = RefWalker::new(&mut tree, PanicSource {});

        let queryitems = vec![QueryItem::RangeTo(..vec![6])];
        let (proof, absence, ..) = walker
            .create_full_proof(queryitems.as_slice(), Some(2), None, true)
            .expect("create_proof errored");

        let equivalent_queryitems = vec![QueryItem::RangeToInclusive(..=vec![3])];
        let (equivalent_proof, equivalent_absence, ..) = walker
            .create_full_proof(equivalent_queryitems.as_slice(), None, None, true)
            .expect("create_proof errored");

        assert_eq!(proof, equivalent_proof);
        assert_eq!(absence, equivalent_absence);

        let mut bytes = vec![];
        encode_into(proof.iter(), &mut bytes);
        let mut query = Query::new();
        for item in queryitems {
            query.insert_item(item);
        }
        let res = verify_query(bytes.as_slice(), &query, Some(2), None, true, tree.hash()).unwrap();
        assert_eq!(
            res.result_set,
            vec![(vec![2], vec![2]), (vec![3], vec![3]),]
        );
        assert_eq!(res.limit, Some(0));
        assert_eq!(res.offset, None);

        // Limit result set to 100 items
        let mut tree = make_6_node_tree();
        let mut walker = RefWalker::new(&mut tree, PanicSource {});

        let queryitems = vec![QueryItem::RangeTo(..vec![6])];
        let (proof, absence, ..) = walker
            .create_full_proof(queryitems.as_slice(), Some(100), None, true)
            .expect("create_proof errored");

        let equivalent_queryitems = vec![QueryItem::RangeTo(..vec![6])];
        let (equivalent_proof, equivalent_absence, ..) = walker
            .create_full_proof(equivalent_queryitems.as_slice(), None, None, true)
            .expect("create_proof errored");

        assert_eq!(proof, equivalent_proof);
        assert_eq!(absence, equivalent_absence);

        let mut bytes = vec![];
        encode_into(proof.iter(), &mut bytes);
        let mut query = Query::new();
        for item in queryitems {
            query.insert_item(item);
        }
        let res =
            verify_query(bytes.as_slice(), &query, Some(100), None, true, tree.hash()).unwrap();
        assert_eq!(
            res.result_set,
            vec![
                (vec![2], vec![2]),
                (vec![3], vec![3]),
                (vec![4], vec![4]),
                (vec![5], vec![5])
            ]
        );
        assert_eq!(res.limit, Some(96));
        assert_eq!(res.offset, None);

        // skip 1 element
        let mut tree = make_6_node_tree();
        let mut walker = RefWalker::new(&mut tree, PanicSource {});

        let queryitems = vec![QueryItem::RangeTo(..vec![6])];
        let (proof, ..) = walker
            .create_full_proof(queryitems.as_slice(), Some(1), Some(1), true)
            .expect("create_proof errored");

        let mut bytes = vec![];
        encode_into(proof.iter(), &mut bytes);
        let mut query = Query::new();
        for item in queryitems {
            query.insert_item(item);
        }
        let res = verify_query(
            bytes.as_slice(),
            &query,
            Some(1),
            Some(1),
            true,
            tree.hash(),
        )
        .unwrap();
        assert_eq!(res.result_set, vec![(vec![3], vec![3])]);
        assert_eq!(res.limit, Some(0));
        assert_eq!(res.offset, Some(0));

        // skip 2 elements
        let mut tree = make_6_node_tree();
        let mut walker = RefWalker::new(&mut tree, PanicSource {});

        let queryitems = vec![QueryItem::RangeTo(..vec![6])];
        let (proof, ..) = walker
            .create_full_proof(queryitems.as_slice(), Some(1), Some(2), true)
            .expect("create_proof errored");

        let mut bytes = vec![];
        encode_into(proof.iter(), &mut bytes);
        let mut query = Query::new();
        for item in queryitems {
            query.insert_item(item);
        }
        let res = verify_query(
            bytes.as_slice(),
            &query,
            Some(1),
            Some(2),
            true,
            tree.hash(),
        )
        .unwrap();
        assert_eq!(res.result_set, vec![(vec![4], vec![4])]);
        assert_eq!(res.limit, Some(0));
        assert_eq!(res.offset, Some(0));

        // skip all elements
        let mut tree = make_6_node_tree();
        let mut walker = RefWalker::new(&mut tree, PanicSource {});

        let queryitems = vec![QueryItem::RangeTo(..vec![6])];
        let (proof, ..) = walker
            .create_full_proof(queryitems.as_slice(), Some(1), Some(200), true)
            .expect("create_proof errored");

        let mut bytes = vec![];
        encode_into(proof.iter(), &mut bytes);
        let mut query = Query::new();
        for item in queryitems {
            query.insert_item(item);
        }
        let res = verify_query(
            bytes.as_slice(),
            &query,
            Some(1),
            Some(200),
            true,
            tree.hash(),
        )
        .unwrap();
        assert_eq!(res.result_set, vec![]);
        assert_eq!(res.limit, Some(1));
        assert_eq!(res.offset, Some(196));

        // right_to_left proof
        let mut tree = make_6_node_tree();
        let mut walker = RefWalker::new(&mut tree, PanicSource {});

        let queryitems = vec![QueryItem::RangeTo(..vec![6])];
        let (proof, absence, ..) = walker
            .create_full_proof(queryitems.as_slice(), None, None, false)
            .expect("create_proof errored");

        assert_eq!(absence, (false, true));

        let mut bytes = vec![];
        encode_into(proof.iter(), &mut bytes);
        let mut query = Query::new();
        for item in queryitems {
            query.insert_item(item);
        }
        let res = verify_query(bytes.as_slice(), &query, None, None, false, tree.hash()).unwrap();
        assert_eq!(
            res.result_set,
            vec![
                (vec![5], vec![5]),
                (vec![4], vec![4]),
                (vec![3], vec![3]),
                (vec![2], vec![2]),
            ]
        );

        let mut tree = make_6_node_tree();
        let mut walker = RefWalker::new(&mut tree, PanicSource {});

        let queryitems = vec![QueryItem::RangeTo(..vec![6])];
        let (proof, absence, ..) = walker
            .create_full_proof(queryitems.as_slice(), Some(2), None, false)
            .expect("create_proof errored");

        assert_eq!(absence, (false, false));

        let mut bytes = vec![];
        encode_into(proof.iter(), &mut bytes);
        let mut query = Query::new();
        for item in queryitems {
            query.insert_item(item);
        }
        let res =
            verify_query(bytes.as_slice(), &query, Some(2), None, false, tree.hash()).unwrap();
        assert_eq!(
            res.result_set,
            vec![(vec![5], vec![5]), (vec![4], vec![4]),]
        );
        assert_eq!(res.limit, Some(0));
        assert_eq!(res.offset, None);
    }

    #[test]
    fn range_to_proof_inclusive() {
        let mut tree = make_6_node_tree();
        let mut walker = RefWalker::new(&mut tree, PanicSource {});

        let queryitems = vec![QueryItem::RangeToInclusive(..=vec![6])];
        let (proof, absence, ..) = walker
            .create_full_proof(queryitems.as_slice(), None, None, true)
            .expect("create_proof errored");

        let mut iter = proof.iter();
        assert_eq!(iter.next(), Some(&Op::Push(Node::KV(vec![2], vec![2]))));
        assert_eq!(iter.next(), Some(&Op::Push(Node::KV(vec![3], vec![3]))));
        assert_eq!(iter.next(), Some(&Op::Parent));
        assert_eq!(iter.next(), Some(&Op::Push(Node::KV(vec![4], vec![4]))));
        assert_eq!(iter.next(), Some(&Op::Child));
        assert_eq!(iter.next(), Some(&Op::Push(Node::KV(vec![5], vec![5]))));
        assert_eq!(iter.next(), Some(&Op::Parent));
        assert_eq!(
            iter.next(),
            Some(&Op::Push(Node::KVDigest(
                vec![7],
                [
                    63, 193, 78, 215, 236, 222, 32, 58, 144, 66, 94, 225, 145, 233, 219, 89, 102,
                    51, 109, 115, 127, 3, 152, 236, 147, 183, 100, 81, 123, 109, 244, 0
                ]
            )))
        );
        assert_eq!(
            iter.next(),
            Some(&Op::Push(Node::KVHash([
                236, 141, 96, 8, 244, 103, 232, 110, 117, 105, 162, 111, 148, 9, 59, 195, 2, 250,
                165, 180, 215, 137, 202, 221, 38, 98, 93, 247, 54, 180, 242, 116
            ])))
        );
        assert_eq!(iter.next(), Some(&Op::Parent));
        assert_eq!(iter.next(), Some(&Op::Child));
        assert!(iter.next().is_none());
        assert_eq!(absence, (true, false));

        let mut bytes = vec![];
        encode_into(proof.iter(), &mut bytes);
        let mut query = Query::new();
        for item in queryitems {
            query.insert_item(item);
        }
        let res = verify_query(bytes.as_slice(), &query, None, None, true, tree.hash()).unwrap();
        assert_eq!(
            res.result_set,
            vec![
                (vec![2], vec![2]),
                (vec![3], vec![3]),
                (vec![4], vec![4]),
                (vec![5], vec![5]),
            ]
        );
        assert_eq!(res.limit, None);
        assert_eq!(res.offset, None);

        // Limit result set to 1 item
        let mut tree = make_6_node_tree();
        let mut walker = RefWalker::new(&mut tree, PanicSource {});

        let queryitems = vec![QueryItem::RangeToInclusive(..=vec![6])];
        let (proof, absence, ..) = walker
            .create_full_proof(queryitems.as_slice(), Some(1), None, true)
            .expect("create_proof errored");

        let equivalent_queryitems = vec![QueryItem::RangeToInclusive(..=vec![2])];
        let (equivalent_proof, equivalent_absence, ..) = walker
            .create_full_proof(equivalent_queryitems.as_slice(), None, None, true)
            .expect("create_proof errored");

        assert_eq!(proof, equivalent_proof);
        assert_eq!(absence, equivalent_absence);

        let mut bytes = vec![];
        encode_into(proof.iter(), &mut bytes);
        let mut query = Query::new();
        for item in queryitems {
            query.insert_item(item);
        }
        let res = verify_query(bytes.as_slice(), &query, Some(1), None, true, tree.hash()).unwrap();
        assert_eq!(res.result_set, vec![(vec![2], vec![2])]);
        assert_eq!(res.limit, Some(0));
        assert_eq!(res.offset, None);

        // Limit result set to 2 items
        let mut tree = make_6_node_tree();
        let mut walker = RefWalker::new(&mut tree, PanicSource {});

        let queryitems = vec![QueryItem::RangeToInclusive(..=vec![6])];
        let (proof, absence, ..) = walker
            .create_full_proof(queryitems.as_slice(), Some(2), None, true)
            .expect("create_proof errored");

        let equivalent_queryitems = vec![QueryItem::RangeToInclusive(..=vec![3])];
        let (equivalent_proof, equivalent_absence, ..) = walker
            .create_full_proof(equivalent_queryitems.as_slice(), None, None, true)
            .expect("create_proof errored");

        assert_eq!(proof, equivalent_proof);
        assert_eq!(absence, equivalent_absence);

        let mut bytes = vec![];
        encode_into(proof.iter(), &mut bytes);
        let mut query = Query::new();
        for item in queryitems {
            query.insert_item(item);
        }
        let res = verify_query(bytes.as_slice(), &query, Some(2), None, true, tree.hash()).unwrap();
        assert_eq!(
            res.result_set,
            vec![(vec![2], vec![2]), (vec![3], vec![3]),]
        );
        assert_eq!(res.limit, Some(0));
        assert_eq!(res.offset, None);

        // Limit result set to 100 items
        let mut tree = make_6_node_tree();
        let mut walker = RefWalker::new(&mut tree, PanicSource {});

        let queryitems = vec![QueryItem::RangeToInclusive(..=vec![6])];
        let (proof, absence, ..) = walker
            .create_full_proof(queryitems.as_slice(), Some(100), None, true)
            .expect("create_proof errored");

        let equivalent_queryitems = vec![QueryItem::RangeToInclusive(..=vec![6])];
        let (equivalent_proof, equivalent_absence, ..) = walker
            .create_full_proof(equivalent_queryitems.as_slice(), None, None, true)
            .expect("create_proof errored");

        assert_eq!(proof, equivalent_proof);
        assert_eq!(absence, equivalent_absence);

        let mut bytes = vec![];
        encode_into(proof.iter(), &mut bytes);
        let mut query = Query::new();
        for item in queryitems {
            query.insert_item(item);
        }
        let res =
            verify_query(bytes.as_slice(), &query, Some(100), None, true, tree.hash()).unwrap();
        assert_eq!(
            res.result_set,
            vec![
                (vec![2], vec![2]),
                (vec![3], vec![3]),
                (vec![4], vec![4]),
                (vec![5], vec![5])
            ]
        );
        assert_eq!(res.limit, Some(96));
        assert_eq!(res.offset, None);

        // skip 1 element
        let mut tree = make_6_node_tree();
        let mut walker = RefWalker::new(&mut tree, PanicSource {});

        let queryitems = vec![QueryItem::RangeToInclusive(..=vec![6])];
        let (proof, ..) = walker
            .create_full_proof(queryitems.as_slice(), Some(1), Some(1), true)
            .expect("create_proof errored");

        let mut bytes = vec![];
        encode_into(proof.iter(), &mut bytes);
        let mut query = Query::new();
        for item in queryitems {
            query.insert_item(item);
        }
        let res = verify_query(
            bytes.as_slice(),
            &query,
            Some(1),
            Some(1),
            true,
            tree.hash(),
        )
        .unwrap();
        assert_eq!(res.result_set, vec![(vec![3], vec![3])]);
        assert_eq!(res.limit, Some(0));
        assert_eq!(res.offset, Some(0));

        // skip 2 elements
        let mut tree = make_6_node_tree();
        let mut walker = RefWalker::new(&mut tree, PanicSource {});

        let queryitems = vec![QueryItem::RangeToInclusive(..=vec![6])];
        let (proof, ..) = walker
            .create_full_proof(queryitems.as_slice(), Some(1), Some(2), true)
            .expect("create_proof errored");

        let mut bytes = vec![];
        encode_into(proof.iter(), &mut bytes);
        let mut query = Query::new();
        for item in queryitems {
            query.insert_item(item);
        }
        let res = verify_query(
            bytes.as_slice(),
            &query,
            Some(1),
            Some(2),
            true,
            tree.hash(),
        )
        .unwrap();
        assert_eq!(res.result_set, vec![(vec![4], vec![4])]);
        assert_eq!(res.limit, Some(0));
        assert_eq!(res.offset, Some(0));

        // skip all elements
        let mut tree = make_6_node_tree();
        let mut walker = RefWalker::new(&mut tree, PanicSource {});

        let queryitems = vec![QueryItem::RangeToInclusive(..=vec![6])];
        let (proof, ..) = walker
            .create_full_proof(queryitems.as_slice(), Some(1), Some(200), true)
            .expect("create_proof errored");

        let mut bytes = vec![];
        encode_into(proof.iter(), &mut bytes);
        let mut query = Query::new();
        for item in queryitems {
            query.insert_item(item);
        }
        let res = verify_query(
            bytes.as_slice(),
            &query,
            Some(1),
            Some(200),
            true,
            tree.hash(),
        )
        .unwrap();
        assert_eq!(res.result_set, vec![]);
        assert_eq!(res.limit, Some(1));
        assert_eq!(res.offset, Some(196));

        // right_to_left proof
        let mut tree = make_6_node_tree();
        let mut walker = RefWalker::new(&mut tree, PanicSource {});

        let queryitems = vec![QueryItem::RangeToInclusive(..=vec![6])];
        let (proof, absence, ..) = walker
            .create_full_proof(queryitems.as_slice(), None, None, false)
            .expect("create_proof errored");

        assert_eq!(absence, (false, true));

        let mut bytes = vec![];
        encode_into(proof.iter(), &mut bytes);
        let mut query = Query::new();
        for item in queryitems {
            query.insert_item(item);
        }
        let res = verify_query(bytes.as_slice(), &query, None, None, false, tree.hash()).unwrap();
        assert_eq!(
            res.result_set,
            vec![
                (vec![5], vec![5]),
                (vec![4], vec![4]),
                (vec![3], vec![3]),
                (vec![2], vec![2]),
            ]
        );

        let mut tree = make_6_node_tree();
        let mut walker = RefWalker::new(&mut tree, PanicSource {});

        let queryitems = vec![QueryItem::RangeToInclusive(..=vec![6])];
        let (proof, absence, ..) = walker
            .create_full_proof(queryitems.as_slice(), Some(1), Some(1), false)
            .expect("create_proof errored");

        assert_eq!(absence, (false, false));

        let mut bytes = vec![];
        encode_into(proof.iter(), &mut bytes);
        let mut query = Query::new();
        for item in queryitems {
            query.insert_item(item);
        }
        let res = verify_query(
            bytes.as_slice(),
            &query,
            Some(1),
            Some(1),
            false,
            tree.hash(),
        )
        .unwrap();
        assert_eq!(res.result_set, vec![(vec![4], vec![4]),]);
        assert_eq!(res.limit, Some(0));
        assert_eq!(res.offset, Some(0));
    }

    #[test]
    fn range_after_proof() {
        let mut tree = make_6_node_tree();
        let mut walker = RefWalker::new(&mut tree, PanicSource {});

        let queryitems = vec![RangeAfter(vec![3]..)];
        let (proof, absence, ..) = walker
            .create_full_proof(queryitems.as_slice(), None, None, true)
            .expect("create_proof errored");

        let mut iter = proof.iter();
        assert_eq!(
            iter.next(),
            Some(&Op::Push(Node::Hash([
                121, 235, 207, 195, 143, 58, 159, 120, 166, 33, 151, 45, 178, 124, 91, 233, 201, 4,
                241, 127, 41, 198, 197, 228, 19, 190, 36, 173, 183, 73, 104, 30
            ])))
        );
        assert_eq!(
            iter.next(),
            Some(&Op::Push(Node::KVDigest(
                vec![3],
                [
                    210, 173, 26, 11, 185, 253, 244, 69, 11, 216, 113, 81, 192, 139, 153, 104, 205,
                    4, 107, 218, 102, 84, 170, 189, 186, 36, 48, 176, 169, 129, 231, 144
                ]
            )))
        );
        assert_eq!(iter.next(), Some(&Op::Parent));
        assert_eq!(iter.next(), Some(&Op::Push(Node::KV(vec![4], vec![4]))));
        assert_eq!(iter.next(), Some(&Op::Child));
        assert_eq!(iter.next(), Some(&Op::Push(Node::KV(vec![5], vec![5]))));
        assert_eq!(iter.next(), Some(&Op::Parent));
        assert_eq!(iter.next(), Some(&Op::Push(Node::KV(vec![7], vec![7]))));
        assert_eq!(iter.next(), Some(&Op::Push(Node::KV(vec![8], vec![8]))));
        assert_eq!(iter.next(), Some(&Op::Parent));
        assert_eq!(iter.next(), Some(&Op::Child));
        assert!(iter.next().is_none());
        assert_eq!(absence, (false, true));

        let mut bytes = vec![];
        encode_into(proof.iter(), &mut bytes);
        let mut query = Query::new();
        for item in queryitems {
            query.insert_item(item);
        }
        let res = verify_query(bytes.as_slice(), &query, None, None, true, tree.hash()).unwrap();
        assert_eq!(
            res.result_set,
            vec![
                (vec![4], vec![4]),
                (vec![5], vec![5]),
                (vec![7], vec![7]),
                (vec![8], vec![8]),
            ]
        );
        assert_eq!(res.limit, None);
        assert_eq!(res.offset, None);

        // Limit result set to 1 item
        let mut tree = make_6_node_tree();
        let mut walker = RefWalker::new(&mut tree, PanicSource {});

        let queryitems = vec![QueryItem::RangeAfter(vec![3]..)];
        let (proof, absence, ..) = walker
            .create_full_proof(queryitems.as_slice(), Some(1), None, true)
            .expect("create_proof errored");

        let equivalent_queryitems = vec![QueryItem::RangeAfterToInclusive(vec![3]..=vec![4])];
        let (equivalent_proof, equivalent_absence, ..) = walker
            .create_full_proof(equivalent_queryitems.as_slice(), None, None, true)
            .expect("create_proof errored");

        assert_eq!(proof, equivalent_proof);
        assert_eq!(absence, equivalent_absence);

        let mut bytes = vec![];
        encode_into(proof.iter(), &mut bytes);
        let mut query = Query::new();
        for item in queryitems {
            query.insert_item(item);
        }
        let res = verify_query(bytes.as_slice(), &query, Some(1), None, true, tree.hash()).unwrap();
        assert_eq!(res.result_set, vec![(vec![4], vec![4])]);
        assert_eq!(res.limit, Some(0));
        assert_eq!(res.offset, None);

        // Limit result set to 2 items
        let mut tree = make_6_node_tree();
        let mut walker = RefWalker::new(&mut tree, PanicSource {});

        let queryitems = vec![QueryItem::RangeAfter(vec![3]..)];
        let (proof, absence, ..) = walker
            .create_full_proof(queryitems.as_slice(), Some(2), None, true)
            .expect("create_proof errored");

        let equivalent_queryitems = vec![QueryItem::RangeAfterToInclusive(vec![3]..=vec![5])];
        let (equivalent_proof, equivalent_absence, ..) = walker
            .create_full_proof(equivalent_queryitems.as_slice(), None, None, true)
            .expect("create_proof errored");

        assert_eq!(proof, equivalent_proof);
        assert_eq!(absence, equivalent_absence);

        let mut bytes = vec![];
        encode_into(proof.iter(), &mut bytes);
        let mut query = Query::new();
        for item in queryitems {
            query.insert_item(item);
        }
        let res = verify_query(bytes.as_slice(), &query, Some(2), None, true, tree.hash()).unwrap();
        assert_eq!(
            res.result_set,
            vec![(vec![4], vec![4]), (vec![5], vec![5]),]
        );
        assert_eq!(res.limit, Some(0));
        assert_eq!(res.offset, None);

        // Limit result set to 100 items
        let mut tree = make_6_node_tree();
        let mut walker = RefWalker::new(&mut tree, PanicSource {});

        let queryitems = vec![QueryItem::RangeAfter(vec![3]..)];
        let (proof, absence, ..) = walker
            .create_full_proof(queryitems.as_slice(), Some(100), None, true)
            .expect("create_proof errored");

        let equivalent_queryitems = vec![QueryItem::RangeAfter(vec![3]..)];
        let (equivalent_proof, equivalent_absence, ..) = walker
            .create_full_proof(equivalent_queryitems.as_slice(), None, None, true)
            .expect("create_proof errored");

        assert_eq!(proof, equivalent_proof);
        assert_eq!(absence, equivalent_absence);

        let mut bytes = vec![];
        encode_into(proof.iter(), &mut bytes);
        let mut query = Query::new();
        for item in queryitems {
            query.insert_item(item);
        }
        let res =
            verify_query(bytes.as_slice(), &query, Some(100), None, true, tree.hash()).unwrap();
        assert_eq!(
            res.result_set,
            vec![
                (vec![4], vec![4]),
                (vec![5], vec![5]),
                (vec![7], vec![7]),
                (vec![8], vec![8])
            ]
        );
        assert_eq!(res.limit, Some(96));
        assert_eq!(res.offset, None);

        // skip 1 element
        let mut tree = make_6_node_tree();
        let mut walker = RefWalker::new(&mut tree, PanicSource {});

        let queryitems = vec![QueryItem::RangeAfter(vec![3]..)];
        let (proof, ..) = walker
            .create_full_proof(queryitems.as_slice(), Some(1), Some(1), true)
            .expect("create_proof errored");

        let mut bytes = vec![];
        encode_into(proof.iter(), &mut bytes);
        let mut query = Query::new();
        for item in queryitems {
            query.insert_item(item);
        }
        let res = verify_query(
            bytes.as_slice(),
            &query,
            Some(1),
            Some(1),
            true,
            tree.hash(),
        )
        .unwrap();
        assert_eq!(res.result_set, vec![(vec![5], vec![5])]);
        assert_eq!(res.limit, Some(0));
        assert_eq!(res.offset, Some(0));

        // skip 2 elements
        let mut tree = make_6_node_tree();
        let mut walker = RefWalker::new(&mut tree, PanicSource {});

        let queryitems = vec![QueryItem::RangeAfter(vec![3]..)];
        let (proof, ..) = walker
            .create_full_proof(queryitems.as_slice(), Some(1), Some(2), true)
            .expect("create_proof errored");

        let mut bytes = vec![];
        encode_into(proof.iter(), &mut bytes);
        let mut query = Query::new();
        for item in queryitems {
            query.insert_item(item);
        }
        let res = verify_query(
            bytes.as_slice(),
            &query,
            Some(1),
            Some(2),
            true,
            tree.hash(),
        )
        .unwrap();
        assert_eq!(res.result_set, vec![(vec![7], vec![7])]);
        assert_eq!(res.limit, Some(0));
        assert_eq!(res.offset, Some(0));

        // skip all elements
        let mut tree = make_6_node_tree();
        let mut walker = RefWalker::new(&mut tree, PanicSource {});

        let queryitems = vec![QueryItem::RangeAfter(vec![3]..)];
        let (proof, ..) = walker
            .create_full_proof(queryitems.as_slice(), Some(1), Some(200), true)
            .expect("create_proof errored");

        let mut bytes = vec![];
        encode_into(proof.iter(), &mut bytes);
        let mut query = Query::new();
        for item in queryitems {
            query.insert_item(item);
        }
        let res = verify_query(
            bytes.as_slice(),
            &query,
            Some(1),
            Some(200),
            true,
            tree.hash(),
        )
        .unwrap();
        assert_eq!(res.result_set, vec![]);
        assert_eq!(res.limit, Some(1));
        assert_eq!(res.offset, Some(196));

        // right_to_left proof
        let mut tree = make_6_node_tree();
        let mut walker = RefWalker::new(&mut tree, PanicSource {});

        let queryitems = vec![RangeAfter(vec![3]..)];
        let (proof, absence, ..) = walker
            .create_full_proof(queryitems.as_slice(), None, None, false)
            .expect("create_proof errored");

        assert_eq!(absence, (true, false));

        let mut bytes = vec![];
        encode_into(proof.iter(), &mut bytes);
        let mut query = Query::new();
        for item in queryitems {
            query.insert_item(item);
        }
        let res = verify_query(bytes.as_slice(), &query, None, None, false, tree.hash()).unwrap();
        assert_eq!(
            res.result_set,
            vec![
                (vec![8], vec![8]),
                (vec![7], vec![7]),
                (vec![5], vec![5]),
                (vec![4], vec![4]),
            ]
        );

        let mut tree = make_6_node_tree();
        let mut walker = RefWalker::new(&mut tree, PanicSource {});

        let queryitems = vec![RangeAfter(vec![3]..)];
        let (proof, absence, ..) = walker
            .create_full_proof(queryitems.as_slice(), Some(3), None, false)
            .expect("create_proof errored");

        assert_eq!(absence, (true, false));

        let mut bytes = vec![];
        encode_into(proof.iter(), &mut bytes);
        let mut query = Query::new();
        for item in queryitems {
            query.insert_item(item);
        }
        let res =
            verify_query(bytes.as_slice(), &query, Some(3), None, false, tree.hash()).unwrap();
        assert_eq!(
            res.result_set,
            vec![(vec![8], vec![8]), (vec![7], vec![7]), (vec![5], vec![5]),]
        );
        assert_eq!(res.limit, Some(0));
        assert_eq!(res.offset, None);
    }

    #[test]
    fn range_after_to_proof() {
        let mut tree = make_6_node_tree();
        let mut walker = RefWalker::new(&mut tree, PanicSource {});

        let queryitems = vec![QueryItem::RangeAfterTo(vec![3]..vec![7])];
        let (proof, absence, ..) = walker
            .create_full_proof(queryitems.as_slice(), None, None, true)
            .expect("create_proof errored");

        let mut iter = proof.iter();
        assert_eq!(
            iter.next(),
            Some(&Op::Push(Node::Hash([
                121, 235, 207, 195, 143, 58, 159, 120, 166, 33, 151, 45, 178, 124, 91, 233, 201, 4,
                241, 127, 41, 198, 197, 228, 19, 190, 36, 173, 183, 73, 104, 30
            ])))
        );
        assert_eq!(
            iter.next(),
            Some(&Op::Push(Node::KVDigest(
                vec![3],
                [
                    210, 173, 26, 11, 185, 253, 244, 69, 11, 216, 113, 81, 192, 139, 153, 104, 205,
                    4, 107, 218, 102, 84, 170, 189, 186, 36, 48, 176, 169, 129, 231, 144
                ]
            )))
        );
        assert_eq!(iter.next(), Some(&Op::Parent));
        assert_eq!(iter.next(), Some(&Op::Push(Node::KV(vec![4], vec![4]))));
        assert_eq!(iter.next(), Some(&Op::Child));
        assert_eq!(iter.next(), Some(&Op::Push(Node::KV(vec![5], vec![5]))));
        assert_eq!(iter.next(), Some(&Op::Parent));
        assert_eq!(
            iter.next(),
            Some(&Op::Push(Node::KVDigest(
                vec![7],
                [
                    63, 193, 78, 215, 236, 222, 32, 58, 144, 66, 94, 225, 145, 233, 219, 89, 102,
                    51, 109, 115, 127, 3, 152, 236, 147, 183, 100, 81, 123, 109, 244, 0
                ]
            )))
        );
        assert_eq!(
            iter.next(),
            Some(&Op::Push(Node::KVHash([
                236, 141, 96, 8, 244, 103, 232, 110, 117, 105, 162, 111, 148, 9, 59, 195, 2, 250,
                165, 180, 215, 137, 202, 221, 38, 98, 93, 247, 54, 180, 242, 116
            ])))
        );
        assert_eq!(iter.next(), Some(&Op::Parent));
        assert_eq!(iter.next(), Some(&Op::Child));
        assert!(iter.next().is_none());
        assert_eq!(absence, (false, false));

        let mut bytes = vec![];
        encode_into(proof.iter(), &mut bytes);
        let mut query = Query::new();
        for item in queryitems {
            query.insert_item(item);
        }
        let res = verify_query(bytes.as_slice(), &query, None, None, true, tree.hash()).unwrap();
        assert_eq!(
            res.result_set,
            vec![(vec![4], vec![4]), (vec![5], vec![5]),]
        );
        assert_eq!(res.limit, None);
        assert_eq!(res.offset, None);

        // Limit result set to 1 item
        let mut tree = make_6_node_tree();
        let mut walker = RefWalker::new(&mut tree, PanicSource {});

        let queryitems = vec![QueryItem::RangeAfterTo(vec![3]..vec![7])];
        let (proof, absence, ..) = walker
            .create_full_proof(queryitems.as_slice(), Some(1), None, true)
            .expect("create_proof errored");

        let equivalent_queryitems = vec![QueryItem::RangeAfterToInclusive(vec![3]..=vec![4])];
        let (equivalent_proof, equivalent_absence, ..) = walker
            .create_full_proof(equivalent_queryitems.as_slice(), None, None, true)
            .expect("create_proof errored");

        assert_eq!(proof, equivalent_proof);
        assert_eq!(absence, equivalent_absence);

        let mut bytes = vec![];
        encode_into(proof.iter(), &mut bytes);
        let mut query = Query::new();
        for item in queryitems {
            query.insert_item(item);
        }
        let res = verify_query(bytes.as_slice(), &query, Some(1), None, true, tree.hash()).unwrap();
        assert_eq!(res.result_set, vec![(vec![4], vec![4])]);
        assert_eq!(res.limit, Some(0));
        assert_eq!(res.offset, None);

        // Limit result set to 2 items
        let mut tree = make_6_node_tree();
        let mut walker = RefWalker::new(&mut tree, PanicSource {});

        let queryitems = vec![QueryItem::RangeAfterTo(vec![3]..vec![7])];
        let (proof, absence, ..) = walker
            .create_full_proof(queryitems.as_slice(), Some(2), None, true)
            .expect("create_proof errored");

        let equivalent_queryitems = vec![QueryItem::RangeAfterToInclusive(vec![3]..=vec![5])];
        let (equivalent_proof, equivalent_absence, ..) = walker
            .create_full_proof(equivalent_queryitems.as_slice(), None, None, true)
            .expect("create_proof errored");

        assert_eq!(proof, equivalent_proof);
        assert_eq!(absence, equivalent_absence);

        let mut bytes = vec![];
        encode_into(proof.iter(), &mut bytes);
        let mut query = Query::new();
        for item in queryitems {
            query.insert_item(item);
        }
        let res = verify_query(bytes.as_slice(), &query, Some(2), None, true, tree.hash()).unwrap();
        assert_eq!(
            res.result_set,
            vec![(vec![4], vec![4]), (vec![5], vec![5]),]
        );
        assert_eq!(res.limit, Some(0));
        assert_eq!(res.offset, None);

        // Limit result set to 100 items
        let mut tree = make_6_node_tree();
        let mut walker = RefWalker::new(&mut tree, PanicSource {});

        let queryitems = vec![QueryItem::RangeAfterTo(vec![3]..vec![7])];
        let (proof, absence, ..) = walker
            .create_full_proof(queryitems.as_slice(), Some(100), None, true)
            .expect("create_proof errored");

        let equivalent_queryitems = vec![QueryItem::RangeAfterTo(vec![3]..vec![7])];
        let (equivalent_proof, equivalent_absence, ..) = walker
            .create_full_proof(equivalent_queryitems.as_slice(), None, None, true)
            .expect("create_proof errored");

        assert_eq!(proof, equivalent_proof);
        assert_eq!(absence, equivalent_absence);

        let mut bytes = vec![];
        encode_into(proof.iter(), &mut bytes);
        let mut query = Query::new();
        for item in queryitems {
            query.insert_item(item);
        }
        let res =
            verify_query(bytes.as_slice(), &query, Some(100), None, true, tree.hash()).unwrap();
        assert_eq!(
            res.result_set,
            vec![(vec![4], vec![4]), (vec![5], vec![5]),]
        );
        assert_eq!(res.limit, Some(98));
        assert_eq!(res.offset, None);

        // skip 1 element
        let mut tree = make_6_node_tree();
        let mut walker = RefWalker::new(&mut tree, PanicSource {});

        let queryitems = vec![QueryItem::RangeAfterTo(vec![3]..vec![7])];
        let (proof, ..) = walker
            .create_full_proof(queryitems.as_slice(), Some(1), Some(1), true)
            .expect("create_proof errored");

        let mut bytes = vec![];
        encode_into(proof.iter(), &mut bytes);
        let mut query = Query::new();
        for item in queryitems {
            query.insert_item(item);
        }
        let res = verify_query(
            bytes.as_slice(),
            &query,
            Some(1),
            Some(1),
            true,
            tree.hash(),
        )
        .unwrap();
        assert_eq!(res.result_set, vec![(vec![5], vec![5])]);
        assert_eq!(res.limit, Some(0));
        assert_eq!(res.offset, Some(0));

        // skip 2 elements
        let mut tree = make_6_node_tree();
        let mut walker = RefWalker::new(&mut tree, PanicSource {});

        let queryitems = vec![QueryItem::RangeAfterTo(vec![3]..vec![7])];
        let (proof, ..) = walker
            .create_full_proof(queryitems.as_slice(), Some(1), Some(2), true)
            .expect("create_proof errored");

        let mut bytes = vec![];
        encode_into(proof.iter(), &mut bytes);
        let mut query = Query::new();
        for item in queryitems {
            query.insert_item(item);
        }
        let res = verify_query(
            bytes.as_slice(),
            &query,
            Some(1),
            Some(2),
            true,
            tree.hash(),
        )
        .unwrap();
        assert_eq!(res.result_set, vec![]);
        assert_eq!(res.limit, Some(1));
        assert_eq!(res.offset, Some(0));

        // skip all elements
        let mut tree = make_6_node_tree();
        let mut walker = RefWalker::new(&mut tree, PanicSource {});

        let queryitems = vec![QueryItem::RangeAfterTo(vec![3]..vec![7])];
        let (proof, ..) = walker
            .create_full_proof(queryitems.as_slice(), Some(1), Some(200), true)
            .expect("create_proof errored");

        let mut bytes = vec![];
        encode_into(proof.iter(), &mut bytes);
        let mut query = Query::new();
        for item in queryitems {
            query.insert_item(item);
        }
        let res = verify_query(
            bytes.as_slice(),
            &query,
            Some(1),
            Some(200),
            true,
            tree.hash(),
        )
        .unwrap();
        assert_eq!(res.result_set, vec![]);
        assert_eq!(res.limit, Some(1));
        assert_eq!(res.offset, Some(198));

        // right_to_left
        let mut tree = make_6_node_tree();
        let mut walker = RefWalker::new(&mut tree, PanicSource {});

        let queryitems = vec![QueryItem::RangeAfterTo(vec![3]..vec![7])];
        let (proof, absence, ..) = walker
            .create_full_proof(queryitems.as_slice(), None, None, false)
            .expect("create_proof errored");

        assert_eq!(absence, (false, false));

        let mut bytes = vec![];
        encode_into(proof.iter(), &mut bytes);
        let mut query = Query::new();
        for item in queryitems {
            query.insert_item(item);
        }
        let res = verify_query(bytes.as_slice(), &query, None, None, false, tree.hash()).unwrap();
        assert_eq!(
            res.result_set,
            vec![(vec![5], vec![5]), (vec![4], vec![4]),]
        );

        let mut tree = make_6_node_tree();
        let mut walker = RefWalker::new(&mut tree, PanicSource {});

        let queryitems = vec![QueryItem::RangeAfterTo(vec![3]..vec![7])];
        let (proof, absence, ..) = walker
            .create_full_proof(queryitems.as_slice(), Some(300), Some(1), false)
            .expect("create_proof errored");

        assert_eq!(absence, (false, false));

        let mut bytes = vec![];
        encode_into(proof.iter(), &mut bytes);
        let mut query = Query::new();
        for item in queryitems {
            query.insert_item(item);
        }
        let res = verify_query(
            bytes.as_slice(),
            &query,
            Some(300),
            Some(1),
            false,
            tree.hash(),
        )
        .unwrap();
        assert_eq!(res.result_set, vec![(vec![4], vec![4])]);
        assert_eq!(res.limit, Some(299));
        assert_eq!(res.offset, Some(0));
    }

    #[test]
    fn range_after_to_proof_inclusive() {
        let mut tree = make_6_node_tree();
        let mut walker = RefWalker::new(&mut tree, PanicSource {});

        let queryitems = vec![QueryItem::RangeAfterToInclusive(vec![3]..=vec![7])];
        let (proof, absence, ..) = walker
            .create_full_proof(queryitems.as_slice(), None, None, true)
            .expect("create_proof errored");

        let mut iter = proof.iter();
        (
            iter.next(),
            Some(&Op::Push(Node::Hash([
                121, 235, 207, 195, 143, 58, 159, 120, 166, 33, 151, 45, 178, 124, 91, 233, 201, 4,
                241, 127, 41, 198, 197, 228, 19, 190, 36, 173, 183, 73, 104, 30,
            ]))),
        );
        assert_eq!(
            iter.next(),
            Some(&Op::Push(Node::KVDigest(
                vec![3],
                [
                    210, 173, 26, 11, 185, 253, 244, 69, 11, 216, 113, 81, 192, 139, 153, 104, 205,
                    4, 107, 218, 102, 84, 170, 189, 186, 36, 48, 176, 169, 129, 231, 144
                ]
            )))
        );
        assert_eq!(iter.next(), Some(&Op::Parent));
        assert_eq!(iter.next(), Some(&Op::Push(Node::KV(vec![4], vec![4]))));
        assert_eq!(iter.next(), Some(&Op::Child));
        assert_eq!(iter.next(), Some(&Op::Push(Node::KV(vec![5], vec![5]))));
        assert_eq!(iter.next(), Some(&Op::Parent));
        assert_eq!(iter.next(), Some(&Op::Push(Node::KV(vec![7], vec![7]))));
        assert_eq!(
            iter.next(),
            Some(&Op::Push(Node::KVHash([
                236, 141, 96, 8, 244, 103, 232, 110, 117, 105, 162, 111, 148, 9, 59, 195, 2, 250,
                165, 180, 215, 137, 202, 221, 38, 98, 93, 247, 54, 180, 242, 116
            ])))
        );
        assert_eq!(iter.next(), Some(&Op::Parent));
        assert_eq!(iter.next(), Some(&Op::Child));
        assert!(iter.next().is_none());
        assert_eq!(absence, (false, false));

        let mut bytes = vec![];
        encode_into(proof.iter(), &mut bytes);
        let mut query = Query::new();
        for item in queryitems {
            query.insert_item(item);
        }
        let res = verify_query(bytes.as_slice(), &query, None, None, true, tree.hash()).unwrap();
        assert_eq!(
            res.result_set,
            vec![(vec![4], vec![4]), (vec![5], vec![5]), (vec![7], vec![7])]
        );
        assert_eq!(res.limit, None);
        assert_eq!(res.offset, None);

        // Limit result set to 1 item
        let mut tree = make_6_node_tree();
        let mut walker = RefWalker::new(&mut tree, PanicSource {});

        let queryitems = vec![QueryItem::RangeAfterToInclusive(vec![3]..=vec![7])];
        let (proof, absence, ..) = walker
            .create_full_proof(queryitems.as_slice(), Some(1), None, true)
            .expect("create_proof errored");

        let equivalent_queryitems = vec![QueryItem::RangeAfterToInclusive(vec![3]..=vec![4])];
        let (equivalent_proof, equivalent_absence, ..) = walker
            .create_full_proof(equivalent_queryitems.as_slice(), None, None, true)
            .expect("create_proof errored");

        assert_eq!(proof, equivalent_proof);
        assert_eq!(absence, equivalent_absence);

        let mut bytes = vec![];
        encode_into(proof.iter(), &mut bytes);
        let mut query = Query::new();
        for item in queryitems {
            query.insert_item(item);
        }
        let res = verify_query(bytes.as_slice(), &query, Some(1), None, true, tree.hash()).unwrap();
        assert_eq!(res.result_set, vec![(vec![4], vec![4])]);
        assert_eq!(res.limit, Some(0));
        assert_eq!(res.offset, None);

        // Limit result set to 2 items
        let mut tree = make_6_node_tree();
        let mut walker = RefWalker::new(&mut tree, PanicSource {});

        let queryitems = vec![QueryItem::RangeAfterToInclusive(vec![3]..=vec![7])];
        let (proof, absence, ..) = walker
            .create_full_proof(queryitems.as_slice(), Some(2), None, true)
            .expect("create_proof errored");

        let equivalent_queryitems = vec![QueryItem::RangeAfterToInclusive(vec![3]..=vec![5])];
        let (equivalent_proof, equivalent_absence, ..) = walker
            .create_full_proof(equivalent_queryitems.as_slice(), None, None, true)
            .expect("create_proof errored");

        assert_eq!(proof, equivalent_proof);
        assert_eq!(absence, equivalent_absence);

        let mut bytes = vec![];
        encode_into(proof.iter(), &mut bytes);
        let mut query = Query::new();
        for item in queryitems {
            query.insert_item(item);
        }
        let res = verify_query(bytes.as_slice(), &query, Some(2), None, true, tree.hash()).unwrap();
        assert_eq!(
            res.result_set,
            vec![(vec![4], vec![4]), (vec![5], vec![5]),]
        );
        assert_eq!(res.limit, Some(0));
        assert_eq!(res.offset, None);

        // Limit result set to 100 items
        let mut tree = make_6_node_tree();
        let mut walker = RefWalker::new(&mut tree, PanicSource {});

        let queryitems = vec![QueryItem::RangeAfterToInclusive(vec![3]..=vec![7])];
        let (proof, absence, ..) = walker
            .create_full_proof(queryitems.as_slice(), Some(100), None, true)
            .expect("create_proof errored");

        let equivalent_queryitems = vec![QueryItem::RangeAfterToInclusive(vec![3]..=vec![7])];
        let (equivalent_proof, equivalent_absence, ..) = walker
            .create_full_proof(equivalent_queryitems.as_slice(), None, None, true)
            .expect("create_proof errored");

        assert_eq!(proof, equivalent_proof);
        assert_eq!(absence, equivalent_absence);

        let mut bytes = vec![];
        encode_into(proof.iter(), &mut bytes);
        let mut query = Query::new();
        for item in queryitems {
            query.insert_item(item);
        }
        let res =
            verify_query(bytes.as_slice(), &query, Some(100), None, true, tree.hash()).unwrap();
        assert_eq!(
            res.result_set,
            vec![(vec![4], vec![4]), (vec![5], vec![5]), (vec![7], vec![7])]
        );
        assert_eq!(res.limit, Some(97));
        assert_eq!(res.offset, None);

        // skip 1 element
        let mut tree = make_6_node_tree();
        let mut walker = RefWalker::new(&mut tree, PanicSource {});

        let queryitems = vec![QueryItem::RangeAfterToInclusive(vec![3]..=vec![7])];
        let (proof, ..) = walker
            .create_full_proof(queryitems.as_slice(), Some(1), Some(1), true)
            .expect("create_proof errored");

        let mut bytes = vec![];
        encode_into(proof.iter(), &mut bytes);
        let mut query = Query::new();
        for item in queryitems {
            query.insert_item(item);
        }
        let res = verify_query(
            bytes.as_slice(),
            &query,
            Some(1),
            Some(1),
            true,
            tree.hash(),
        )
        .unwrap();
        assert_eq!(res.result_set, vec![(vec![5], vec![5])]);
        assert_eq!(res.limit, Some(0));
        assert_eq!(res.offset, Some(0));

        // skip 2 elements
        let mut tree = make_6_node_tree();
        let mut walker = RefWalker::new(&mut tree, PanicSource {});

        let queryitems = vec![QueryItem::RangeAfterToInclusive(vec![3]..=vec![7])];
        let (proof, ..) = walker
            .create_full_proof(queryitems.as_slice(), Some(1), Some(2), true)
            .expect("create_proof errored");

        let mut bytes = vec![];
        encode_into(proof.iter(), &mut bytes);
        let mut query = Query::new();
        for item in queryitems {
            query.insert_item(item);
        }
        let res = verify_query(
            bytes.as_slice(),
            &query,
            Some(1),
            Some(2),
            true,
            tree.hash(),
        )
        .unwrap();
        assert_eq!(res.result_set, vec![(vec![7], vec![7])]);
        assert_eq!(res.limit, Some(0));
        assert_eq!(res.offset, Some(0));

        // skip all elements
        let mut tree = make_6_node_tree();
        let mut walker = RefWalker::new(&mut tree, PanicSource {});

        let queryitems = vec![QueryItem::RangeAfterToInclusive(vec![3]..=vec![7])];
        let (proof, ..) = walker
            .create_full_proof(queryitems.as_slice(), Some(1), Some(200), true)
            .expect("create_proof errored");

        let mut bytes = vec![];
        encode_into(proof.iter(), &mut bytes);
        let mut query = Query::new();
        for item in queryitems {
            query.insert_item(item);
        }
        let res = verify_query(
            bytes.as_slice(),
            &query,
            Some(1),
            Some(200),
            true,
            tree.hash(),
        )
        .unwrap();
        assert_eq!(res.result_set, vec![]);
        assert_eq!(res.limit, Some(1));
        assert_eq!(res.offset, Some(197));

        // right_to_left proof
        let mut tree = make_6_node_tree();
        let mut walker = RefWalker::new(&mut tree, PanicSource {});

        let queryitems = vec![QueryItem::RangeAfterToInclusive(vec![3]..=vec![7])];
        let (proof, absence, ..) = walker
            .create_full_proof(queryitems.as_slice(), None, None, false)
            .expect("create_proof errored");

        assert_eq!(absence, (false, false));

        let mut bytes = vec![];
        encode_into(proof.iter(), &mut bytes);
        let mut query = Query::new();
        for item in queryitems {
            query.insert_item(item);
        }
        let res = verify_query(bytes.as_slice(), &query, None, None, false, tree.hash()).unwrap();
        assert_eq!(
            res.result_set,
            vec![(vec![7], vec![7]), (vec![5], vec![5]), (vec![4], vec![4])]
        );
    }

    #[test]
    fn range_full_proof() {
        let mut tree = make_6_node_tree();
        let mut walker = RefWalker::new(&mut tree, PanicSource {});

        let queryitems = vec![QueryItem::RangeFull(..)];
        let (proof, absence, ..) = walker
            .create_full_proof(queryitems.as_slice(), None, None, true)
            .expect("create_proof errored");

        let mut iter = proof.iter();
        assert_eq!(iter.next(), Some(&Op::Push(Node::KV(vec![2], vec![2]))));
        assert_eq!(iter.next(), Some(&Op::Push(Node::KV(vec![3], vec![3]))));
        assert_eq!(iter.next(), Some(&Op::Parent));
        assert_eq!(iter.next(), Some(&Op::Push(Node::KV(vec![4], vec![4]))));
        assert_eq!(iter.next(), Some(&Op::Child));
        assert_eq!(iter.next(), Some(&Op::Push(Node::KV(vec![5], vec![5]))));
        assert_eq!(iter.next(), Some(&Op::Parent));
        assert_eq!(iter.next(), Some(&Op::Push(Node::KV(vec![7], vec![7]))));
        assert_eq!(iter.next(), Some(&Op::Push(Node::KV(vec![8], vec![8]))));
        assert_eq!(iter.next(), Some(&Op::Parent));
        assert_eq!(iter.next(), Some(&Op::Child));

        assert!(iter.next().is_none());
        assert_eq!(absence, (true, true));

        let mut bytes = vec![];
        encode_into(proof.iter(), &mut bytes);
        let mut query = Query::new();
        for item in queryitems {
            query.insert_item(item);
        }
        let res = verify_query(bytes.as_slice(), &query, None, None, true, tree.hash()).unwrap();
        assert_eq!(
            res.result_set,
            vec![
                (vec![2], vec![2]),
                (vec![3], vec![3]),
                (vec![4], vec![4]),
                (vec![5], vec![5]),
                (vec![7], vec![7]),
                (vec![8], vec![8]),
            ]
        );
        assert_eq!(res.limit, None);
        assert_eq!(res.offset, None);

        // Limit result set to 1 item
        let mut tree = make_6_node_tree();
        let mut walker = RefWalker::new(&mut tree, PanicSource {});

        let queryitems = vec![QueryItem::RangeFull(..)];
        let (proof, absence, ..) = walker
            .create_full_proof(queryitems.as_slice(), Some(1), None, true)
            .expect("create_proof errored");

        let equivalent_queryitems = vec![QueryItem::RangeToInclusive(..=vec![2])];
        let (equivalent_proof, equivalent_absence, ..) = walker
            .create_full_proof(equivalent_queryitems.as_slice(), None, None, true)
            .expect("create_proof errored");

        assert_eq!(proof, equivalent_proof);
        assert_eq!(absence, equivalent_absence);

        let mut bytes = vec![];
        encode_into(proof.iter(), &mut bytes);
        let mut query = Query::new();
        for item in queryitems {
            query.insert_item(item);
        }
        let res = verify_query(bytes.as_slice(), &query, Some(1), None, true, tree.hash()).unwrap();
        assert_eq!(res.result_set, vec![(vec![2], vec![2])]);
        assert_eq!(res.limit, Some(0));
        assert_eq!(res.offset, None);

        // Limit result set to 2 items
        let mut tree = make_6_node_tree();
        let mut walker = RefWalker::new(&mut tree, PanicSource {});

        let queryitems = vec![QueryItem::RangeFull(..)];
        let (proof, absence, ..) = walker
            .create_full_proof(queryitems.as_slice(), Some(2), None, true)
            .expect("create_proof errored");

        let equivalent_queryitems = vec![QueryItem::RangeToInclusive(..=vec![3])];
        let (equivalent_proof, equivalent_absence, ..) = walker
            .create_full_proof(equivalent_queryitems.as_slice(), None, None, true)
            .expect("create_proof errored");

        assert_eq!(proof, equivalent_proof);
        assert_eq!(absence, equivalent_absence);

        let mut bytes = vec![];
        encode_into(proof.iter(), &mut bytes);
        let mut query = Query::new();
        for item in queryitems {
            query.insert_item(item);
        }
        let res = verify_query(bytes.as_slice(), &query, Some(2), None, true, tree.hash()).unwrap();
        assert_eq!(
            res.result_set,
            vec![(vec![2], vec![2]), (vec![3], vec![3]),]
        );
        assert_eq!(res.limit, Some(0));
        assert_eq!(res.offset, None);

        // Limit result set to 100 items
        let mut tree = make_6_node_tree();
        let mut walker = RefWalker::new(&mut tree, PanicSource {});

        let queryitems = vec![QueryItem::RangeFull(..)];
        let (proof, absence, ..) = walker
            .create_full_proof(queryitems.as_slice(), Some(100), None, true)
            .expect("create_proof errored");

        let equivalent_queryitems = vec![QueryItem::RangeFull(..)];
        let (equivalent_proof, equivalent_absence, ..) = walker
            .create_full_proof(equivalent_queryitems.as_slice(), None, None, true)
            .expect("create_proof errored");

        assert_eq!(proof, equivalent_proof);
        assert_eq!(absence, equivalent_absence);

        let mut bytes = vec![];
        encode_into(proof.iter(), &mut bytes);
        let mut query = Query::new();
        for item in queryitems {
            query.insert_item(item);
        }
        let res =
            verify_query(bytes.as_slice(), &query, Some(100), None, true, tree.hash()).unwrap();
        assert_eq!(
            res.result_set,
            vec![
                (vec![2], vec![2]),
                (vec![3], vec![3]),
                (vec![4], vec![4]),
                (vec![5], vec![5]),
                (vec![7], vec![7]),
                (vec![8], vec![8])
            ]
        );
        assert_eq!(res.limit, Some(94));
        assert_eq!(res.offset, None);

        // skip 1 element
        let mut tree = make_6_node_tree();
        let mut walker = RefWalker::new(&mut tree, PanicSource {});

        let queryitems = vec![QueryItem::RangeFull(..)];
        let (proof, ..) = walker
            .create_full_proof(queryitems.as_slice(), Some(3), Some(1), true)
            .expect("create_proof errored");

        let mut bytes = vec![];
        encode_into(proof.iter(), &mut bytes);
        let mut query = Query::new();
        for item in queryitems {
            query.insert_item(item);
        }
        let res = verify_query(
            bytes.as_slice(),
            &query,
            Some(3),
            Some(1),
            true,
            tree.hash(),
        )
        .unwrap();
        assert_eq!(
            res.result_set,
            vec![(vec![3], vec![3]), (vec![4], vec![4]), (vec![5], vec![5]),]
        );
        assert_eq!(res.limit, Some(0));
        assert_eq!(res.offset, Some(0));

        // skip 2 elements
        let mut tree = make_6_node_tree();
        let mut walker = RefWalker::new(&mut tree, PanicSource {});

        let queryitems = vec![QueryItem::RangeFull(..)];
        let (proof, ..) = walker
            .create_full_proof(queryitems.as_slice(), Some(2), Some(2), true)
            .expect("create_proof errored");

        let mut bytes = vec![];
        encode_into(proof.iter(), &mut bytes);
        let mut query = Query::new();
        for item in queryitems {
            query.insert_item(item);
        }
        let res = verify_query(
            bytes.as_slice(),
            &query,
            Some(2),
            Some(2),
            true,
            tree.hash(),
        )
        .unwrap();
        assert_eq!(
            res.result_set,
            vec![(vec![4], vec![4]), (vec![5], vec![5]),]
        );
        assert_eq!(res.limit, Some(0));
        assert_eq!(res.offset, Some(0));

        // skip all elements
        let mut tree = make_6_node_tree();
        let mut walker = RefWalker::new(&mut tree, PanicSource {});

        let queryitems = vec![QueryItem::RangeFull(..)];
        let (proof, ..) = walker
            .create_full_proof(queryitems.as_slice(), Some(1), Some(200), true)
            .expect("create_proof errored");

        let mut bytes = vec![];
        encode_into(proof.iter(), &mut bytes);
        let mut query = Query::new();
        for item in queryitems {
            query.insert_item(item);
        }
        let res = verify_query(
            bytes.as_slice(),
            &query,
            Some(1),
            Some(200),
            true,
            tree.hash(),
        )
        .unwrap();
        assert_eq!(res.result_set, vec![]);
        assert_eq!(res.limit, Some(1));
        assert_eq!(res.offset, Some(194));

        // right_to_left proof
        let mut tree = make_6_node_tree();
        let mut walker = RefWalker::new(&mut tree, PanicSource {});

        let queryitems = vec![QueryItem::RangeFull(..)];
        let (proof, absence, ..) = walker
            .create_full_proof(queryitems.as_slice(), None, None, false)
            .expect("create_proof errored");

        assert_eq!(absence, (true, true));

        let mut bytes = vec![];
        encode_into(proof.iter(), &mut bytes);
        let mut query = Query::new();
        for item in queryitems {
            query.insert_item(item);
        }
        let res = verify_query(bytes.as_slice(), &query, None, None, false, tree.hash()).unwrap();
        assert_eq!(
            res.result_set,
            vec![
                (vec![8], vec![8]),
                (vec![7], vec![7]),
                (vec![5], vec![5]),
                (vec![4], vec![4]),
                (vec![3], vec![3]),
                (vec![2], vec![2]),
            ]
        );

        let mut tree = make_6_node_tree();
        let mut walker = RefWalker::new(&mut tree, PanicSource {});

        let queryitems = vec![QueryItem::RangeFull(..)];
        let (proof, absence, ..) = walker
            .create_full_proof(queryitems.as_slice(), Some(2), Some(2), false)
            .expect("create_proof errored");

        assert_eq!(absence, (true, false));

        let mut bytes = vec![];
        encode_into(proof.iter(), &mut bytes);
        let mut query = Query::new();
        for item in queryitems {
            query.insert_item(item);
        }
        let res = verify_query(
            bytes.as_slice(),
            &query,
            Some(2),
            Some(2),
            false,
            tree.hash(),
        )
        .unwrap();
        assert_eq!(
            res.result_set,
            vec![(vec![5], vec![5]), (vec![4], vec![4]),]
        );
        assert_eq!(res.limit, Some(0));
        assert_eq!(res.offset, Some(0));
    }

    #[test]
    fn proof_with_limit() {
        let mut tree = make_6_node_tree();
        let mut walker = RefWalker::new(&mut tree, PanicSource {});

        let queryitems = vec![QueryItem::RangeFrom(vec![2]..)];
        let (proof, _, limit, offset) = walker
            .create_full_proof(queryitems.as_slice(), Some(1), None, true)
            .expect("create_proof errored");

        // TODO: Add this test for other range types
        assert_eq!(limit, Some(0));
        assert_eq!(offset, None);

        let mut iter = proof.iter();
        assert_eq!(iter.next(), Some(&Op::Push(Node::KV(vec![2], vec![2]))));
        assert_eq!(
            iter.next(),
            Some(&Op::Push(Node::KVHash([
                126, 128, 159, 241, 207, 26, 88, 61, 163, 18, 218, 189, 45, 220, 124, 96, 118, 68,
                61, 95, 230, 75, 145, 218, 178, 227, 63, 137, 79, 153, 182, 12
            ])))
        );
        assert_eq!(iter.next(), Some(&Op::Parent));
        assert_eq!(
            iter.next(),
            Some(&Op::Push(Node::Hash([
                56, 181, 68, 232, 233, 83, 180, 104, 74, 123, 143, 25, 174, 80, 132, 201, 61, 108,
                131, 89, 204, 90, 128, 199, 164, 25, 3, 146, 39, 127, 12, 105
            ])))
        );
        assert_eq!(iter.next(), Some(&Op::Child));
        assert_eq!(
            iter.next(),
            Some(&Op::Push(Node::KVHash([
                61, 233, 169, 61, 231, 15, 78, 53, 219, 99, 131, 45, 44, 165, 68, 87, 7, 52, 238,
                68, 142, 211, 110, 161, 111, 220, 108, 11, 17, 31, 88, 197
            ])))
        );
        assert_eq!(iter.next(), Some(&Op::Parent));
        assert_eq!(
            iter.next(),
            Some(&Op::Push(Node::Hash([
                133, 188, 175, 131, 60, 89, 221, 135, 133, 53, 205, 110, 58, 56, 128, 58, 1, 227,
                75, 122, 83, 20, 125, 44, 149, 44, 62, 130, 252, 134, 105, 200
            ])))
        );
        assert_eq!(iter.next(), Some(&Op::Child));
        assert!(iter.next().is_none());

        let mut bytes = vec![];
        encode_into(proof.iter(), &mut bytes);
        let mut query = Query::new();
        for item in queryitems {
            query.insert_item(item);
        }
        let res = verify_query(bytes.as_slice(), &query, Some(1), None, true, tree.hash()).unwrap();
        assert_eq!(res.result_set, vec![(vec![2], vec![2])]);
        assert_eq!(res.limit, Some(0));
        assert_eq!(res.offset, None);
    }

    #[test]
    fn proof_with_offset() {
        let mut tree = make_6_node_tree();
        let mut walker = RefWalker::new(&mut tree, PanicSource {});

        let queryitems = vec![QueryItem::RangeFrom(vec![2]..)];
        let (proof, ..) = walker
            .create_full_proof(queryitems.as_slice(), Some(1), Some(2), true)
            .expect("create_proof errored");

        let mut iter = proof.iter();
        assert_eq!(
            iter.next(),
            Some(&Op::Push(Node::KVDigest(
                vec![2],
                [
                    183, 215, 112, 4, 15, 120, 14, 157, 239, 246, 188, 3, 138, 190, 166, 110, 16,
                    139, 136, 208, 152, 209, 109, 36, 205, 116, 134, 235, 103, 16, 96, 178
                ]
            )))
        );
        assert_eq!(
            iter.next(),
            Some(&Op::Push(Node::KVDigest(
                vec![3],
                [
                    210, 173, 26, 11, 185, 253, 244, 69, 11, 216, 113, 81, 192, 139, 153, 104, 205,
                    4, 107, 218, 102, 84, 170, 189, 186, 36, 48, 176, 169, 129, 231, 144
                ]
            )))
        );
        assert_eq!(iter.next(), Some(&Op::Parent));
        assert_eq!(iter.next(), Some(&Op::Push(Node::KV(vec![4], vec![4]))));
        assert_eq!(iter.next(), Some(&Op::Child));
        assert_eq!(
            iter.next(),
            Some(&Op::Push(Node::KVHash([
                61, 233, 169, 61, 231, 15, 78, 53, 219, 99, 131, 45, 44, 165, 68, 87, 7, 52, 238,
                68, 142, 211, 110, 161, 111, 220, 108, 11, 17, 31, 88, 197
            ])))
        );
        assert_eq!(iter.next(), Some(&Op::Parent));
        assert_eq!(
            iter.next(),
            Some(&Op::Push(Node::Hash([
                133, 188, 175, 131, 60, 89, 221, 135, 133, 53, 205, 110, 58, 56, 128, 58, 1, 227,
                75, 122, 83, 20, 125, 44, 149, 44, 62, 130, 252, 134, 105, 200
            ])))
        );
        assert_eq!(iter.next(), Some(&Op::Child));
        assert!(iter.next().is_none());

        let mut bytes = vec![];
        encode_into(proof.iter(), &mut bytes);
        let mut query = Query::new();
        for item in queryitems {
            query.insert_item(item);
        }
        let res = verify_query(
            bytes.as_slice(),
            &query,
            Some(1),
            Some(2),
            true,
            tree.hash(),
        )
        .unwrap();
        assert_eq!(res.result_set, vec![(vec![4], vec![4])]);
        assert_eq!(res.limit, Some(0));
        assert_eq!(res.offset, Some(0));
    }

    #[test]
    fn right_to_left_proof() {
        let mut tree = make_6_node_tree();
        let mut walker = RefWalker::new(&mut tree, PanicSource {});

        let queryitems = vec![QueryItem::RangeFrom(vec![3]..)];
        let (proof, absence, ..) = walker
            .create_full_proof(queryitems.as_slice(), None, None, false)
            .expect("create_proof errored");

        let mut iter = proof.iter();
        assert_eq!(
            iter.next(),
            Some(&Op::PushInverted(Node::KV(vec![8], vec![8])))
        );
        assert_eq!(
            iter.next(),
            Some(&Op::PushInverted(Node::KV(vec![7], vec![7])))
        );
        assert_eq!(iter.next(), Some(&Op::ChildInverted));
        assert_eq!(
            iter.next(),
            Some(&Op::PushInverted(Node::KV(vec![5], vec![5])))
        );
        assert_eq!(iter.next(), Some(&Op::ParentInverted));
        assert_eq!(
            iter.next(),
            Some(&Op::PushInverted(Node::KV(vec![4], vec![4])))
        );
        assert_eq!(
            iter.next(),
            Some(&Op::PushInverted(Node::KV(vec![3], vec![3])))
        );
        assert_eq!(iter.next(), Some(&Op::ParentInverted));
        assert_eq!(
            iter.next(),
            Some(&Op::PushInverted(Node::Hash([
                121, 235, 207, 195, 143, 58, 159, 120, 166, 33, 151, 45, 178, 124, 91, 233, 201, 4,
                241, 127, 41, 198, 197, 228, 19, 190, 36, 173, 183, 73, 104, 30
            ])))
        );
        assert_eq!(iter.next(), Some(&Op::ChildInverted));
        assert_eq!(iter.next(), Some(&Op::ChildInverted));
        assert_eq!(iter.next(), None);

        assert_eq!(absence, (true, false));

        let mut bytes = vec![];
        encode_into(proof.iter(), &mut bytes);
        let mut query = Query::new();
        for item in queryitems {
            query.insert_item(item);
        }
        let res = verify_query(bytes.as_slice(), &query, None, None, false, tree.hash()).unwrap();
        assert_eq!(
            res.result_set,
            vec![
                (vec![8], vec![8]),
                (vec![7], vec![7]),
                (vec![5], vec![5]),
                (vec![4], vec![4]),
                (vec![3], vec![3]),
            ]
        );
    }

    #[test]
    fn range_proof_missing_upper_bound() {
        let mut tree = make_tree_seq(10);
        let mut walker = RefWalker::new(&mut tree, PanicSource {});

        let queryitems = vec![QueryItem::Range(
            vec![0, 0, 0, 0, 0, 0, 0, 5]..vec![0, 0, 0, 0, 0, 0, 0, 6, 5],
        )];
        let (proof, absence, ..) = walker
            .create_full_proof(queryitems.as_slice(), None, None, true)
            .expect("create_proof errored");

        let mut iter = proof.iter();
        assert_eq!(
            iter.next(),
            Some(&Op::Push(Node::Hash([
                15, 191, 194, 224, 193, 134, 156, 159, 52, 166, 27, 230, 63, 93, 135, 17, 255, 154,
                197, 27, 14, 205, 136, 199, 234, 59, 188, 241, 187, 239, 117, 93
            ])))
        );
        assert_eq!(
            iter.next(),
            Some(&Op::Push(Node::KVHash([
                95, 245, 207, 74, 17, 152, 55, 24, 246, 112, 233, 61, 187, 164, 177, 44, 203, 123,
                117, 31, 98, 233, 121, 106, 202, 39, 49, 163, 56, 243, 123, 176
            ])))
        );
        assert_eq!(iter.next(), Some(&Op::Parent));
        assert_eq!(
            iter.next(),
            Some(&Op::Push(Node::Hash([
                41, 224, 141, 252, 95, 145, 96, 170, 95, 214, 144, 222, 239, 139, 144, 77, 172,
                237, 19, 147, 70, 9, 109, 145, 10, 54, 165, 205, 249, 140, 29, 180
            ])))
        );
        assert_eq!(
            iter.next(),
            Some(&Op::Push(Node::KV(
                vec![0, 0, 0, 0, 0, 0, 0, 5],
                vec![123; 60]
            )))
        );
        assert_eq!(iter.next(), Some(&Op::Parent));
        assert_eq!(
            iter.next(),
            Some(&Op::Push(Node::KV(
                vec![0, 0, 0, 0, 0, 0, 0, 6],
                vec![123; 60]
            )))
        );
        assert_eq!(iter.next(), Some(&Op::Child));
        assert_eq!(
            iter.next(),
            Some(&Op::Push(Node::KVDigest(
                vec![0, 0, 0, 0, 0, 0, 0, 7],
                [
                    18, 20, 146, 3, 255, 218, 128, 82, 50, 175, 125, 255, 248, 14, 221, 175, 220,
                    56, 190, 183, 81, 241, 201, 175, 242, 210, 209, 100, 99, 235, 119, 243
                ]
            )))
        );
        assert_eq!(iter.next(), Some(&Op::Parent));
        assert_eq!(
            iter.next(),
            Some(&Op::Push(Node::Hash([
                161, 130, 183, 198, 179, 212, 6, 233, 106, 118, 142, 222, 33, 98, 197, 61, 120, 14,
                188, 1, 146, 86, 114, 147, 90, 50, 135, 7, 213, 112, 77, 72
            ])))
        );
        assert_eq!(iter.next(), Some(&Op::Child));
        assert_eq!(iter.next(), Some(&Op::Child));
        assert!(iter.next().is_none());
        assert_eq!(absence, (false, false));

        let mut bytes = vec![];
        encode_into(proof.iter(), &mut bytes);
        let mut query = Query::new();
        for item in queryitems {
            query.insert_item(item);
        }
        let res = verify_query(bytes.as_slice(), &query, None, None, true, tree.hash()).unwrap();
        assert_eq!(
            res.result_set,
            vec![
                (vec![0, 0, 0, 0, 0, 0, 0, 5], vec![123; 60]),
                (vec![0, 0, 0, 0, 0, 0, 0, 6], vec![123; 60]),
            ]
        );
    }

    #[test]
    fn range_proof_missing_lower_bound() {
        let mut tree = make_tree_seq(10);
        let mut walker = RefWalker::new(&mut tree, PanicSource {});

        let queryitems = vec![
            // 7 is not inclusive
            QueryItem::Range(vec![0, 0, 0, 0, 0, 0, 0, 5, 5]..vec![0, 0, 0, 0, 0, 0, 0, 7]),
        ];
        let (proof, absence, ..) = walker
            .create_full_proof(queryitems.as_slice(), None, None, true)
            .expect("create_proof errored");

        let mut iter = proof.iter();
        assert_eq!(
            iter.next(),
            Some(&Op::Push(Node::Hash([
                15, 191, 194, 224, 193, 134, 156, 159, 52, 166, 27, 230, 63, 93, 135, 17, 255, 154,
                197, 27, 14, 205, 136, 199, 234, 59, 188, 241, 187, 239, 117, 93
            ])))
        );
        assert_eq!(
            iter.next(),
            Some(&Op::Push(Node::KVHash([
                95, 245, 207, 74, 17, 152, 55, 24, 246, 112, 233, 61, 187, 164, 177, 44, 203, 123,
                117, 31, 98, 233, 121, 106, 202, 39, 49, 163, 56, 243, 123, 176
            ])))
        );
        assert_eq!(iter.next(), Some(&Op::Parent));
        assert_eq!(
            iter.next(),
            Some(&Op::Push(Node::Hash([
                41, 224, 141, 252, 95, 145, 96, 170, 95, 214, 144, 222, 239, 139, 144, 77, 172,
                237, 19, 147, 70, 9, 109, 145, 10, 54, 165, 205, 249, 140, 29, 180
            ])))
        );
        assert_eq!(
            iter.next(),
            Some(&Op::Push(Node::KVDigest(
                vec![0, 0, 0, 0, 0, 0, 0, 5],
                [
                    18, 20, 146, 3, 255, 218, 128, 82, 50, 175, 125, 255, 248, 14, 221, 175, 220,
                    56, 190, 183, 81, 241, 201, 175, 242, 210, 209, 100, 99, 235, 119, 243
                ]
            )))
        );
        assert_eq!(iter.next(), Some(&Op::Parent));
        assert_eq!(
            iter.next(),
            Some(&Op::Push(Node::KV(
                vec![0, 0, 0, 0, 0, 0, 0, 6],
                vec![123; 60]
            )))
        );
        assert_eq!(iter.next(), Some(&Op::Child));
        assert_eq!(
            iter.next(),
            Some(&Op::Push(Node::KVDigest(
                vec![0, 0, 0, 0, 0, 0, 0, 7],
                [
                    18, 20, 146, 3, 255, 218, 128, 82, 50, 175, 125, 255, 248, 14, 221, 175, 220,
                    56, 190, 183, 81, 241, 201, 175, 242, 210, 209, 100, 99, 235, 119, 243
                ]
            )))
        );
        assert_eq!(iter.next(), Some(&Op::Parent));
        assert_eq!(
            iter.next(),
            Some(&Op::Push(Node::Hash([
                161, 130, 183, 198, 179, 212, 6, 233, 106, 118, 142, 222, 33, 98, 197, 61, 120, 14,
                188, 1, 146, 86, 114, 147, 90, 50, 135, 7, 213, 112, 77, 72
            ])))
        );
        assert_eq!(iter.next(), Some(&Op::Child));
        assert_eq!(iter.next(), Some(&Op::Child));
        assert!(iter.next().is_none());
        assert_eq!(absence, (false, false));

        let mut bytes = vec![];
        encode_into(proof.iter(), &mut bytes);
        let mut query = Query::new();
        for item in queryitems {
            query.insert_item(item);
        }
        let res = verify_query(bytes.as_slice(), &query, None, None, true, tree.hash()).unwrap();
        assert_eq!(
            res.result_set,
            vec![(vec![0, 0, 0, 0, 0, 0, 0, 6], vec![123; 60]),]
        );
    }

    #[test]
    fn query_from_vec() {
        let queryitems = vec![QueryItem::Range(
            vec![0, 0, 0, 0, 0, 0, 0, 5, 5]..vec![0, 0, 0, 0, 0, 0, 0, 7],
        )];
        let query = Query::from(queryitems);

        let mut expected = BTreeSet::new();
        expected.insert(QueryItem::Range(
            vec![0, 0, 0, 0, 0, 0, 0, 5, 5]..vec![0, 0, 0, 0, 0, 0, 0, 7],
        ));
        assert_eq!(query.items, expected);
    }

    #[test]
    fn query_into_vec() {
        let mut query = Query::new();
        query.insert_item(QueryItem::Range(
            vec![0, 0, 0, 0, 0, 0, 5, 5]..vec![0, 0, 0, 0, 0, 0, 0, 7],
        ));
        let query_vec: Vec<QueryItem> = query.into();
        let expected = vec![QueryItem::Range(
            vec![0, 0, 0, 0, 0, 0, 5, 5]..vec![0, 0, 0, 0, 0, 0, 0, 7],
        )];
        assert_eq!(
            query_vec.get(0).unwrap().lower_bound(),
            expected.get(0).unwrap().lower_bound()
        );
        assert_eq!(
            query_vec.get(0).unwrap().upper_bound(),
            expected.get(0).unwrap().upper_bound()
        );
    }

    #[test]
    fn query_item_from_vec_u8() {
        let queryitems: Vec<u8> = vec![42];
        let query = QueryItem::from(queryitems);

        let expected = QueryItem::Key(vec![42]);
        assert_eq!(query, expected);
    }

    #[test]
    fn verify_ops() {
        let mut tree = Tree::new(vec![5], vec![5]);
        tree.commit(&mut NoopCommit {}).expect("commit failed");

        let root_hash = tree.hash();
        let mut walker = RefWalker::new(&mut tree, PanicSource {});

        let (proof, ..) = walker
            .create_full_proof(vec![QueryItem::Key(vec![5])].as_slice(), None, None, true)
            .expect("failed to create proof");
        let mut bytes = vec![];

        encode_into(proof.iter(), &mut bytes);

        let map = verify(&bytes, root_hash).unwrap();
        assert_eq!(
            map.get(vec![5].as_slice()).unwrap().unwrap(),
            vec![5].as_slice()
        );
    }

    #[test]
    #[should_panic(expected = "verify failed")]
    fn verify_ops_mismatched_hash() {
        let mut tree = Tree::new(vec![5], vec![5]);
        tree.commit(&mut NoopCommit {}).expect("commit failed");

        let mut walker = RefWalker::new(&mut tree, PanicSource {});

        let (proof, ..) = walker
            .create_full_proof(vec![QueryItem::Key(vec![5])].as_slice(), None, None, true)
            .expect("failed to create proof");
        let mut bytes = vec![];

        encode_into(proof.iter(), &mut bytes);

        let _map = verify(&bytes, [42; 32]).expect("verify failed");
    }

    #[test]
    #[should_panic(expected = "verify failed")]
    fn verify_query_mismatched_hash() {
        let mut tree = make_3_node_tree();
        let mut walker = RefWalker::new(&mut tree, PanicSource {});
        let keys = vec![vec![5], vec![7]];
        let (proof, ..) = walker
            .create_full_proof(
                keys.clone()
                    .into_iter()
                    .map(QueryItem::Key)
                    .collect::<Vec<_>>()
                    .as_slice(),
                None,
                None,
                true,
            )
            .expect("failed to create proof");
        let mut bytes = vec![];
        encode_into(proof.iter(), &mut bytes);

        let mut query = Query::new();
        for key in keys.iter() {
            query.insert_key(key.clone());
        }

        let _result = verify_query(bytes.as_slice(), &query, None, None, true, [42; 32])
            .expect("verify failed");
    }
}<|MERGE_RESOLUTION|>--- conflicted
+++ resolved
@@ -281,7 +281,7 @@
     RangeAfterToInclusive(RangeInclusive<Vec<u8>>),
 }
 
-impl std::hash::Hash for QueryItem {
+impl Hash for QueryItem {
     fn hash<H: std::hash::Hasher>(&self, state: &mut H) {
         self.enum_value().hash(state);
         self.value_hash(state);
@@ -289,21 +289,15 @@
 }
 
 impl QueryItem {
-<<<<<<< HEAD
     pub fn processing_footprint(&self) -> u32 {
         match self {
             QueryItem::Key(key) => key.len() as u32,
             QueryItem::RangeFull(_) => 0u32,
-            _ => {
-                (self.lower_bound().0.len() + self.upper_bound().0.len()) as u32
-            }
-        }
-    }
-
-    pub fn lower_bound(&self) -> (&[u8], bool) {
-=======
+            _ => (self.lower_bound().0.map_or(0u32, |x| x.len() as u32) + self.upper_bound().0.map_or(0u32, |x| x.len() as u32)),
+        }
+    }
+
     pub fn lower_bound(&self) -> (Option<&[u8]>, bool) {
->>>>>>> d556778b
         match self {
             QueryItem::Key(key) => (Some(key.as_slice()), false),
             QueryItem::Range(range) => (Some(range.start.as_ref()), false),
