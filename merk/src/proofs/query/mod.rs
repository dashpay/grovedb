mod map;

use std::{
    cmp,
    cmp::{max, min, Ordering},
    collections::BTreeSet,
    hash::Hash,
    ops::{Range, RangeFrom, RangeFull, RangeInclusive, RangeTo, RangeToInclusive},
};

use anyhow::{bail, Result};
use indexmap::IndexMap;
pub use map::*;
use storage::RawIterator;
#[cfg(feature = "full")]
use {super::Op, std::collections::LinkedList};

use super::{tree::execute, Decoder, Node};
use crate::tree::{Fetch, Hash as MerkHash, Link, RefWalker};

#[derive(Debug, Default, Clone)]
pub struct SubqueryBranch {
    pub subquery_key: Option<Vec<u8>>,
    pub subquery: Option<Box<Query>>,
}

/// `Query` represents one or more keys or ranges of keys, which can be used to
/// resolve a proof which will include all of the requested values.
#[derive(Debug, Default, Clone)]
pub struct Query {
    items: BTreeSet<QueryItem>,
    pub default_subquery_branch: SubqueryBranch,
    pub conditional_subquery_branches: IndexMap<QueryItem, SubqueryBranch>,
    pub left_to_right: bool,
}

type ProofOffsetLimit = (LinkedList<Op>, (bool, bool), Option<u16>, Option<u16>);

impl Query {
    /// Creates a new query which contains no items.
    pub fn new() -> Self {
        Self::new_with_direction(true)
    }

    pub fn new_with_direction(left_to_right: bool) -> Self {
        Self {
            left_to_right,
            ..Self::default()
        }
    }

    pub(crate) fn len(&self) -> usize {
        self.items.len()
    }

    pub fn iter(&self) -> impl Iterator<Item = &QueryItem> {
        self.items.iter()
    }

    pub fn rev_iter(&self) -> impl Iterator<Item = &QueryItem> {
        self.items.iter().rev()
    }

    /// Sets the subquery_key for the query. This causes every element that is
    /// returned by the query to be subqueried to the subquery_key.
    pub fn set_subquery_key(&mut self, key: Vec<u8>) {
        self.default_subquery_branch.subquery_key = Some(key);
    }

    /// Sets the subquery for the query. This causes every element that is
    /// returned by the query to be subqueried or subqueried to the
    /// subquery_key/subquery if a subquery is present.
    pub fn set_subquery(&mut self, subquery: Self) {
        self.default_subquery_branch.subquery = Some(Box::new(subquery));
    }

    /// Adds a conditional subquery. A conditional subquery replaces the default
    /// subquery and subquery_key if the item matches for the key. If
    /// multiple conditional subquery items match, then the first one that
    /// matches is used (in order that they were added).
    pub fn add_conditional_subquery(
        &mut self,
        item: QueryItem,
        subquery_key: Option<Vec<u8>>,
        subquery: Option<Self>,
    ) {
        self.conditional_subquery_branches.insert(
            item,
            SubqueryBranch {
                subquery_key,
                subquery: subquery.map(Box::new),
            },
        );
    }

    /// Adds an individual key to the query, so that its value (or its absence)
    /// in the tree will be included in the resulting proof.
    ///
    /// If the key or a range including the key already exists in the query,
    /// this will have no effect. If the query already includes a range that has
    /// a non-inclusive bound equal to the key, the bound will be changed to be
    /// inclusive.
    pub fn insert_key(&mut self, key: Vec<u8>) {
        let key = QueryItem::Key(key);
        self.items.insert(key);
    }

    /// Adds a range to the query, so that all the entries in the tree with keys
    /// in the range will be included in the resulting proof.
    ///
    /// If a range including the range already exists in the query, this will
    /// have no effect. If the query already includes a range that overlaps with
    /// the range, the ranges will be joined together.
    pub fn insert_range(&mut self, range: Range<Vec<u8>>) {
        let range = QueryItem::Range(range);
        self.insert_item(range);
    }

    /// Adds an inclusive range to the query, so that all the entries in the
    /// tree with keys in the range will be included in the resulting proof.
    ///
    /// If a range including the range already exists in the query, this will
    /// have no effect. If the query already includes a range that overlaps with
    /// the range, the ranges will be merged together.
    pub fn insert_range_inclusive(&mut self, range: RangeInclusive<Vec<u8>>) {
        let range = QueryItem::RangeInclusive(range);
        self.insert_item(range);
    }

    /// Adds a range until a certain included value to the query, so that all
    /// the entries in the tree with keys in the range will be included in the
    /// resulting proof.
    ///
    /// If a range including the range already exists in the query, this will
    /// have no effect. If the query already includes a range that overlaps with
    /// the range, the ranges will be joined together.
    pub fn insert_range_to_inclusive(&mut self, range: RangeToInclusive<Vec<u8>>) {
        let range = QueryItem::RangeToInclusive(range);
        self.insert_item(range);
    }

    /// Adds a range from a certain included value to the query, so that all
    /// the entries in the tree with keys in the range will be included in the
    /// resulting proof.
    ///
    /// If a range including the range already exists in the query, this will
    /// have no effect. If the query already includes a range that overlaps with
    /// the range, the ranges will be joined together.
    pub fn insert_range_from(&mut self, range: RangeFrom<Vec<u8>>) {
        let range = QueryItem::RangeFrom(range);
        self.insert_item(range);
    }

    /// Adds a range until a certain non included value to the query, so that
    /// all the entries in the tree with keys in the range will be included
    /// in the resulting proof.
    ///
    /// If a range including the range already exists in the query, this will
    /// have no effect. If the query already includes a range that overlaps with
    /// the range, the ranges will be joined together.
    pub fn insert_range_to(&mut self, range: RangeTo<Vec<u8>>) {
        let range = QueryItem::RangeTo(range);
        self.insert_item(range);
    }

    /// Adds a range after the first value, so that all the entries in the tree
    /// with keys in the range will be included in the resulting proof.
    ///
    /// If a range including the range already exists in the query, this will
    /// have no effect. If the query already includes a range that overlaps with
    /// the range, the ranges will be joined together.
    pub fn insert_range_after(&mut self, range: RangeFrom<Vec<u8>>) {
        let range = QueryItem::RangeAfter(range);
        self.insert_item(range);
    }

    /// Adds a range after the first value, until a certain non included value
    /// to the query, so that all the entries in the tree with keys in the
    /// range will be included in the resulting proof.
    ///
    /// If a range including the range already exists in the query, this will
    /// have no effect. If the query already includes a range that overlaps with
    /// the range, the ranges will be joined together.
    pub fn insert_range_after_to(&mut self, range: Range<Vec<u8>>) {
        let range = QueryItem::RangeAfterTo(range);
        self.insert_item(range);
    }

    /// Adds a range after the first value, until a certain included value to
    /// the query, so that all the entries in the tree with keys in the
    /// range will be included in the resulting proof.
    ///
    /// If a range including the range already exists in the query, this will
    /// have no effect. If the query already includes a range that overlaps with
    /// the range, the ranges will be joined together.
    pub fn insert_range_after_to_inclusive(&mut self, range: RangeInclusive<Vec<u8>>) {
        let range = QueryItem::RangeAfterToInclusive(range);
        self.insert_item(range);
    }

    /// Adds a range of all potential values to the query, so that the query
    /// will return all values
    ///
    /// All other items in the query will be discarded as you are now getting
    /// back all elements.
    pub fn insert_all(&mut self) {
        let range = QueryItem::RangeFull(RangeFull);
        self.insert_item(range);
    }

    /// Adds the `QueryItem` to the query, first checking to see if it collides
    /// with any existing ranges or keys. All colliding items will be removed
    /// then merged together so that the query includes the minimum number of
    /// items (with no items covering any duplicate parts of keyspace) while
    /// still including every key or range that has been added to the query.
    pub fn insert_item(&mut self, mut item: QueryItem) {
        // since `QueryItem::eq` considers items equal if they collide at all
        // (including keys within ranges or ranges which partially overlap),
        // `items.take` will remove the first item which collides
        while let Some(existing) = self.items.take(&item) {
            item = item.merge(existing);
        }

        self.items.insert(item);
    }
}

impl<Q: Into<QueryItem>> From<Vec<Q>> for Query {
    fn from(other: Vec<Q>) -> Self {
        let items = other.into_iter().map(Into::into).collect();
        Self {
            items,
            default_subquery_branch: SubqueryBranch {
                subquery_key: None,
                subquery: None,
            },
            conditional_subquery_branches: IndexMap::new(),
            left_to_right: true,
        }
    }
}

impl From<Query> for Vec<QueryItem> {
    fn from(q: Query) -> Self {
        q.into_iter().collect()
    }
}

impl IntoIterator for Query {
    type IntoIter = <BTreeSet<QueryItem> as IntoIterator>::IntoIter;
    type Item = QueryItem;

    fn into_iter(self) -> Self::IntoIter {
        self.items.into_iter()
    }
}

/// A `QueryItem` represents a key or range of keys to be included in a proof.
#[derive(Clone, Debug)]
pub enum QueryItem {
    Key(Vec<u8>),
    Range(Range<Vec<u8>>),
    RangeInclusive(RangeInclusive<Vec<u8>>),
    RangeFull(RangeFull),
    RangeFrom(RangeFrom<Vec<u8>>),
    RangeTo(RangeTo<Vec<u8>>),
    RangeToInclusive(RangeToInclusive<Vec<u8>>),
    RangeAfter(RangeFrom<Vec<u8>>),
    RangeAfterTo(Range<Vec<u8>>),
    RangeAfterToInclusive(RangeInclusive<Vec<u8>>),
}

impl std::hash::Hash for QueryItem {
    fn hash<H: std::hash::Hasher>(&self, state: &mut H) {
        self.enum_value().hash(state);
        self.value_hash(state);
    }
}

impl QueryItem {
    pub fn lower_bound(&self) -> (Option<&[u8]>, bool) {
        match self {
            QueryItem::Key(key) => (Some(key.as_slice()), false),
            QueryItem::Range(range) => (Some(range.start.as_ref()), false),
            QueryItem::RangeInclusive(range) => (Some(range.start().as_ref()), false),
            QueryItem::RangeFull(_) => (None, false),
            QueryItem::RangeFrom(range) => (Some(range.start.as_ref()), false),
            QueryItem::RangeTo(_) => (None, false),
            QueryItem::RangeToInclusive(_) => (None, false),
            QueryItem::RangeAfter(range) => (Some(range.start.as_ref()), true),
            QueryItem::RangeAfterTo(range) => (Some(range.start.as_ref()), true),
            QueryItem::RangeAfterToInclusive(range) => (Some(range.start().as_ref()), true),
        }
    }

    pub const fn lower_unbounded(&self) -> bool {
        match self {
            QueryItem::Key(_) => false,
            QueryItem::Range(_) => false,
            QueryItem::RangeInclusive(_) => false,
            QueryItem::RangeFull(_) => true,
            QueryItem::RangeFrom(_) => false,
            QueryItem::RangeTo(_) => true,
            QueryItem::RangeToInclusive(_) => true,
            QueryItem::RangeAfter(_) => false,
            QueryItem::RangeAfterTo(_) => false,
            QueryItem::RangeAfterToInclusive(_) => false,
        }
    }

    pub fn upper_bound(&self) -> (Option<&[u8]>, bool) {
        match self {
            QueryItem::Key(key) => (Some(key.as_slice()), true),
            QueryItem::Range(range) => (Some(range.end.as_ref()), false),
            QueryItem::RangeInclusive(range) => (Some(range.end().as_ref()), true),
            QueryItem::RangeFull(_) => (None, true),
            QueryItem::RangeFrom(_) => (None, true),
            QueryItem::RangeTo(range) => (Some(range.end.as_ref()), false),
            QueryItem::RangeToInclusive(range) => (Some(range.end.as_ref()), true),
            QueryItem::RangeAfter(_) => (None, true),
            QueryItem::RangeAfterTo(range) => (Some(range.end.as_ref()), false),
            QueryItem::RangeAfterToInclusive(range) => (Some(range.end().as_ref()), true),
        }
    }

    pub const fn upper_unbounded(&self) -> bool {
        match self {
            QueryItem::Key(_) => false,
            QueryItem::Range(_) => false,
            QueryItem::RangeInclusive(_) => false,
            QueryItem::RangeFull(_) => true,
            QueryItem::RangeFrom(_) => true,
            QueryItem::RangeTo(_) => false,
            QueryItem::RangeToInclusive(_) => false,
            QueryItem::RangeAfter(_) => true,
            QueryItem::RangeAfterTo(_) => false,
            QueryItem::RangeAfterToInclusive(_) => false,
        }
    }

    pub fn contains(&self, key: &[u8]) -> bool {
        let (lower_bound, lower_bound_non_inclusive) = self.lower_bound();
        let (upper_bound, upper_bound_inclusive) = self.upper_bound();
        (self.lower_unbounded()
            || Some(key) > lower_bound
            || (Some(key) == lower_bound && !lower_bound_non_inclusive))
            && (self.upper_unbounded()
                || Some(key) < upper_bound
                || (Some(key) == upper_bound && upper_bound_inclusive))
    }

    fn merge(self, other: Self) -> Self {
        // TODO: don't copy into new vecs
        let lower_unbounded = self.lower_unbounded() || other.lower_unbounded();
        let upper_unbounded = self.upper_unbounded() || other.upper_unbounded();

        let (start, start_non_inclusive) = min(self.lower_bound(), other.lower_bound());
        let (end, end_inclusive) = max(self.upper_bound(), other.upper_bound());

        if start_non_inclusive {
            return if upper_unbounded {
                Self::RangeAfter(RangeFrom {
                    start: start.expect("start should be bounded").to_vec(),
                })
            } else if end_inclusive {
                Self::RangeAfterToInclusive(RangeInclusive::new(
                    start.expect("start should be bounded").to_vec(),
                    end.expect("end should be bounded").to_vec(),
                ))
            } else {
                // upper is bounded and not inclusive
                Self::RangeAfterTo(Range {
                    start: start.expect("start should be bounded").to_vec(),
                    end: end.expect("end should be bounded").to_vec(),
                })
            };
        }

        if lower_unbounded {
            return if upper_unbounded {
                Self::RangeFull(RangeFull)
            } else if end_inclusive {
                Self::RangeToInclusive(RangeToInclusive {
                    end: end.expect("end should be bounded").to_vec(),
                })
            } else {
                // upper is bounded and not inclusive
                Self::RangeTo(RangeTo {
                    end: end.expect("end should be bounded").to_vec(),
                })
            };
        }

        // Lower is bounded
        if upper_unbounded {
            Self::RangeFrom(RangeFrom {
                start: start.expect("start should be bounded").to_vec(),
            })
        } else if end_inclusive {
            Self::RangeInclusive(RangeInclusive::new(
                start.expect("start should be bounded").to_vec(),
                end.expect("end should be bounded").to_vec(),
            ))
        } else {
            // upper is bounded and not inclusive
            Self::Range(Range {
                start: start.expect("start should be bounded").to_vec(),
                end: end.expect("end should be bounded").to_vec(),
            })
        }
    }

    fn enum_value(&self) -> u32 {
        match self {
            QueryItem::Key(_) => 0,
            QueryItem::Range(_) => 1,
            QueryItem::RangeInclusive(_) => 2,
            QueryItem::RangeFull(_) => 3,
            QueryItem::RangeFrom(_) => 4,
            QueryItem::RangeTo(_) => 5,
            QueryItem::RangeToInclusive(_) => 6,
            QueryItem::RangeAfter(_) => 7,
            QueryItem::RangeAfterTo(_) => 8,
            QueryItem::RangeAfterToInclusive(_) => 9,
        }
    }

    fn value_hash<H: std::hash::Hasher>(&self, state: &mut H) {
        match self {
            QueryItem::Key(key) => key.hash(state),
            QueryItem::Range(range) => range.hash(state),
            QueryItem::RangeInclusive(range) => range.hash(state),
            QueryItem::RangeFull(range) => range.hash(state),
            QueryItem::RangeFrom(range) => range.hash(state),
            QueryItem::RangeTo(range) => range.hash(state),
            QueryItem::RangeToInclusive(range) => range.hash(state),
            QueryItem::RangeAfter(range) => range.hash(state),
            QueryItem::RangeAfterTo(range) => range.hash(state),
            QueryItem::RangeAfterToInclusive(range) => range.hash(state),
        }
    }

    pub const fn is_range(&self) -> bool {
        !matches!(self, QueryItem::Key(_))
    }

    pub fn seek_for_iter<I: RawIterator>(&self, iter: &mut I, left_to_right: bool) {
        match self {
            QueryItem::Key(_) => {}
            QueryItem::Range(Range { start, end }) => {
                if left_to_right {
                    iter.seek(start);
                } else {
                    iter.seek(end);
                    iter.prev();
                }
            }
            QueryItem::RangeInclusive(range_inclusive) => {
                iter.seek(if left_to_right {
                    range_inclusive.start()
                } else {
                    range_inclusive.end()
                });
            }
            QueryItem::RangeFull(..) => {
                if left_to_right {
                    iter.seek_to_first();
                } else {
                    iter.seek_to_last();
                }
            }
            QueryItem::RangeFrom(RangeFrom { start }) => {
                if left_to_right {
                    iter.seek(start);
                } else {
                    iter.seek_to_last();
                }
            }
            QueryItem::RangeTo(RangeTo { end }) => {
                if left_to_right {
                    iter.seek_to_first();
                } else {
                    iter.seek(end);
                    iter.prev();
                }
            }
            QueryItem::RangeToInclusive(RangeToInclusive { end }) => {
                if left_to_right {
                    iter.seek_to_first();
                } else {
                    iter.seek_for_prev(end);
                }
            }
            QueryItem::RangeAfter(RangeFrom { start }) => {
                if left_to_right {
                    iter.seek(start);
                    // if the key is the same as start we should go to next
                    if let Some(key) = iter.key() {
                        if key == start {
                            iter.next()
                        }
                    }
                } else {
                    iter.seek_to_last();
                }
            }
            QueryItem::RangeAfterTo(Range { start, end }) => {
                if left_to_right {
                    iter.seek(start);
                    // if the key is the same as start we should go to next
                    if let Some(key) = iter.key() {
                        if key == start {
                            iter.next()
                        }
                    }
                } else {
                    iter.seek(end);
                    iter.prev();
                }
            }
            QueryItem::RangeAfterToInclusive(range_inclusive) => {
                if left_to_right {
                    let start = range_inclusive.start();
                    iter.seek(start);
                    // if the key is the same as start we should go to next
                    if let Some(key) = iter.key() {
                        if key == start {
                            iter.next();
                        }
                    }
                } else {
                    let end = range_inclusive.end();
                    iter.seek_for_prev(end);
                }
            }
        };
    }

    fn compare(a: &[u8], b: &[u8]) -> cmp::Ordering {
        for (ai, bi) in a.iter().zip(b.iter()) {
            match ai.cmp(bi) {
                Ordering::Equal => continue,
                ord => return ord,
            }
        }

        // if every single element was equal, compare length
        a.len().cmp(&b.len())
    }

    pub fn iter_is_valid_for_type<I: RawIterator>(
        &self,
        iter: &I,
        limit: Option<u16>,
        left_to_right: bool,
    ) -> bool {
        match self {
            QueryItem::Key(_) => true,
            QueryItem::Range(Range { start, end }) => {
                let basic_valid =
                    (limit == None || limit.unwrap() > 0) && iter.valid() && iter.key().is_some();
                let valid = basic_valid
                    && if left_to_right {
                        iter.key() < Some(end)
                    } else {
                        iter.key() >= Some(start)
                    };
                valid
            }
            QueryItem::RangeInclusive(range_inclusive) => {
                let basic_valid =
                    (limit == None || limit.unwrap() > 0) && iter.valid() && iter.key().is_some();
                let valid = basic_valid
                    && if left_to_right {
                        iter.key() <= Some(range_inclusive.end())
                    } else {
                        iter.key() >= Some(range_inclusive.start())
                    };
                valid
            }
            QueryItem::RangeFull(..) => {
                let valid =
                    (limit == None || limit.unwrap() > 0) && iter.valid() && iter.key().is_some();
                valid
            }
            QueryItem::RangeFrom(RangeFrom { start }) => {
                let basic_valid =
                    (limit == None || limit.unwrap() > 0) && iter.valid() && iter.key().is_some();
                let valid = basic_valid
                    && if left_to_right {
                        true
                    } else {
                        iter.key() >= Some(start)
                    };
                valid
            }
            QueryItem::RangeTo(RangeTo { end }) => {
                let basic_valid =
                    (limit == None || limit.unwrap() > 0) && iter.valid() && iter.key().is_some();
                let valid = basic_valid
                    && if left_to_right {
                        iter.key() < Some(end)
                    } else {
                        true
                    };
                valid
            }
            QueryItem::RangeToInclusive(RangeToInclusive { end }) => {
                let basic_valid =
                    (limit == None || limit.unwrap() > 0) && iter.valid() && iter.key().is_some();
                let valid = basic_valid
                    && if left_to_right {
                        iter.key() <= Some(end)
                    } else {
                        true
                    };
                valid
            }
            QueryItem::RangeAfter(RangeFrom { start }) => {
                let basic_valid =
                    (limit == None || limit.unwrap() > 0) && iter.valid() && iter.key().is_some();
                let valid = basic_valid
                    && if left_to_right {
                        true
                    } else {
                        iter.key() > Some(start)
                    };
                valid
            }
            QueryItem::RangeAfterTo(Range { start, end }) => {
                let basic_valid =
                    (limit == None || limit.unwrap() > 0) && iter.valid() && iter.key().is_some();
                let valid = basic_valid
                    && if left_to_right {
                        iter.key() < Some(end)
                    } else {
                        iter.key() > Some(start)
                    };
                valid
            }
            QueryItem::RangeAfterToInclusive(range_inclusive) => {
                let basic_valid = (limit == None || limit.unwrap() > 0) && iter.valid();
                if !basic_valid {
                    return false;
                }
                let valid = match iter.key() {
                    None => false,
                    Some(key) => {
                        if left_to_right {
                            let end = range_inclusive.end().as_slice();
                            match Self::compare(key, end) {
                                Ordering::Less => true,
                                Ordering::Equal => true,
                                Ordering::Greater => false,
                            }
                        } else {
                            let start = range_inclusive.start().as_slice();
                            match Self::compare(key, start) {
                                Ordering::Less => false,
                                Ordering::Equal => false,
                                Ordering::Greater => true,
                            }
                        }
                    }
                };
                valid
            }
        }
    }
}

impl PartialEq for QueryItem {
    fn eq(&self, other: &Self) -> bool {
        self.cmp(other) == Ordering::Equal
    }
}

impl PartialEq<&[u8]> for QueryItem {
    fn eq(&self, other: &&[u8]) -> bool {
        matches!(self.partial_cmp(other), Some(Ordering::Equal))
    }
}

impl Eq for QueryItem {}

impl Ord for QueryItem {
    fn cmp(&self, other: &Self) -> Ordering {
        let cmp_lu = if self.lower_unbounded() {
            if other.lower_unbounded() {
                Ordering::Equal
            } else {
                Ordering::Less
            }
        } else if other.lower_unbounded() {
            Ordering::Greater
        } else {
            // confirmed the bounds are not unbounded, hence safe to unwrap
            // as bound cannot be None
            self.lower_bound()
                .0
                .expect("should be bounded")
                .cmp(other.upper_bound().0.expect("should be bounded"))
        };

        let cmp_ul = if self.upper_unbounded() {
            if other.upper_unbounded() {
                Ordering::Equal
            } else {
                Ordering::Greater
            }
        } else if other.upper_unbounded() {
            Ordering::Less
        } else {
            // confirmed the bounds are not unbounded, hence safe to unwrap
            // as bound cannot be None
            self.upper_bound()
                .0
                .expect("should be bounded")
                .cmp(other.lower_bound().0.expect("should be bounded"))
        };

        let self_inclusive = self.upper_bound().1;
        let other_inclusive = other.upper_bound().1;

        match (cmp_lu, cmp_ul) {
            (Ordering::Less, Ordering::Less) => Ordering::Less,
            (Ordering::Less, Ordering::Equal) => match self_inclusive {
                true => Ordering::Equal,
                false => Ordering::Less,
            },
            (Ordering::Less, Ordering::Greater) => Ordering::Equal,
            (Ordering::Equal, _) => match other_inclusive {
                true => Ordering::Equal,
                false => Ordering::Greater,
            },
            (Ordering::Greater, _) => Ordering::Greater,
        }
    }
}

impl PartialOrd for QueryItem {
    fn partial_cmp(&self, other: &Self) -> Option<Ordering> {
        Some(self.cmp(other))
    }
}

impl PartialOrd<&[u8]> for QueryItem {
    fn partial_cmp(&self, other: &&[u8]) -> Option<Ordering> {
        let other = Self::Key(other.to_vec());
        Some(self.cmp(&other))
    }
}

impl From<Vec<u8>> for QueryItem {
    fn from(key: Vec<u8>) -> Self {
        Self::Key(key)
    }
}

impl Link {
    /// Creates a `Node::Hash` from this link. Panics if the link is of variant
    /// `Link::Modified` since its hash has not yet been computed.
    #[cfg(feature = "full")]
    const fn to_hash_node(&self) -> Node {
        let hash = match self {
            Link::Reference { hash, .. } => hash,
            Link::Modified { .. } => {
                panic!("Cannot convert Link::Modified to proof hash node");
            }
            Link::Uncommitted { hash, .. } => hash,
            Link::Loaded { hash, .. } => hash,
        };
        Node::Hash(*hash)
    }
}

impl<'a, S> RefWalker<'a, S>
where
    S: Fetch + Sized + Clone,
{
    /// Creates a `Node::KV` from the key/value pair of the root node.
    pub(crate) fn to_kv_node(&self) -> Node {
        Node::KV(self.tree().key().to_vec(), self.tree().value().to_vec())
    }

    /// Creates a `Node::KVHash` from the hash of the key/value pair of the root
    /// node.
    pub(crate) fn to_kvhash_node(&self) -> Node {
        Node::KVHash(*self.tree().kv_hash())
    }

    /// Creates a `Node::KVDigest` from the key/value_hash pair of the root
    /// node.
    pub(crate) fn to_kvdigest_node(&self) -> Node {
        Node::KVDigest(self.tree().key().to_vec(), *self.tree().value_hash())
    }

    /// Creates a `Node::Hash` from the hash of the node.
    pub(crate) fn to_hash_node(&self) -> Node {
        Node::Hash(self.tree().hash())
    }

    #[cfg(feature = "full")]
    #[allow(dead_code)] // TODO: remove when proofs will be enabled
    pub(crate) fn create_full_proof(
        &mut self,
        query: &[QueryItem],
        limit: Option<u16>,
        offset: Option<u16>,
        left_to_right: bool,
    ) -> Result<(LinkedList<Op>, (bool, bool))> {
        let (linked_list, (left, right), ..) =
            self.create_proof(query, limit, offset, left_to_right)?;
        Ok((linked_list, (left, right)))
    }

    /// Generates a proof for the list of queried keys. Returns a tuple
    /// containing the generated proof operators, and a tuple representing if
    /// any keys were queried were less than the left edge or greater than the
    /// right edge, respectively.
    ///
    /// TODO: Generalize logic and get code to better represent logic
    #[cfg(feature = "full")]
    pub(crate) fn create_proof(
        &mut self,
        query: &[QueryItem],
        limit: Option<u16>,
        offset: Option<u16>,
        left_to_right: bool,
    ) -> Result<ProofOffsetLimit> {
        // TODO: don't copy into vec, support comparing QI to byte slice
        let node_key = QueryItem::Key(self.tree().key().to_vec());
        let mut search = query.binary_search_by(|key| key.cmp(&node_key));

        let current_node_in_query: bool;
        let mut node_on_non_inclusive_bounds = false;
        // becomes true if the offset exists and is non zero
        let mut skip_current_node = false;

        let (mut left_items, mut right_items) = match search {
            Ok(index) => {
                current_node_in_query = true;
                let item = &query[index];
                let (left_bound, left_not_inclusive) = item.lower_bound();
                let (right_bound, right_inclusive) = item.upper_bound();

                if left_bound.is_some()
                    && left_bound.unwrap() == self.tree().key()
                    && left_not_inclusive
                    || right_bound.is_some()
                        && right_bound.unwrap() == self.tree().key()
                        && !right_inclusive
                {
                    node_on_non_inclusive_bounds = true;
                }

                // if range starts before this node's key, include it in left
                // child's query
                let left_query = if left_bound == None || left_bound < Some(self.tree().key()) {
                    &query[..=index]
                } else {
                    &query[..index]
                };

                // if range ends after this node's key, include it in right
                // child's query
                let right_query = if right_bound == None || right_bound > Some(self.tree().key()) {
                    &query[index..]
                } else {
                    &query[index + 1..]
                };

                (left_query, right_query)
            }
            Err(index) => {
                current_node_in_query = false;
                (&query[..index], &query[index..])
            }
        };

        if offset == None || offset == Some(0) {
            // when the limit hits zero, the rest of the query batch should be cleared
            // so empty the left, right query batch, and set the current node to not found
            if let Some(current_limit) = limit {
                if current_limit == 0 {
                    left_items = &[];
                    search = Err(Default::default());
                    right_items = &[];
                }
            }
        }

        let proof_direction = left_to_right; // signifies what direction the DFS should go
        let (mut proof, left_absence, mut new_limit, mut new_offset) = if left_to_right {
            self.create_child_proof(proof_direction, left_items, limit, offset, left_to_right)?
        } else {
            self.create_child_proof(proof_direction, right_items, limit, offset, left_to_right)?
        };

        if let Some(current_offset) = new_offset {
            if current_offset > 0 && current_node_in_query && !node_on_non_inclusive_bounds {
                // reserve offset slot for current node before generating proof for right
                // subtree
                new_offset = Some(current_offset - 1);
                skip_current_node = true;
            }
        }

        if !skip_current_node && (new_offset == None || new_offset == Some(0)) {
            if let Some(current_limit) = new_limit {
                // if after generating proof for the left subtree, the limit becomes 0
                // clear the current node and clear the right batch
                if current_limit == 0 {
                    if left_to_right {
                        right_items = &[];
                    } else {
                        left_items = &[];
                    }
                    search = Err(Default::default());
                } else if current_node_in_query && !node_on_non_inclusive_bounds {
                    // if limit is not zero, reserve a limit slot for the current node
                    // before generating proof for the right subtree
                    new_limit = Some(current_limit - 1);
                    // if after limit slot reservation, limit becomes 0, right query
                    // should be cleared
                    if current_limit - 1 == 0 {
                        if left_to_right {
                            right_items = &[];
                        } else {
                            left_items = &[];
                        }
                    }
                }
            }
        }

        let proof_direction = !proof_direction; // search the opposite path on second pass
        let (mut right_proof, right_absence, new_limit, new_offset) = if left_to_right {
            self.create_child_proof(
                proof_direction,
                right_items,
                new_limit,
                new_offset,
                left_to_right,
            )?
        } else {
            self.create_child_proof(
                proof_direction,
                left_items,
                new_limit,
                new_offset,
                left_to_right,
            )?
        };

        let (has_left, has_right) = (!proof.is_empty(), !right_proof.is_empty());

        proof.push_back(match search {
            Ok(_) => {
                if node_on_non_inclusive_bounds || skip_current_node {
                    if left_to_right {
                        Op::Push(self.to_kvdigest_node())
                    } else {
                        Op::PushInverted(self.to_kvdigest_node())
                    }
                } else {
                    if left_to_right {
                        Op::Push(self.to_kv_node())
                    } else {
                        Op::PushInverted(self.to_kv_node())
                    }
                }
            }
            Err(_) => {
                if left_absence.1 || right_absence.0 {
                    if left_to_right {
                        Op::Push(self.to_kvdigest_node())
                    } else {
                        Op::PushInverted(self.to_kvdigest_node())
                    }
                } else {
                    if left_to_right {
                        Op::Push(self.to_kvhash_node())
                    } else {
                        Op::PushInverted(self.to_kvhash_node())
                    }
                }
            }
        });

        if has_left {
            if left_to_right {
                proof.push_back(Op::Parent);
            } else {
                proof.push_back(Op::ParentInverted);
            }
        }

        if has_right {
            proof.append(&mut right_proof);
            if left_to_right {
                proof.push_back(Op::Child);
            } else {
                proof.push_back(Op::ChildInverted);
            }
        }

        Ok((
            proof,
            (left_absence.0, right_absence.1),
            new_limit,
            new_offset,
        ))
    }

    /// Similar to `create_proof`. Recurses into the child on the given side and
    /// generates a proof for the queried keys.
    #[cfg(feature = "full")]
    fn create_child_proof(
        &mut self,
        left: bool,
        query: &[QueryItem],
        limit: Option<u16>,
        offset: Option<u16>,
        left_to_right: bool,
    ) -> Result<ProofOffsetLimit> {
        Ok(if !query.is_empty() {
            if let Some(mut child) = self.walk(left)? {
                child.create_proof(query, limit, offset, left_to_right)?
            } else {
                (LinkedList::new(), (true, true), limit, offset)
            }
        } else if let Some(link) = self.tree().link(left) {
            let mut proof = LinkedList::new();
            proof.push_back(if left_to_right {
                Op::Push(link.to_hash_node())
            } else {
                Op::PushInverted(link.to_hash_node())
            });
            (proof, (false, false), limit, offset)
        } else {
            (LinkedList::new(), (false, false), limit, offset)
        })
    }
}

pub fn verify(bytes: &[u8], expected_hash: MerkHash) -> Result<Map> {
    let ops = Decoder::new(bytes);
    let mut map_builder = MapBuilder::new();

    let root = execute(ops, true, |node| map_builder.insert(node))?;

    if root.hash() != expected_hash {
        bail!(
            "Proof did not match expected hash\n\tExpected: {:?}\n\tActual: {:?}",
            expected_hash,
            root.hash()
        );
    }

    Ok(map_builder.build())
}

pub fn execute_proof(bytes: &[u8]) -> Result<(MerkHash, Map)> {
    let ops = Decoder::new(bytes);
    let mut map_builder = MapBuilder::new();

    let root = execute(ops, true, |node| map_builder.insert(node))?;

    Ok((root.hash(), map_builder.build()))
}

/// Verifies the encoded proof with the given query and expected hash.
///
/// Every key in `keys` is checked to either have a key/value pair in the proof,
/// or to have its absence in the tree proven.
///
/// Returns `Err` if the proof is invalid, or a list of proven values associated
/// with `keys`. For example, if `keys` contains keys `A` and `B`, the returned
/// list will contain 2 elements, the value of `A` and the value of `B`. Keys
/// proven to be absent in the tree will have an entry of `None`, keys that have
/// a proven value will have an entry of `Some(value)`.
#[deprecated]
pub fn verify_query(
    bytes: &[u8],
    query: &Query,
<<<<<<< HEAD
    limit: Option<u16>,
    offset: Option<u16>,
    left_to_right: bool,
    expected_hash: Hash,
=======
    expected_hash: MerkHash,
>>>>>>> b3714a7d
) -> Result<Vec<(Vec<u8>, Vec<u8>)>> {
    pub fn get_query_iter(
        query: &Query,
        left_to_right: bool,
    ) -> Box<dyn Iterator<Item = &QueryItem> + '_> {
        if left_to_right {
            Box::new(query.iter())
        } else {
            Box::new(query.rev_iter())
        }
    }

    let mut output = Vec::with_capacity(query.len());
    let mut last_push = None;
    let mut query = get_query_iter(query, left_to_right).peekable();
    let mut in_range = false;
    let mut current_limit = limit;
    let mut current_offset = offset;

    let ops = Decoder::new(bytes);

    let root = execute(ops, true, |node| {
        let mut execute_node = |key: &Vec<u8>, value: Option<&Vec<u8>>| -> Result<_> {
            while let Some(item) = query.peek() {
                // get next item in query
                let query_item = *item;
                let (lower_bound, start_non_inclusive) = query_item.lower_bound();
                let (upper_bound, end_inclusive) = query_item.upper_bound();

                if left_to_right {
                    // we have not reached next queried part of tree
                    if *query_item > key.as_slice() {
                        // continue to next push
                        break;
                    } else if start_non_inclusive
                        && lower_bound.is_some()
                        && lower_bound.unwrap() == key.as_slice()
                    {
                        // we intersect with the query_item but at the start which is non inclusive
                        // continue to the next push
                        break;
                    }
                } else {
                    if *query_item < key.as_slice() {
                        // continue to next push
                        break;
                    } else if !end_inclusive
                        && upper_bound.is_some()
                        && upper_bound.unwrap() == key.as_slice()
                    {
                        // we intersect with the query_item but at the end which is non inclusive
                        // continue to the next push
                        break;
                    }
                }

                if !in_range {
                    // this is the first data we have encountered for this query item
                    if left_to_right {
                        // ensure lower bound of query item is proven
                        match last_push {
                            // lower bound is proven - we have an exact match
                            // ignoring the case when the lower bound is unbounded
                            // as it's not possible the get an exact key match for
                            // an unbounded value
                            _ if Some(key.as_slice()) == query_item.lower_bound().0 => {}

                            // lower bound is proven - this is the leftmost node
                            // in the tree
                            None => {}

                            // lower bound is proven - the preceding tree node
                            // is lower than the bound
                            Some(Node::KV(..)) => {}
                            Some(Node::KVDigest(..)) => {}

                            // cannot verify lower bound - we have an abridged
                            // tree so we cannot tell what the preceding key was
                            Some(_) => {
                                bail!("Cannot verify lower bound of queried range");
                            }
                        }
                    } else {
                        // ensure upper bound of query item is proven
                        match last_push {
                            // upper bound is proven - we have an exact match
                            // ignoring the case when the upper bound is unbounded
                            // as it's not possible the get an exact key match for
                            // an unbounded value
                            _ if Some(key.as_slice()) == query_item.upper_bound().0 => {}

                            // lower bound is proven - this is the rightmost node
                            // in the tree
                            None => {}

                            // upper bound is proven - the preceding tree node
                            // is greater than the bound
                            Some(Node::KV(..)) => {}
                            Some(Node::KVDigest(..)) => {}

                            // cannot verify upper bound - we have an abridged
                            // tree so we cannot tell what the previous key was
                            Some(_) => {
                                bail!("Cannot verify upper bound of queried range");
                            }
                        }
                    }
                }

                if left_to_right {
                    if query_item.upper_bound().0 != None
                        && Some(key.as_slice()) >= query_item.upper_bound().0
                    {
                        // at or past upper bound of range (or this was an exact
                        // match on a single-key queryitem), advance to next query
                        // item
                        query.next();
                        in_range = false;
                    } else {
                        // have not reached upper bound, we expect more values
                        // to be proven in the range (and all pushes should be
                        // unabridged until we reach end of range)
                        in_range = true;
                    }
                } else {
                    if query_item.lower_bound().0 != None
                        && Some(key.as_slice()) <= query_item.lower_bound().0
                    {
                        // at or before lower bound of range (or this was an exact
                        // match on a single-key queryitem), advance to next query
                        // item
                        query.next();
                        in_range = false;
                    } else {
                        // have not reached lower bound, we expect more values
                        // to be proven in the range (and all pushes should be
                        // unabridged until we reach end of range)
                        in_range = true;
                    }
                }

                // this push matches the queried item
                if query_item.contains(key) {
                    // if there are still offset slots, and node is of type kvdigest
                    // reduce the offset counter
                    // also, verify that a kv node was not pushed before offset is exhausted
                    if let Some(offset) = current_offset {
                        if offset > 0 && value == None {
                            current_offset = Some(offset - 1);
                            break;
                        } else if offset > 0 && value != None {
                            // inserting a kv node before exhausting offset
                            bail!("Proof returns data before offset is exhausted");
                        }
                    }

                    // offset is equal to zero or none
                    if let Some(val) = value {
                        if let Some(limit) = current_limit {
                            if limit == 0 {
                                bail!("Proof returns more data than limit");
                            } else {
                                current_limit = Some(limit - 1);
                                if current_limit == Some(0) {
                                    in_range = false;
                                }
                            }
                        }
                        // add data to output
                        output.push((key.clone(), val.clone()));

                        // continue to next push
                        break;
                    } else {
                        bail!("Proof is missing data for query");
                    }
                }
                // continue to next queried item
            }
            Ok(())
        };

        if let Node::KV(key, value) = node {
            execute_node(key, Some(value))?;
        } else if let Node::KVDigest(key, _) = node {
            execute_node(key, None)?;
        } else if in_range {
            // we encountered a queried range but the proof was abridged (saw a
            // non-KV push), we are missing some part of the range
            bail!("Proof is missing data for query");
        }

        last_push = Some(node.clone());

        Ok(())
    })?;

    // we have remaining query items, check absence proof against right edge of
    // tree
    if query.peek().is_some() {
        if current_limit == Some(0) {
        } else {
            match last_push {
                // last node in tree was less than queried item
                Some(Node::KV(..)) => {}
                Some(Node::KVDigest(..)) => {}

                // proof contains abridged data so we cannot verify absence of
                // remaining query items
                _ => bail!("Proof is missing data for query"),
            }
        }
    }

    if root.hash() != expected_hash {
        bail!(
            "Proof did not match expected hash\n\tExpected: {:?}\n\tActual: {:?}",
            expected_hash,
            root.hash()
        );
    }

    Ok(output)
}

#[allow(deprecated)]
#[cfg(test)]
mod test {
    use super::{
        super::{encoding::encode_into, *},
        *,
    };
    use crate::{
        proofs::query::QueryItem::RangeAfter,
        test_utils::make_tree_seq,
        tree::{NoopCommit, PanicSource, RefWalker, Tree},
    };

    fn make_3_node_tree() -> Tree {
        let mut tree = Tree::new(vec![5], vec![5])
            .attach(true, Some(Tree::new(vec![3], vec![3])))
            .attach(false, Some(Tree::new(vec![7], vec![7])));
        tree.commit(&mut NoopCommit {}).expect("commit failed");
        tree
    }

    fn make_6_node_tree() -> Tree {
        let two_tree = Tree::new(vec![2], vec![2]);
        let four_tree = Tree::new(vec![4], vec![4]);
        let mut three_tree = Tree::new(vec![3], vec![3])
            .attach(true, Some(two_tree))
            .attach(false, Some(four_tree));
        three_tree
            .commit(&mut NoopCommit {})
            .expect("commit failed");

        let seven_tree = Tree::new(vec![7], vec![7]);
        let mut eight_tree = Tree::new(vec![8], vec![8]).attach(true, Some(seven_tree));
        eight_tree
            .commit(&mut NoopCommit {})
            .expect("commit failed");

        let mut root_tree = Tree::new(vec![5], vec![5])
            .attach(true, Some(three_tree))
            .attach(false, Some(eight_tree));
        root_tree.commit(&mut NoopCommit {}).expect("commit failed");

        root_tree
    }

    fn verify_keys_test(keys: Vec<Vec<u8>>, expected_result: Vec<Option<Vec<u8>>>) {
        let mut tree = make_3_node_tree();
        let mut walker = RefWalker::new(&mut tree, PanicSource {});

        let (proof, _) = walker
            .create_full_proof(
                keys.clone()
                    .into_iter()
                    .map(QueryItem::Key)
                    .collect::<Vec<_>>()
                    .as_slice(),
                None,
                None,
                true,
            )
            .expect("failed to create proof");
        let mut bytes = vec![];
        encode_into(proof.iter(), &mut bytes);

        let expected_hash = [
            148, 227, 127, 84, 149, 54, 117, 188, 32, 85, 176, 25, 96, 127, 170, 90, 148, 196, 218,
            30, 5, 109, 112, 3, 120, 138, 194, 28, 27, 49, 119, 125,
        ];

        let mut query = Query::new();
        for key in keys.iter() {
            query.insert_key(key.clone());
        }

        let result = verify_query(bytes.as_slice(), &query, None, None, true, expected_hash)
            .expect("verify failed");

        let mut values = std::collections::HashMap::new();
        for (key, value) in result {
            assert!(values.insert(key, value).is_none());
        }

        for (key, expected_value) in keys.iter().zip(expected_result.iter()) {
            assert_eq!(values.get(key), expected_value.as_ref());
        }
    }

    #[test]
    fn root_verify() {
        verify_keys_test(vec![vec![5]], vec![Some(vec![5])]);
    }

    #[test]
    fn single_verify() {
        verify_keys_test(vec![vec![3]], vec![Some(vec![3])]);
    }

    #[test]
    fn double_verify() {
        verify_keys_test(vec![vec![3], vec![5]], vec![Some(vec![3]), Some(vec![5])]);
    }

    #[test]
    fn double_verify_2() {
        verify_keys_test(vec![vec![3], vec![7]], vec![Some(vec![3]), Some(vec![7])]);
    }

    #[test]
    fn triple_verify() {
        verify_keys_test(
            vec![vec![3], vec![5], vec![7]],
            vec![Some(vec![3]), Some(vec![5]), Some(vec![7])],
        );
    }

    #[test]
    fn left_edge_absence_verify() {
        verify_keys_test(vec![vec![2]], vec![None]);
    }

    #[test]
    fn right_edge_absence_verify() {
        verify_keys_test(vec![vec![8]], vec![None]);
    }

    #[test]
    fn inner_absence_verify() {
        verify_keys_test(vec![vec![6]], vec![None]);
    }

    #[test]
    fn absent_and_present_verify() {
        verify_keys_test(vec![vec![5], vec![6]], vec![Some(vec![5]), None]);
    }

    #[test]
    fn node_variant_conversion() {
        let mut tree = make_6_node_tree();
        let walker = RefWalker::new(&mut tree, PanicSource {});

        assert_eq!(walker.to_kv_node(), Node::KV(vec![5], vec![5]));
        assert_eq!(
            walker.to_kvhash_node(),
            Node::KVHash([
                61, 233, 169, 61, 231, 15, 78, 53, 219, 99, 131, 45, 44, 165, 68, 87, 7, 52, 238,
                68, 142, 211, 110, 161, 111, 220, 108, 11, 17, 31, 88, 197
            ])
        );
        assert_eq!(
            walker.to_kvdigest_node(),
            Node::KVDigest(
                vec![5],
                [
                    116, 30, 0, 135, 25, 118, 86, 14, 12, 107, 215, 214, 133, 122, 48, 45, 180, 21,
                    158, 223, 88, 148, 181, 149, 189, 65, 121, 19, 81, 118, 11, 106
                ]
            ),
        );
        assert_eq!(
            walker.to_hash_node(),
            Node::Hash([
                47, 88, 45, 83, 28, 53, 123, 233, 238, 140, 130, 174, 250, 220, 210, 37, 3, 215,
                82, 177, 190, 30, 154, 156, 35, 214, 144, 79, 40, 41, 218, 142
            ])
        );
    }

    #[test]
    fn empty_proof() {
        let mut tree = make_3_node_tree();
        let mut walker = RefWalker::new(&mut tree, PanicSource {});

        let (proof, absence) = walker
            .create_full_proof(vec![].as_slice(), None, None, true)
            .expect("create_proof errored");

        let mut iter = proof.iter();
        assert_eq!(
            iter.next(),
            Some(&Op::Push(Node::Hash([
                139, 162, 218, 27, 213, 199, 221, 8, 110, 173, 94, 78, 254, 231, 225, 61, 122, 169,
                82, 205, 81, 207, 60, 90, 166, 78, 184, 53, 134, 79, 66, 255
            ])))
        );
        assert_eq!(
            iter.next(),
            Some(&Op::Push(Node::KVHash([
                61, 233, 169, 61, 231, 15, 78, 53, 219, 99, 131, 45, 44, 165, 68, 87, 7, 52, 238,
                68, 142, 211, 110, 161, 111, 220, 108, 11, 17, 31, 88, 197
            ])))
        );
        assert_eq!(iter.next(), Some(&Op::Parent));
        assert_eq!(
            iter.next(),
            Some(&Op::Push(Node::Hash([
                171, 95, 191, 1, 198, 99, 138, 43, 233, 158, 239, 50, 56, 86, 221, 125, 213, 84,
                143, 196, 177, 139, 135, 144, 4, 86, 197, 9, 92, 30, 65, 41
            ])))
        );
        assert_eq!(iter.next(), Some(&Op::Child));
        assert!(iter.next().is_none());
        assert_eq!(absence, (false, false));

        let mut bytes = vec![];
        encode_into(proof.iter(), &mut bytes);
        let res = verify_query(
            bytes.as_slice(),
            &Query::new(),
            None,
            None,
            true,
            tree.hash(),
        )
        .unwrap();
        assert!(res.is_empty());
    }

    #[test]
    fn root_proof() {
        let mut tree = make_3_node_tree();
        let mut walker = RefWalker::new(&mut tree, PanicSource {});

        let queryitems = vec![QueryItem::Key(vec![5])];
        let (proof, absence) = walker
            .create_full_proof(queryitems.as_slice(), None, None, true)
            .expect("create_proof errored");

        let mut iter = proof.iter();
        assert_eq!(
            iter.next(),
            Some(&Op::Push(Node::Hash([
                139, 162, 218, 27, 213, 199, 221, 8, 110, 173, 94, 78, 254, 231, 225, 61, 122, 169,
                82, 205, 81, 207, 60, 90, 166, 78, 184, 53, 134, 79, 66, 255
            ])))
        );
        assert_eq!(iter.next(), Some(&Op::Push(Node::KV(vec![5], vec![5]))));
        assert_eq!(iter.next(), Some(&Op::Parent));
        assert_eq!(
            iter.next(),
            Some(&Op::Push(Node::Hash([
                171, 95, 191, 1, 198, 99, 138, 43, 233, 158, 239, 50, 56, 86, 221, 125, 213, 84,
                143, 196, 177, 139, 135, 144, 4, 86, 197, 9, 92, 30, 65, 41
            ])))
        );
        assert_eq!(iter.next(), Some(&Op::Child));
        assert!(iter.next().is_none());
        assert_eq!(absence, (false, false));

        let mut bytes = vec![];
        encode_into(proof.iter(), &mut bytes);
        let mut query = Query::new();
        for item in queryitems {
            query.insert_item(item);
        }
        let res = verify_query(bytes.as_slice(), &query, None, None, true, tree.hash()).unwrap();
        assert_eq!(res, vec![(vec![5], vec![5])]);
    }

    #[test]
    fn leaf_proof() {
        let mut tree = make_3_node_tree();
        let mut walker = RefWalker::new(&mut tree, PanicSource {});

        let queryitems = vec![QueryItem::Key(vec![3])];
        let (proof, absence) = walker
            .create_full_proof(queryitems.as_slice(), None, None, true)
            .expect("create_proof errored");

        let mut iter = proof.iter();
        assert_eq!(iter.next(), Some(&Op::Push(Node::KV(vec![3], vec![3]))));
        assert_eq!(
            iter.next(),
            Some(&Op::Push(Node::KVHash([
                61, 233, 169, 61, 231, 15, 78, 53, 219, 99, 131, 45, 44, 165, 68, 87, 7, 52, 238,
                68, 142, 211, 110, 161, 111, 220, 108, 11, 17, 31, 88, 197
            ])))
        );
        assert_eq!(iter.next(), Some(&Op::Parent));
        assert_eq!(
            iter.next(),
            Some(&Op::Push(Node::Hash([
                171, 95, 191, 1, 198, 99, 138, 43, 233, 158, 239, 50, 56, 86, 221, 125, 213, 84,
                143, 196, 177, 139, 135, 144, 4, 86, 197, 9, 92, 30, 65, 41
            ])))
        );
        assert_eq!(iter.next(), Some(&Op::Child));
        assert!(iter.next().is_none());
        assert_eq!(absence, (false, false));

        let mut bytes = vec![];
        encode_into(proof.iter(), &mut bytes);
        let mut query = Query::new();
        for item in queryitems {
            query.insert_item(item);
        }
        let res = verify_query(bytes.as_slice(), &query, None, None, true, tree.hash()).unwrap();
        assert_eq!(res, vec![(vec![3], vec![3])]);
    }

    #[test]
    fn double_leaf_proof() {
        let mut tree = make_3_node_tree();
        let mut walker = RefWalker::new(&mut tree, PanicSource {});

        let queryitems = vec![QueryItem::Key(vec![3]), QueryItem::Key(vec![7])];
        let (proof, absence) = walker
            .create_full_proof(queryitems.as_slice(), None, None, true)
            .expect("create_proof errored");

        let mut iter = proof.iter();
        assert_eq!(iter.next(), Some(&Op::Push(Node::KV(vec![3], vec![3]))));
        assert_eq!(
            iter.next(),
            Some(&Op::Push(Node::KVHash([
                61, 233, 169, 61, 231, 15, 78, 53, 219, 99, 131, 45, 44, 165, 68, 87, 7, 52, 238,
                68, 142, 211, 110, 161, 111, 220, 108, 11, 17, 31, 88, 197
            ])))
        );
        assert_eq!(iter.next(), Some(&Op::Parent));
        assert_eq!(iter.next(), Some(&Op::Push(Node::KV(vec![7], vec![7]))));
        assert_eq!(iter.next(), Some(&Op::Child));
        assert!(iter.next().is_none());
        assert_eq!(absence, (false, false));

        let mut bytes = vec![];
        encode_into(proof.iter(), &mut bytes);
        let mut query = Query::new();
        for item in queryitems {
            query.insert_item(item);
        }
        let res = verify_query(bytes.as_slice(), &query, None, None, true, tree.hash()).unwrap();
        assert_eq!(res, vec![(vec![3], vec![3]), (vec![7], vec![7]),]);
    }

    #[test]
    fn all_nodes_proof() {
        let mut tree = make_3_node_tree();
        let mut walker = RefWalker::new(&mut tree, PanicSource {});

        let queryitems = vec![
            QueryItem::Key(vec![3]),
            QueryItem::Key(vec![5]),
            QueryItem::Key(vec![7]),
        ];
        let (proof, absence) = walker
            .create_full_proof(queryitems.as_slice(), None, None, true)
            .expect("create_proof errored");

        let mut iter = proof.iter();
        assert_eq!(iter.next(), Some(&Op::Push(Node::KV(vec![3], vec![3]))));
        assert_eq!(iter.next(), Some(&Op::Push(Node::KV(vec![5], vec![5]))));
        assert_eq!(iter.next(), Some(&Op::Parent));
        assert_eq!(iter.next(), Some(&Op::Push(Node::KV(vec![7], vec![7]))));
        assert_eq!(iter.next(), Some(&Op::Child));
        assert!(iter.next().is_none());
        assert_eq!(absence, (false, false));

        let mut bytes = vec![];
        encode_into(proof.iter(), &mut bytes);
        let mut query = Query::new();
        for item in queryitems {
            query.insert_item(item);
        }
        let res = verify_query(bytes.as_slice(), &query, None, None, true, tree.hash()).unwrap();
        assert_eq!(
            res,
            vec![(vec![3], vec![3]), (vec![5], vec![5]), (vec![7], vec![7]),]
        );
    }

    #[test]
    fn global_edge_absence_proof() {
        let mut tree = make_3_node_tree();
        let mut walker = RefWalker::new(&mut tree, PanicSource {});

        let queryitems = vec![QueryItem::Key(vec![8])];
        let (proof, absence) = walker
            .create_full_proof(queryitems.as_slice(), None, None, true)
            .expect("create_proof errored");

        let mut iter = proof.iter();
        assert_eq!(
            iter.next(),
            Some(&Op::Push(Node::Hash([
                139, 162, 218, 27, 213, 199, 221, 8, 110, 173, 94, 78, 254, 231, 225, 61, 122, 169,
                82, 205, 81, 207, 60, 90, 166, 78, 184, 53, 134, 79, 66, 255
            ])))
        );
        assert_eq!(
            iter.next(),
            Some(&Op::Push(Node::KVHash([
                61, 233, 169, 61, 231, 15, 78, 53, 219, 99, 131, 45, 44, 165, 68, 87, 7, 52, 238,
                68, 142, 211, 110, 161, 111, 220, 108, 11, 17, 31, 88, 197
            ])))
        );
        assert_eq!(iter.next(), Some(&Op::Parent));
        assert_eq!(
            iter.next(),
            Some(&Op::Push(Node::KVDigest(
                vec![7],
                [
                    63, 193, 78, 215, 236, 222, 32, 58, 144, 66, 94, 225, 145, 233, 219, 89, 102,
                    51, 109, 115, 127, 3, 152, 236, 147, 183, 100, 81, 123, 109, 244, 0
                ]
            )))
        );
        assert_eq!(iter.next(), Some(&Op::Child));
        assert!(iter.next().is_none());
        assert_eq!(absence, (false, true));

        let mut bytes = vec![];
        encode_into(proof.iter(), &mut bytes);
        let mut query = Query::new();
        for item in queryitems {
            query.insert_item(item);
        }
        let res = verify_query(bytes.as_slice(), &query, None, None, true, tree.hash()).unwrap();
        assert_eq!(res, vec![]);
    }

    #[test]
    fn absence_proof() {
        let mut tree = make_3_node_tree();
        let mut walker = RefWalker::new(&mut tree, PanicSource {});

        let queryitems = vec![QueryItem::Key(vec![6])];
        let (proof, absence) = walker
            .create_full_proof(queryitems.as_slice(), None, None, true)
            .expect("create_proof errored");

        let mut iter = proof.iter();
        assert_eq!(
            iter.next(),
            Some(&Op::Push(Node::Hash([
                139, 162, 218, 27, 213, 199, 221, 8, 110, 173, 94, 78, 254, 231, 225, 61, 122, 169,
                82, 205, 81, 207, 60, 90, 166, 78, 184, 53, 134, 79, 66, 255
            ])))
        );
        assert_eq!(
            iter.next(),
            Some(&Op::Push(Node::KVDigest(
                vec![5],
                [
                    116, 30, 0, 135, 25, 118, 86, 14, 12, 107, 215, 214, 133, 122, 48, 45, 180, 21,
                    158, 223, 88, 148, 181, 149, 189, 65, 121, 19, 81, 118, 11, 106
                ]
            )))
        );
        assert_eq!(iter.next(), Some(&Op::Parent));
        assert_eq!(
            iter.next(),
            Some(&Op::Push(Node::KVDigest(
                vec![7],
                [
                    63, 193, 78, 215, 236, 222, 32, 58, 144, 66, 94, 225, 145, 233, 219, 89, 102,
                    51, 109, 115, 127, 3, 152, 236, 147, 183, 100, 81, 123, 109, 244, 0
                ]
            )))
        );
        assert_eq!(iter.next(), Some(&Op::Child));
        assert!(iter.next().is_none());
        assert_eq!(absence, (false, false));

        let mut bytes = vec![];
        encode_into(proof.iter(), &mut bytes);
        let mut query = Query::new();
        for item in queryitems {
            query.insert_item(item);
        }
        let res = verify_query(bytes.as_slice(), &query, None, None, true, tree.hash()).unwrap();
        assert_eq!(res, vec![]);
    }

    #[test]
    fn doc_proof() {
        let mut tree = Tree::new(vec![5], vec![5])
            .attach(
                true,
                Some(
                    Tree::new(vec![2], vec![2])
                        .attach(true, Some(Tree::new(vec![1], vec![1])))
                        .attach(
                            false,
                            Some(
                                Tree::new(vec![4], vec![4])
                                    .attach(true, Some(Tree::new(vec![3], vec![3]))),
                            ),
                        ),
                ),
            )
            .attach(
                false,
                Some(
                    Tree::new(vec![9], vec![9])
                        .attach(
                            true,
                            Some(
                                Tree::new(vec![7], vec![7])
                                    .attach(true, Some(Tree::new(vec![6], vec![6])))
                                    .attach(false, Some(Tree::new(vec![8], vec![8]))),
                            ),
                        )
                        .attach(
                            false,
                            Some(
                                Tree::new(vec![11], vec![11])
                                    .attach(true, Some(Tree::new(vec![10], vec![10]))),
                            ),
                        ),
                ),
            );
        tree.commit(&mut NoopCommit {}).unwrap();

        let mut walker = RefWalker::new(&mut tree, PanicSource {});

        let queryitems = vec![
            QueryItem::Key(vec![1]),
            QueryItem::Key(vec![2]),
            QueryItem::Key(vec![3]),
            QueryItem::Key(vec![4]),
        ];
        let (proof, absence) = walker
            .create_full_proof(queryitems.as_slice(), None, None, true)
            .expect("create_proof errored");

        let mut iter = proof.iter();
        assert_eq!(iter.next(), Some(&Op::Push(Node::KV(vec![1], vec![1]))));
        assert_eq!(iter.next(), Some(&Op::Push(Node::KV(vec![2], vec![2]))));
        assert_eq!(iter.next(), Some(&Op::Parent));
        assert_eq!(iter.next(), Some(&Op::Push(Node::KV(vec![3], vec![3]))));
        assert_eq!(iter.next(), Some(&Op::Push(Node::KV(vec![4], vec![4]))));
        assert_eq!(iter.next(), Some(&Op::Parent));
        assert_eq!(iter.next(), Some(&Op::Child));
        assert_eq!(
            iter.next(),
            Some(&Op::Push(Node::KVHash([
                61, 233, 169, 61, 231, 15, 78, 53, 219, 99, 131, 45, 44, 165, 68, 87, 7, 52, 238,
                68, 142, 211, 110, 161, 111, 220, 108, 11, 17, 31, 88, 197
            ])))
        );
        assert_eq!(iter.next(), Some(&Op::Parent));
        assert_eq!(
            iter.next(),
            Some(&Op::Push(Node::Hash([
                12, 156, 232, 212, 220, 65, 226, 32, 91, 101, 248, 64, 225, 206, 63, 12, 153, 191,
                183, 10, 233, 251, 249, 76, 184, 200, 88, 57, 219, 2, 250, 113
            ])))
        );
        assert_eq!(iter.next(), Some(&Op::Child));
        assert!(iter.next().is_none());
        assert_eq!(absence, (false, false));

        let mut bytes = vec![];
        encode_into(proof.iter(), &mut bytes);
        assert_eq!(
            bytes,
            vec![
                3, 1, 1, 0, 1, 1, 3, 1, 2, 0, 1, 2, 16, 3, 1, 3, 0, 1, 3, 3, 1, 4, 0, 1, 4, 16, 17,
                2, 61, 233, 169, 61, 231, 15, 78, 53, 219, 99, 131, 45, 44, 165, 68, 87, 7, 52,
                238, 68, 142, 211, 110, 161, 111, 220, 108, 11, 17, 31, 88, 197, 16, 1, 12, 156,
                232, 212, 220, 65, 226, 32, 91, 101, 248, 64, 225, 206, 63, 12, 153, 191, 183, 10,
                233, 251, 249, 76, 184, 200, 88, 57, 219, 2, 250, 113, 17
            ]
        );

        let mut bytes = vec![];
        encode_into(proof.iter(), &mut bytes);
        let mut query = Query::new();
        for item in queryitems {
            query.insert_item(item);
        }
        let res = verify_query(bytes.as_slice(), &query, None, None, true, tree.hash()).unwrap();
        assert_eq!(
            res,
            vec![
                (vec![1], vec![1]),
                (vec![2], vec![2]),
                (vec![3], vec![3]),
                (vec![4], vec![4]),
            ]
        );
    }

    #[test]
    fn query_item_cmp() {
        assert!(QueryItem::Key(vec![10]) < QueryItem::Key(vec![20]));
        assert_eq!(QueryItem::Key(vec![10]), QueryItem::Key(vec![10]));
        assert!(QueryItem::Key(vec![20]) > QueryItem::Key(vec![10]));

        assert!(QueryItem::Key(vec![10]) < QueryItem::Range(vec![20]..vec![30]));
        assert_eq!(
            QueryItem::Key(vec![10]),
            QueryItem::Range(vec![10]..vec![20])
        );
        assert_eq!(
            QueryItem::Key(vec![15]),
            QueryItem::Range(vec![10]..vec![20])
        );
        assert!(QueryItem::Key(vec![20]) > QueryItem::Range(vec![10]..vec![20]));
        assert_eq!(
            QueryItem::Key(vec![20]),
            QueryItem::RangeInclusive(vec![10]..=vec![20])
        );
        assert!(QueryItem::Key(vec![30]) > QueryItem::Range(vec![10]..vec![20]));

        assert!(QueryItem::Range(vec![10]..vec![20]) < QueryItem::Range(vec![30]..vec![40]));
        assert!(QueryItem::Range(vec![10]..vec![20]) < QueryItem::Range(vec![20]..vec![30]));
        assert_eq!(
            QueryItem::RangeInclusive(vec![10]..=vec![20]),
            QueryItem::Range(vec![20]..vec![30])
        );
        assert_eq!(
            QueryItem::Range(vec![15]..vec![25]),
            QueryItem::Range(vec![20]..vec![30])
        );
        assert!(QueryItem::Range(vec![20]..vec![30]) > QueryItem::Range(vec![10]..vec![20]));
    }

    #[test]
    fn query_item_merge() {
        let mine = QueryItem::Range(vec![10]..vec![30]);
        let other = QueryItem::Range(vec![15]..vec![20]);
        assert_eq!(mine.merge(other), QueryItem::Range(vec![10]..vec![30]));

        let mine = QueryItem::RangeInclusive(vec![10]..=vec![30]);
        let other = QueryItem::Range(vec![20]..vec![30]);
        assert_eq!(
            mine.merge(other),
            QueryItem::RangeInclusive(vec![10]..=vec![30])
        );

        let mine = QueryItem::Key(vec![5]);
        let other = QueryItem::Range(vec![1]..vec![10]);
        assert_eq!(mine.merge(other), QueryItem::Range(vec![1]..vec![10]));

        let mine = QueryItem::Key(vec![10]);
        let other = QueryItem::RangeInclusive(vec![1]..=vec![10]);
        assert_eq!(
            mine.merge(other),
            QueryItem::RangeInclusive(vec![1]..=vec![10])
        );
    }

    #[test]
    fn query_insert() {
        let mut query = Query::new();
        query.insert_key(vec![2]);
        query.insert_range(vec![3]..vec![5]);
        query.insert_range_inclusive(vec![5]..=vec![7]);
        query.insert_range(vec![4]..vec![6]);
        query.insert_key(vec![5]);

        let mut iter = query.items.iter();
        assert_eq!(format!("{:?}", iter.next()), "Some(Key([2]))");
        assert_eq!(
            format!("{:?}", iter.next()),
            "Some(RangeInclusive([3]..=[7]))"
        );
        assert_eq!(iter.next(), None);
    }

    #[test]
    fn range_proof() {
        let mut tree = make_tree_seq(10);
        let mut walker = RefWalker::new(&mut tree, PanicSource {});

        let queryitems = vec![QueryItem::Range(
            vec![0, 0, 0, 0, 0, 0, 0, 5]..vec![0, 0, 0, 0, 0, 0, 0, 7],
        )];
        let (proof, absence) = walker
            .create_full_proof(queryitems.as_slice(), None, None, true)
            .expect("create_proof errored");

        let mut iter = proof.iter();
        assert_eq!(
            iter.next(),
            Some(&Op::Push(Node::Hash([
                15, 191, 194, 224, 193, 134, 156, 159, 52, 166, 27, 230, 63, 93, 135, 17, 255, 154,
                197, 27, 14, 205, 136, 199, 234, 59, 188, 241, 187, 239, 117, 93
            ])))
        );
        assert_eq!(
            iter.next(),
            Some(&Op::Push(Node::KVHash([
                95, 245, 207, 74, 17, 152, 55, 24, 246, 112, 233, 61, 187, 164, 177, 44, 203, 123,
                117, 31, 98, 233, 121, 106, 202, 39, 49, 163, 56, 243, 123, 176
            ])))
        );
        assert_eq!(iter.next(), Some(&Op::Parent));
        assert_eq!(
            iter.next(),
            Some(&Op::Push(Node::Hash([
                41, 224, 141, 252, 95, 145, 96, 170, 95, 214, 144, 222, 239, 139, 144, 77, 172,
                237, 19, 147, 70, 9, 109, 145, 10, 54, 165, 205, 249, 140, 29, 180
            ])))
        );
        assert_eq!(
            iter.next(),
            Some(&Op::Push(Node::KV(
                vec![0, 0, 0, 0, 0, 0, 0, 5],
                vec![123; 60]
            )))
        );
        assert_eq!(iter.next(), Some(&Op::Parent));
        assert_eq!(
            iter.next(),
            Some(&Op::Push(Node::KV(
                vec![0, 0, 0, 0, 0, 0, 0, 6],
                vec![123; 60]
            )))
        );
        assert_eq!(iter.next(), Some(&Op::Child));
        assert_eq!(
            iter.next(),
            Some(&Op::Push(Node::KVDigest(
                vec![0, 0, 0, 0, 0, 0, 0, 7],
                [
                    18, 20, 146, 3, 255, 218, 128, 82, 50, 175, 125, 255, 248, 14, 221, 175, 220,
                    56, 190, 183, 81, 241, 201, 175, 242, 210, 209, 100, 99, 235, 119, 243
                ]
            )))
        );
        assert_eq!(iter.next(), Some(&Op::Parent));
        assert_eq!(
            iter.next(),
            Some(&Op::Push(Node::Hash([
                161, 130, 183, 198, 179, 212, 6, 233, 106, 118, 142, 222, 33, 98, 197, 61, 120, 14,
                188, 1, 146, 86, 114, 147, 90, 50, 135, 7, 213, 112, 77, 72
            ])))
        );
        assert_eq!(iter.next(), Some(&Op::Child));
        assert_eq!(iter.next(), Some(&Op::Child));
        assert!(iter.next().is_none());
        assert_eq!(absence, (false, false));

        let mut bytes = vec![];
        encode_into(proof.iter(), &mut bytes);
        let mut query = Query::new();
        for item in queryitems {
            query.insert_item(item);
        }
        let res = verify_query(bytes.as_slice(), &query, None, None, true, tree.hash()).unwrap();
        assert_eq!(
            res,
            vec![
                (vec![0, 0, 0, 0, 0, 0, 0, 5], vec![123; 60]),
                (vec![0, 0, 0, 0, 0, 0, 0, 6], vec![123; 60]),
            ]
        );

        // skip 1 element
        let mut tree = make_tree_seq(10);
        let mut walker = RefWalker::new(&mut tree, PanicSource {});

        let queryitems = vec![QueryItem::Range(
            vec![0, 0, 0, 0, 0, 0, 0, 5]..vec![0, 0, 0, 0, 0, 0, 0, 7],
        )];
        let (proof, _) = walker
            .create_full_proof(queryitems.as_slice(), Some(1), Some(1), true)
            .expect("create_proof errored");

        let mut bytes = vec![];
        encode_into(proof.iter(), &mut bytes);
        let mut query = Query::new();
        for item in queryitems {
            query.insert_item(item);
        }
        let res = verify_query(
            bytes.as_slice(),
            &query,
            Some(1),
            Some(1),
            true,
            tree.hash(),
        )
        .unwrap();
        assert_eq!(res, vec![(vec![0, 0, 0, 0, 0, 0, 0, 6], vec![123; 60])]);

        // skip 2 elements
        let mut tree = make_tree_seq(10);
        let mut walker = RefWalker::new(&mut tree, PanicSource {});

        let queryitems = vec![QueryItem::Range(
            vec![0, 0, 0, 0, 0, 0, 0, 5]..vec![0, 0, 0, 0, 0, 0, 0, 7],
        )];
        let (proof, _) = walker
            .create_full_proof(queryitems.as_slice(), Some(1), Some(2), true)
            .expect("create_proof errored");

        let mut bytes = vec![];
        encode_into(proof.iter(), &mut bytes);
        let mut query = Query::new();
        for item in queryitems {
            query.insert_item(item);
        }
        let res = verify_query(
            bytes.as_slice(),
            &query,
            Some(1),
            Some(2),
            true,
            tree.hash(),
        )
        .unwrap();
        assert_eq!(res, vec![]);

        // skip all elements
        let mut tree = make_tree_seq(10);
        let mut walker = RefWalker::new(&mut tree, PanicSource {});

        let queryitems = vec![QueryItem::Range(
            vec![0, 0, 0, 0, 0, 0, 0, 5]..vec![0, 0, 0, 0, 0, 0, 0, 7],
        )];
        let (proof, _) = walker
            .create_full_proof(queryitems.as_slice(), Some(1), Some(200), true)
            .expect("create_proof errored");

        let mut bytes = vec![];
        encode_into(proof.iter(), &mut bytes);
        let mut query = Query::new();
        for item in queryitems {
            query.insert_item(item);
        }
        let res = verify_query(
            bytes.as_slice(),
            &query,
            Some(1),
            Some(200),
            true,
            tree.hash(),
        )
        .unwrap();
        assert_eq!(res, vec![]);

        // right to left test
        let mut tree = make_tree_seq(10);
        let mut walker = RefWalker::new(&mut tree, PanicSource {});

        let queryitems = vec![QueryItem::Range(
            vec![0, 0, 0, 0, 0, 0, 0, 5]..vec![0, 0, 0, 0, 0, 0, 0, 7],
        )];
        let (proof, _) = walker
            .create_full_proof(queryitems.as_slice(), None, None, false)
            .expect("create_proof errored");

        let mut bytes = vec![];
        encode_into(proof.iter(), &mut bytes);
        let mut query = Query::new();
        for item in queryitems {
            query.insert_item(item);
        }
        let res = verify_query(bytes.as_slice(), &query, None, None, false, tree.hash()).unwrap();
        assert_eq!(
            res,
            vec![
                (vec![0, 0, 0, 0, 0, 0, 0, 6], vec![123; 60]),
                (vec![0, 0, 0, 0, 0, 0, 0, 5], vec![123; 60])
            ]
        );
    }

    #[test]
    fn range_proof_inclusive() {
        let mut tree = make_tree_seq(10);
        let mut walker = RefWalker::new(&mut tree, PanicSource {});

        let queryitems = vec![QueryItem::RangeInclusive(
            vec![0, 0, 0, 0, 0, 0, 0, 5]..=vec![0, 0, 0, 0, 0, 0, 0, 7],
        )];
        let (proof, absence) = walker
            .create_full_proof(queryitems.as_slice(), None, None, true)
            .expect("create_proof errored");

        let mut iter = proof.iter();
        assert_eq!(
            iter.next(),
            Some(&Op::Push(Node::Hash([
                15, 191, 194, 224, 193, 134, 156, 159, 52, 166, 27, 230, 63, 93, 135, 17, 255, 154,
                197, 27, 14, 205, 136, 199, 234, 59, 188, 241, 187, 239, 117, 93
            ])))
        );
        assert_eq!(
            iter.next(),
            Some(&Op::Push(Node::KVHash([
                95, 245, 207, 74, 17, 152, 55, 24, 246, 112, 233, 61, 187, 164, 177, 44, 203, 123,
                117, 31, 98, 233, 121, 106, 202, 39, 49, 163, 56, 243, 123, 176
            ])))
        );
        assert_eq!(iter.next(), Some(&Op::Parent));
        assert_eq!(
            iter.next(),
            Some(&Op::Push(Node::Hash([
                41, 224, 141, 252, 95, 145, 96, 170, 95, 214, 144, 222, 239, 139, 144, 77, 172,
                237, 19, 147, 70, 9, 109, 145, 10, 54, 165, 205, 249, 140, 29, 180
            ])))
        );
        assert_eq!(
            iter.next(),
            Some(&Op::Push(Node::KV(
                vec![0, 0, 0, 0, 0, 0, 0, 5],
                vec![123; 60]
            )))
        );
        assert_eq!(iter.next(), Some(&Op::Parent));
        assert_eq!(
            iter.next(),
            Some(&Op::Push(Node::KV(
                vec![0, 0, 0, 0, 0, 0, 0, 6],
                vec![123; 60]
            )))
        );
        assert_eq!(iter.next(), Some(&Op::Child));
        assert_eq!(
            iter.next(),
            Some(&Op::Push(Node::KV(
                vec![0, 0, 0, 0, 0, 0, 0, 7],
                vec![123; 60]
            )))
        );
        assert_eq!(iter.next(), Some(&Op::Parent));
        assert_eq!(
            iter.next(),
            Some(&Op::Push(Node::Hash([
                161, 130, 183, 198, 179, 212, 6, 233, 106, 118, 142, 222, 33, 98, 197, 61, 120, 14,
                188, 1, 146, 86, 114, 147, 90, 50, 135, 7, 213, 112, 77, 72
            ])))
        );
        assert_eq!(iter.next(), Some(&Op::Child));
        assert_eq!(iter.next(), Some(&Op::Child));
        assert!(iter.next().is_none());
        assert_eq!(absence, (false, false));

        let mut bytes = vec![];
        encode_into(proof.iter(), &mut bytes);
        let mut query = Query::new();
        for item in queryitems {
            query.insert_item(item);
        }
        let res = verify_query(bytes.as_slice(), &query, None, None, true, tree.hash()).unwrap();
        assert_eq!(
            res,
            vec![
                (vec![0, 0, 0, 0, 0, 0, 0, 5], vec![123; 60]),
                (vec![0, 0, 0, 0, 0, 0, 0, 6], vec![123; 60]),
                (vec![0, 0, 0, 0, 0, 0, 0, 7], vec![123; 60]),
            ]
        );

        // skip 1 element
        let mut tree = make_tree_seq(10);
        let mut walker = RefWalker::new(&mut tree, PanicSource {});

        let queryitems = vec![QueryItem::RangeInclusive(
            vec![0, 0, 0, 0, 0, 0, 0, 5]..=vec![0, 0, 0, 0, 0, 0, 0, 7],
        )];
        let (proof, _) = walker
            .create_full_proof(queryitems.as_slice(), Some(1), Some(1), true)
            .expect("create_proof errored");

        let mut bytes = vec![];
        encode_into(proof.iter(), &mut bytes);
        let mut query = Query::new();
        for item in queryitems {
            query.insert_item(item);
        }
        let res = verify_query(
            bytes.as_slice(),
            &query,
            Some(1),
            Some(1),
            true,
            tree.hash(),
        )
        .unwrap();
        assert_eq!(res, vec![(vec![0, 0, 0, 0, 0, 0, 0, 6], vec![123; 60])]);

        // skip 2 elements
        let mut tree = make_tree_seq(10);
        let mut walker = RefWalker::new(&mut tree, PanicSource {});

        let queryitems = vec![QueryItem::RangeInclusive(
            vec![0, 0, 0, 0, 0, 0, 0, 5]..=vec![0, 0, 0, 0, 0, 0, 0, 7],
        )];
        let (proof, _) = walker
            .create_full_proof(queryitems.as_slice(), Some(1), Some(2), true)
            .expect("create_proof errored");

        let mut bytes = vec![];
        encode_into(proof.iter(), &mut bytes);
        let mut query = Query::new();
        for item in queryitems {
            query.insert_item(item);
        }
        let res = verify_query(
            bytes.as_slice(),
            &query,
            Some(1),
            Some(2),
            true,
            tree.hash(),
        )
        .unwrap();
        assert_eq!(res, vec![(vec![0, 0, 0, 0, 0, 0, 0, 7], vec![123; 60])]);

        // skip all elements
        let mut tree = make_tree_seq(10);
        let mut walker = RefWalker::new(&mut tree, PanicSource {});

        let queryitems = vec![QueryItem::RangeInclusive(
            vec![0, 0, 0, 0, 0, 0, 0, 5]..=vec![0, 0, 0, 0, 0, 0, 0, 7],
        )];
        let (proof, _) = walker
            .create_full_proof(queryitems.as_slice(), Some(1), Some(200), true)
            .expect("create_proof errored");

        let mut bytes = vec![];
        encode_into(proof.iter(), &mut bytes);
        let mut query = Query::new();
        for item in queryitems {
            query.insert_item(item);
        }
        let res = verify_query(
            bytes.as_slice(),
            &query,
            Some(1),
            Some(200),
            true,
            tree.hash(),
        )
        .unwrap();
        assert_eq!(res, vec![]);

        // right_to_left proof
        let mut tree = make_tree_seq(10);
        let mut walker = RefWalker::new(&mut tree, PanicSource {});

        let queryitems = vec![QueryItem::RangeInclusive(
            vec![0, 0, 0, 0, 0, 0, 0, 5]..=vec![0, 0, 0, 0, 0, 0, 0, 7],
        )];
        let (proof, _) = walker
            .create_full_proof(queryitems.as_slice(), None, None, false)
            .expect("create_proof errored");

        let mut bytes = vec![];
        encode_into(proof.iter(), &mut bytes);
        let mut query = Query::new();
        for item in queryitems {
            query.insert_item(item);
        }
        let res = verify_query(bytes.as_slice(), &query, None, None, false, tree.hash()).unwrap();

        assert_eq!(
            res,
            vec![
                (vec![0, 0, 0, 0, 0, 0, 0, 7], vec![123; 60]),
                (vec![0, 0, 0, 0, 0, 0, 0, 6], vec![123; 60]),
                (vec![0, 0, 0, 0, 0, 0, 0, 5], vec![123; 60])
            ]
        );

        let mut tree = make_tree_seq(10);
        let mut walker = RefWalker::new(&mut tree, PanicSource {});

        let queryitems = vec![QueryItem::RangeInclusive(
            vec![0, 0, 0, 0, 0, 0, 0, 5]..=vec![0, 0, 0, 0, 0, 0, 0, 7],
        )];
        let (proof, _) = walker
            .create_full_proof(queryitems.as_slice(), None, Some(2), false)
            .expect("create_proof errored");

        let mut bytes = vec![];
        encode_into(proof.iter(), &mut bytes);
        let mut query = Query::new();
        for item in queryitems {
            query.insert_item(item);
        }
        let res =
            verify_query(bytes.as_slice(), &query, None, Some(2), false, tree.hash()).unwrap();

        assert_eq!(res, vec![(vec![0, 0, 0, 0, 0, 0, 0, 5], vec![123; 60])]);
    }

    #[test]
    fn range_from_proof() {
        let mut tree = make_6_node_tree();
        let mut walker = RefWalker::new(&mut tree, PanicSource {});

        let queryitems = vec![QueryItem::RangeFrom(vec![5]..)];
        let (proof, absence) = walker
            .create_full_proof(queryitems.as_slice(), None, None, true)
            .expect("create_proof errored");

        let mut iter = proof.iter();
        assert_eq!(
            iter.next(),
            Some(&Op::Push(Node::Hash([
                85, 217, 56, 226, 204, 53, 103, 145, 201, 33, 178, 80, 207, 194, 104, 128, 199,
                145, 156, 208, 152, 255, 209, 24, 140, 222, 204, 193, 211, 26, 118, 58
            ])))
        );
        assert_eq!(iter.next(), Some(&Op::Push(Node::KV(vec![5], vec![5]))));
        assert_eq!(iter.next(), Some(&Op::Parent));
        assert_eq!(iter.next(), Some(&Op::Push(Node::KV(vec![7], vec![7]))));
        assert_eq!(iter.next(), Some(&Op::Push(Node::KV(vec![8], vec![8]))));
        assert_eq!(iter.next(), Some(&Op::Parent));
        assert_eq!(iter.next(), Some(&Op::Child));
        assert!(iter.next().is_none());
        assert_eq!(absence, (false, true));

        let mut bytes = vec![];
        encode_into(proof.iter(), &mut bytes);
        let mut query = Query::new();
        for item in queryitems {
            query.insert_item(item);
        }
        let res = verify_query(bytes.as_slice(), &query, None, None, true, tree.hash()).unwrap();
        assert_eq!(
            res,
            vec![(vec![5], vec![5]), (vec![7], vec![7]), (vec![8], vec![8])]
        );

        // Limit result set to 1 item
        let mut tree = make_6_node_tree();
        let mut walker = RefWalker::new(&mut tree, PanicSource {});

        let queryitems = vec![QueryItem::RangeFrom(vec![5]..)];
        let (proof, absence) = walker
            .create_full_proof(queryitems.as_slice(), Some(1), None, true)
            .expect("create_proof errored");

        let equivalent_queryitems = vec![QueryItem::Key(vec![5])];
        let (equivalent_proof, equivalent_absence) = walker
            .create_full_proof(equivalent_queryitems.as_slice(), None, None, true)
            .expect("create_proof errored");

        assert_eq!(proof, equivalent_proof);
        assert_eq!(absence, equivalent_absence);

        let mut bytes = vec![];
        encode_into(proof.iter(), &mut bytes);
        let mut query = Query::new();
        for item in queryitems {
            query.insert_item(item);
        }
        let res = verify_query(bytes.as_slice(), &query, Some(1), None, true, tree.hash()).unwrap();
        assert_eq!(res, vec![(vec![5], vec![5])]);

        // Limit result set to 2 items
        let mut tree = make_6_node_tree();
        let mut walker = RefWalker::new(&mut tree, PanicSource {});

        let queryitems = vec![QueryItem::RangeFrom(vec![5]..)];
        let (proof, absence) = walker
            .create_full_proof(queryitems.as_slice(), Some(2), None, true)
            .expect("create_proof errored");

        let equivalent_queryitems = vec![
            QueryItem::Key(vec![5]),
            QueryItem::Key(vec![6]),
            QueryItem::Key(vec![7]),
        ];
        let (equivalent_proof, equivalent_absence) = walker
            .create_full_proof(equivalent_queryitems.as_slice(), None, None, true)
            .expect("create_proof errored");

        assert_eq!(proof, equivalent_proof);
        assert_eq!(absence, equivalent_absence);

        let mut bytes = vec![];
        encode_into(proof.iter(), &mut bytes);
        let mut query = Query::new();
        for item in queryitems {
            query.insert_item(item);
        }
        let res = verify_query(bytes.as_slice(), &query, Some(2), None, true, tree.hash()).unwrap();
        assert_eq!(res, vec![(vec![5], vec![5]), (vec![7], vec![7]),]);

        // Limit result set to 100 items
        let mut tree = make_6_node_tree();
        let mut walker = RefWalker::new(&mut tree, PanicSource {});

        let queryitems = vec![QueryItem::RangeFrom(vec![5]..)];
        let (proof, absence) = walker
            .create_full_proof(queryitems.as_slice(), Some(100), None, true)
            .expect("create_proof errored");

        let equivalent_queryitems = vec![QueryItem::RangeFrom(vec![5]..)];
        let (equivalent_proof, equivalent_absence) = walker
            .create_full_proof(equivalent_queryitems.as_slice(), None, None, true)
            .expect("create_proof errored");

        assert_eq!(proof, equivalent_proof);
        assert_eq!(absence, equivalent_absence);

        let mut bytes = vec![];
        encode_into(proof.iter(), &mut bytes);
        let mut query = Query::new();
        for item in queryitems {
            query.insert_item(item);
        }
        let res =
            verify_query(bytes.as_slice(), &query, Some(100), None, true, tree.hash()).unwrap();
        assert_eq!(
            res,
            vec![(vec![5], vec![5]), (vec![7], vec![7]), (vec![8], vec![8])]
        );

        // skip 1 element
        let mut tree = make_6_node_tree();
        let mut walker = RefWalker::new(&mut tree, PanicSource {});

        let queryitems = vec![QueryItem::RangeFrom(vec![5]..)];
        let (proof, _) = walker
            .create_full_proof(queryitems.as_slice(), Some(1), Some(1), true)
            .expect("create_proof errored");

        let mut bytes = vec![];
        encode_into(proof.iter(), &mut bytes);
        let mut query = Query::new();
        for item in queryitems {
            query.insert_item(item);
        }
        let res = verify_query(
            bytes.as_slice(),
            &query,
            Some(1),
            Some(1),
            true,
            tree.hash(),
        )
        .unwrap();
        assert_eq!(res, vec![(vec![7], vec![7])]);

        // skip 2 elements
        let mut tree = make_6_node_tree();
        let mut walker = RefWalker::new(&mut tree, PanicSource {});

        let queryitems = vec![QueryItem::RangeFrom(vec![5]..)];
        let (proof, _) = walker
            .create_full_proof(queryitems.as_slice(), Some(1), Some(2), true)
            .expect("create_proof errored");

        let mut bytes = vec![];
        encode_into(proof.iter(), &mut bytes);
        let mut query = Query::new();
        for item in queryitems {
            query.insert_item(item);
        }
        let res = verify_query(
            bytes.as_slice(),
            &query,
            Some(1),
            Some(2),
            true,
            tree.hash(),
        )
        .unwrap();
        assert_eq!(res, vec![(vec![8], vec![8])]);

        // skip all elements
        let mut tree = make_6_node_tree();
        let mut walker = RefWalker::new(&mut tree, PanicSource {});

        let queryitems = vec![QueryItem::RangeFrom(vec![5]..)];
        let (proof, _) = walker
            .create_full_proof(queryitems.as_slice(), Some(1), Some(200), true)
            .expect("create_proof errored");

        let mut bytes = vec![];
        encode_into(proof.iter(), &mut bytes);
        let mut query = Query::new();
        for item in queryitems {
            query.insert_item(item);
        }
        let res = verify_query(
            bytes.as_slice(),
            &query,
            Some(1),
            Some(200),
            true,
            tree.hash(),
        )
        .unwrap();
        assert_eq!(res, vec![]);

        // right_to_left test
        let mut tree = make_6_node_tree();
        let mut walker = RefWalker::new(&mut tree, PanicSource {});

        let queryitems = vec![QueryItem::RangeFrom(vec![5]..)];
        let (proof, absence) = walker
            .create_full_proof(queryitems.as_slice(), None, None, false)
            .expect("create_proof errored");

        assert_eq!(absence, (true, false));

        let mut bytes = vec![];
        encode_into(proof.iter(), &mut bytes);
        let mut query = Query::new();
        for item in queryitems {
            query.insert_item(item);
        }
        let res = verify_query(bytes.as_slice(), &query, None, None, false, tree.hash()).unwrap();
        assert_eq!(
            res,
            vec![(vec![8], vec![8]), (vec![7], vec![7]), (vec![5], vec![5])]
        );

        let mut tree = make_6_node_tree();
        let mut walker = RefWalker::new(&mut tree, PanicSource {});

        let queryitems = vec![QueryItem::RangeFrom(vec![5]..)];
        let (proof, absence) = walker
            .create_full_proof(queryitems.as_slice(), Some(2), Some(1), false)
            .expect("create_proof errored");

        assert_eq!(absence, (true, false));

        let mut bytes = vec![];
        encode_into(proof.iter(), &mut bytes);
        let mut query = Query::new();
        for item in queryitems {
            query.insert_item(item);
        }
        let res = verify_query(
            bytes.as_slice(),
            &query,
            Some(2),
            Some(1),
            false,
            tree.hash(),
        )
        .unwrap();
        assert_eq!(res, vec![(vec![7], vec![7]), (vec![5], vec![5])]);
    }

    #[test]
    fn range_to_proof() {
        let mut tree = make_6_node_tree();
        let mut walker = RefWalker::new(&mut tree, PanicSource {});

        let queryitems = vec![QueryItem::RangeTo(..vec![6])];
        let (proof, absence) = walker
            .create_full_proof(queryitems.as_slice(), None, None, true)
            .expect("create_proof errored");

        let mut iter = proof.iter();
        assert_eq!(iter.next(), Some(&Op::Push(Node::KV(vec![2], vec![2]))));
        assert_eq!(iter.next(), Some(&Op::Push(Node::KV(vec![3], vec![3]))));
        assert_eq!(iter.next(), Some(&Op::Parent));
        assert_eq!(iter.next(), Some(&Op::Push(Node::KV(vec![4], vec![4]))));
        assert_eq!(iter.next(), Some(&Op::Child));
        assert_eq!(iter.next(), Some(&Op::Push(Node::KV(vec![5], vec![5]))));
        assert_eq!(iter.next(), Some(&Op::Parent));
        assert_eq!(
            iter.next(),
            Some(&Op::Push(Node::KVDigest(
                vec![7],
                [
                    63, 193, 78, 215, 236, 222, 32, 58, 144, 66, 94, 225, 145, 233, 219, 89, 102,
                    51, 109, 115, 127, 3, 152, 236, 147, 183, 100, 81, 123, 109, 244, 0
                ]
            )))
        );
        assert_eq!(
            iter.next(),
            Some(&Op::Push(Node::KVHash([
                236, 141, 96, 8, 244, 103, 232, 110, 117, 105, 162, 111, 148, 9, 59, 195, 2, 250,
                165, 180, 215, 137, 202, 221, 38, 98, 93, 247, 54, 180, 242, 116
            ])))
        );
        assert_eq!(iter.next(), Some(&Op::Parent));
        assert_eq!(iter.next(), Some(&Op::Child));
        assert!(iter.next().is_none());
        assert_eq!(absence, (true, false));

        let mut bytes = vec![];
        encode_into(proof.iter(), &mut bytes);
        let mut query = Query::new();
        for item in queryitems {
            query.insert_item(item);
        }
        let res = verify_query(bytes.as_slice(), &query, None, None, true, tree.hash()).unwrap();
        assert_eq!(
            res,
            vec![
                (vec![2], vec![2]),
                (vec![3], vec![3]),
                (vec![4], vec![4]),
                (vec![5], vec![5]),
            ]
        );

        // Limit result set to 1 item
        let mut tree = make_6_node_tree();
        let mut walker = RefWalker::new(&mut tree, PanicSource {});

        let queryitems = vec![QueryItem::RangeTo(..vec![6])];
        let (proof, absence) = walker
            .create_full_proof(queryitems.as_slice(), Some(1), None, true)
            .expect("create_proof errored");

        let equivalent_queryitems = vec![QueryItem::RangeToInclusive(..=vec![2])];
        let (equivalent_proof, equivalent_absence) = walker
            .create_full_proof(equivalent_queryitems.as_slice(), None, None, true)
            .expect("create_proof errored");

        assert_eq!(proof, equivalent_proof);
        assert_eq!(absence, equivalent_absence);

        let mut bytes = vec![];
        encode_into(proof.iter(), &mut bytes);
        let mut query = Query::new();
        for item in queryitems {
            query.insert_item(item);
        }
        let res = verify_query(bytes.as_slice(), &query, Some(1), None, true, tree.hash()).unwrap();
        assert_eq!(res, vec![(vec![2], vec![2])]);

        // Limit result set to 2 items
        let mut tree = make_6_node_tree();
        let mut walker = RefWalker::new(&mut tree, PanicSource {});

        let queryitems = vec![QueryItem::RangeTo(..vec![6])];
        let (proof, absence) = walker
            .create_full_proof(queryitems.as_slice(), Some(2), None, true)
            .expect("create_proof errored");

        let equivalent_queryitems = vec![QueryItem::RangeToInclusive(..=vec![3])];
        let (equivalent_proof, equivalent_absence) = walker
            .create_full_proof(equivalent_queryitems.as_slice(), None, None, true)
            .expect("create_proof errored");

        assert_eq!(proof, equivalent_proof);
        assert_eq!(absence, equivalent_absence);

        let mut bytes = vec![];
        encode_into(proof.iter(), &mut bytes);
        let mut query = Query::new();
        for item in queryitems {
            query.insert_item(item);
        }
        let res = verify_query(bytes.as_slice(), &query, Some(2), None, true, tree.hash()).unwrap();
        assert_eq!(res, vec![(vec![2], vec![2]), (vec![3], vec![3]),]);

        // Limit result set to 100 items
        let mut tree = make_6_node_tree();
        let mut walker = RefWalker::new(&mut tree, PanicSource {});

        let queryitems = vec![QueryItem::RangeTo(..vec![6])];
        let (proof, absence) = walker
            .create_full_proof(queryitems.as_slice(), Some(100), None, true)
            .expect("create_proof errored");

        let equivalent_queryitems = vec![QueryItem::RangeTo(..vec![6])];
        let (equivalent_proof, equivalent_absence) = walker
            .create_full_proof(equivalent_queryitems.as_slice(), None, None, true)
            .expect("create_proof errored");

        assert_eq!(proof, equivalent_proof);
        assert_eq!(absence, equivalent_absence);

        let mut bytes = vec![];
        encode_into(proof.iter(), &mut bytes);
        let mut query = Query::new();
        for item in queryitems {
            query.insert_item(item);
        }
        let res =
            verify_query(bytes.as_slice(), &query, Some(100), None, true, tree.hash()).unwrap();
        assert_eq!(
            res,
            vec![
                (vec![2], vec![2]),
                (vec![3], vec![3]),
                (vec![4], vec![4]),
                (vec![5], vec![5])
            ]
        );

        // skip 1 element
        let mut tree = make_6_node_tree();
        let mut walker = RefWalker::new(&mut tree, PanicSource {});

        let queryitems = vec![QueryItem::RangeTo(..vec![6])];
        let (proof, _) = walker
            .create_full_proof(queryitems.as_slice(), Some(1), Some(1), true)
            .expect("create_proof errored");

        let mut bytes = vec![];
        encode_into(proof.iter(), &mut bytes);
        let mut query = Query::new();
        for item in queryitems {
            query.insert_item(item);
        }
        let res = verify_query(
            bytes.as_slice(),
            &query,
            Some(1),
            Some(1),
            true,
            tree.hash(),
        )
        .unwrap();
        assert_eq!(res, vec![(vec![3], vec![3])]);

        // skip 2 elements
        let mut tree = make_6_node_tree();
        let mut walker = RefWalker::new(&mut tree, PanicSource {});

        let queryitems = vec![QueryItem::RangeTo(..vec![6])];
        let (proof, _) = walker
            .create_full_proof(queryitems.as_slice(), Some(1), Some(2), true)
            .expect("create_proof errored");

        let mut bytes = vec![];
        encode_into(proof.iter(), &mut bytes);
        let mut query = Query::new();
        for item in queryitems {
            query.insert_item(item);
        }
        let res = verify_query(
            bytes.as_slice(),
            &query,
            Some(1),
            Some(2),
            true,
            tree.hash(),
        )
        .unwrap();
        assert_eq!(res, vec![(vec![4], vec![4])]);

        // skip all elements
        let mut tree = make_6_node_tree();
        let mut walker = RefWalker::new(&mut tree, PanicSource {});

        let queryitems = vec![QueryItem::RangeTo(..vec![6])];
        let (proof, _) = walker
            .create_full_proof(queryitems.as_slice(), Some(1), Some(200), true)
            .expect("create_proof errored");

        let mut bytes = vec![];
        encode_into(proof.iter(), &mut bytes);
        let mut query = Query::new();
        for item in queryitems {
            query.insert_item(item);
        }
        let res = verify_query(
            bytes.as_slice(),
            &query,
            Some(1),
            Some(200),
            true,
            tree.hash(),
        )
        .unwrap();
        assert_eq!(res, vec![]);

        // right_to_left proof
        let mut tree = make_6_node_tree();
        let mut walker = RefWalker::new(&mut tree, PanicSource {});

        let queryitems = vec![QueryItem::RangeTo(..vec![6])];
        let (proof, absence) = walker
            .create_full_proof(queryitems.as_slice(), None, None, false)
            .expect("create_proof errored");

        assert_eq!(absence, (false, true));

        let mut bytes = vec![];
        encode_into(proof.iter(), &mut bytes);
        let mut query = Query::new();
        for item in queryitems {
            query.insert_item(item);
        }
        let res = verify_query(bytes.as_slice(), &query, None, None, false, tree.hash()).unwrap();
        assert_eq!(
            res,
            vec![
                (vec![5], vec![5]),
                (vec![4], vec![4]),
                (vec![3], vec![3]),
                (vec![2], vec![2]),
            ]
        );

        let mut tree = make_6_node_tree();
        let mut walker = RefWalker::new(&mut tree, PanicSource {});

        let queryitems = vec![QueryItem::RangeTo(..vec![6])];
        let (proof, absence) = walker
            .create_full_proof(queryitems.as_slice(), Some(2), None, false)
            .expect("create_proof errored");

        assert_eq!(absence, (false, false));

        let mut bytes = vec![];
        encode_into(proof.iter(), &mut bytes);
        let mut query = Query::new();
        for item in queryitems {
            query.insert_item(item);
        }
        let res =
            verify_query(bytes.as_slice(), &query, Some(2), None, false, tree.hash()).unwrap();
        assert_eq!(res, vec![(vec![5], vec![5]), (vec![4], vec![4]),]);
    }

    #[test]
    fn range_to_proof_inclusive() {
        let mut tree = make_6_node_tree();
        let mut walker = RefWalker::new(&mut tree, PanicSource {});

        let queryitems = vec![QueryItem::RangeToInclusive(..=vec![6])];
        let (proof, absence) = walker
            .create_full_proof(queryitems.as_slice(), None, None, true)
            .expect("create_proof errored");

        let mut iter = proof.iter();
        assert_eq!(iter.next(), Some(&Op::Push(Node::KV(vec![2], vec![2]))));
        assert_eq!(iter.next(), Some(&Op::Push(Node::KV(vec![3], vec![3]))));
        assert_eq!(iter.next(), Some(&Op::Parent));
        assert_eq!(iter.next(), Some(&Op::Push(Node::KV(vec![4], vec![4]))));
        assert_eq!(iter.next(), Some(&Op::Child));
        assert_eq!(iter.next(), Some(&Op::Push(Node::KV(vec![5], vec![5]))));
        assert_eq!(iter.next(), Some(&Op::Parent));
        assert_eq!(
            iter.next(),
            Some(&Op::Push(Node::KVDigest(
                vec![7],
                [
                    63, 193, 78, 215, 236, 222, 32, 58, 144, 66, 94, 225, 145, 233, 219, 89, 102,
                    51, 109, 115, 127, 3, 152, 236, 147, 183, 100, 81, 123, 109, 244, 0
                ]
            )))
        );
        assert_eq!(
            iter.next(),
            Some(&Op::Push(Node::KVHash([
                236, 141, 96, 8, 244, 103, 232, 110, 117, 105, 162, 111, 148, 9, 59, 195, 2, 250,
                165, 180, 215, 137, 202, 221, 38, 98, 93, 247, 54, 180, 242, 116
            ])))
        );
        assert_eq!(iter.next(), Some(&Op::Parent));
        assert_eq!(iter.next(), Some(&Op::Child));
        assert!(iter.next().is_none());
        assert_eq!(absence, (true, false));

        let mut bytes = vec![];
        encode_into(proof.iter(), &mut bytes);
        let mut query = Query::new();
        for item in queryitems {
            query.insert_item(item);
        }
        let res = verify_query(bytes.as_slice(), &query, None, None, true, tree.hash()).unwrap();
        assert_eq!(
            res,
            vec![
                (vec![2], vec![2]),
                (vec![3], vec![3]),
                (vec![4], vec![4]),
                (vec![5], vec![5]),
            ]
        );

        // Limit result set to 1 item
        let mut tree = make_6_node_tree();
        let mut walker = RefWalker::new(&mut tree, PanicSource {});

        let queryitems = vec![QueryItem::RangeToInclusive(..=vec![6])];
        let (proof, absence) = walker
            .create_full_proof(queryitems.as_slice(), Some(1), None, true)
            .expect("create_proof errored");

        let equivalent_queryitems = vec![QueryItem::RangeToInclusive(..=vec![2])];
        let (equivalent_proof, equivalent_absence) = walker
            .create_full_proof(equivalent_queryitems.as_slice(), None, None, true)
            .expect("create_proof errored");

        assert_eq!(proof, equivalent_proof);
        assert_eq!(absence, equivalent_absence);

        let mut bytes = vec![];
        encode_into(proof.iter(), &mut bytes);
        let mut query = Query::new();
        for item in queryitems {
            query.insert_item(item);
        }
        let res = verify_query(bytes.as_slice(), &query, Some(1), None, true, tree.hash()).unwrap();
        assert_eq!(res, vec![(vec![2], vec![2])]);

        // Limit result set to 2 items
        let mut tree = make_6_node_tree();
        let mut walker = RefWalker::new(&mut tree, PanicSource {});

        let queryitems = vec![QueryItem::RangeToInclusive(..=vec![6])];
        let (proof, absence) = walker
            .create_full_proof(queryitems.as_slice(), Some(2), None, true)
            .expect("create_proof errored");

        let equivalent_queryitems = vec![QueryItem::RangeToInclusive(..=vec![3])];
        let (equivalent_proof, equivalent_absence) = walker
            .create_full_proof(equivalent_queryitems.as_slice(), None, None, true)
            .expect("create_proof errored");

        assert_eq!(proof, equivalent_proof);
        assert_eq!(absence, equivalent_absence);

        let mut bytes = vec![];
        encode_into(proof.iter(), &mut bytes);
        let mut query = Query::new();
        for item in queryitems {
            query.insert_item(item);
        }
        let res = verify_query(bytes.as_slice(), &query, Some(2), None, true, tree.hash()).unwrap();
        assert_eq!(res, vec![(vec![2], vec![2]), (vec![3], vec![3]),]);

        // Limit result set to 100 items
        let mut tree = make_6_node_tree();
        let mut walker = RefWalker::new(&mut tree, PanicSource {});

        let queryitems = vec![QueryItem::RangeToInclusive(..=vec![6])];
        let (proof, absence) = walker
            .create_full_proof(queryitems.as_slice(), Some(100), None, true)
            .expect("create_proof errored");

        let equivalent_queryitems = vec![QueryItem::RangeToInclusive(..=vec![6])];
        let (equivalent_proof, equivalent_absence) = walker
            .create_full_proof(equivalent_queryitems.as_slice(), None, None, true)
            .expect("create_proof errored");

        assert_eq!(proof, equivalent_proof);
        assert_eq!(absence, equivalent_absence);

        let mut bytes = vec![];
        encode_into(proof.iter(), &mut bytes);
        let mut query = Query::new();
        for item in queryitems {
            query.insert_item(item);
        }
        let res =
            verify_query(bytes.as_slice(), &query, Some(100), None, true, tree.hash()).unwrap();
        assert_eq!(
            res,
            vec![
                (vec![2], vec![2]),
                (vec![3], vec![3]),
                (vec![4], vec![4]),
                (vec![5], vec![5])
            ]
        );

        // skip 1 element
        let mut tree = make_6_node_tree();
        let mut walker = RefWalker::new(&mut tree, PanicSource {});

        let queryitems = vec![QueryItem::RangeToInclusive(..=vec![6])];
        let (proof, _) = walker
            .create_full_proof(queryitems.as_slice(), Some(1), Some(1), true)
            .expect("create_proof errored");

        let mut bytes = vec![];
        encode_into(proof.iter(), &mut bytes);
        let mut query = Query::new();
        for item in queryitems {
            query.insert_item(item);
        }
        let res = verify_query(
            bytes.as_slice(),
            &query,
            Some(1),
            Some(1),
            true,
            tree.hash(),
        )
        .unwrap();
        assert_eq!(res, vec![(vec![3], vec![3])]);

        // skip 2 elements
        let mut tree = make_6_node_tree();
        let mut walker = RefWalker::new(&mut tree, PanicSource {});

        let queryitems = vec![QueryItem::RangeToInclusive(..=vec![6])];
        let (proof, _) = walker
            .create_full_proof(queryitems.as_slice(), Some(1), Some(2), true)
            .expect("create_proof errored");

        let mut bytes = vec![];
        encode_into(proof.iter(), &mut bytes);
        let mut query = Query::new();
        for item in queryitems {
            query.insert_item(item);
        }
        let res = verify_query(
            bytes.as_slice(),
            &query,
            Some(1),
            Some(2),
            true,
            tree.hash(),
        )
        .unwrap();
        assert_eq!(res, vec![(vec![4], vec![4])]);

        // skip all elements
        let mut tree = make_6_node_tree();
        let mut walker = RefWalker::new(&mut tree, PanicSource {});

        let queryitems = vec![QueryItem::RangeToInclusive(..=vec![6])];
        let (proof, _) = walker
            .create_full_proof(queryitems.as_slice(), Some(1), Some(200), true)
            .expect("create_proof errored");

        let mut bytes = vec![];
        encode_into(proof.iter(), &mut bytes);
        let mut query = Query::new();
        for item in queryitems {
            query.insert_item(item);
        }
        let res = verify_query(
            bytes.as_slice(),
            &query,
            Some(1),
            Some(200),
            true,
            tree.hash(),
        )
        .unwrap();
        assert_eq!(res, vec![]);

        // right_to_left proof
        let mut tree = make_6_node_tree();
        let mut walker = RefWalker::new(&mut tree, PanicSource {});

        let queryitems = vec![QueryItem::RangeToInclusive(..=vec![6])];
        let (proof, absence) = walker
            .create_full_proof(queryitems.as_slice(), None, None, false)
            .expect("create_proof errored");

        assert_eq!(absence, (false, true));

        let mut bytes = vec![];
        encode_into(proof.iter(), &mut bytes);
        let mut query = Query::new();
        for item in queryitems {
            query.insert_item(item);
        }
        let res = verify_query(bytes.as_slice(), &query, None, None, false, tree.hash()).unwrap();
        assert_eq!(
            res,
            vec![
                (vec![5], vec![5]),
                (vec![4], vec![4]),
                (vec![3], vec![3]),
                (vec![2], vec![2]),
            ]
        );

        let mut tree = make_6_node_tree();
        let mut walker = RefWalker::new(&mut tree, PanicSource {});

        let queryitems = vec![QueryItem::RangeToInclusive(..=vec![6])];
        let (proof, absence) = walker
            .create_full_proof(queryitems.as_slice(), Some(1), Some(1), false)
            .expect("create_proof errored");

        assert_eq!(absence, (false, false));

        let mut bytes = vec![];
        encode_into(proof.iter(), &mut bytes);
        let mut query = Query::new();
        for item in queryitems {
            query.insert_item(item);
        }
        let res = verify_query(
            bytes.as_slice(),
            &query,
            Some(1),
            Some(1),
            false,
            tree.hash(),
        )
        .unwrap();
        assert_eq!(res, vec![(vec![4], vec![4]),]);
    }

    #[test]
    fn range_after_proof() {
        let mut tree = make_6_node_tree();
        let mut walker = RefWalker::new(&mut tree, PanicSource {});

        let queryitems = vec![RangeAfter(vec![3]..)];
        let (proof, absence) = walker
            .create_full_proof(queryitems.as_slice(), None, None, true)
            .expect("create_proof errored");

        let mut iter = proof.iter();
        assert_eq!(
            iter.next(),
            Some(&Op::Push(Node::Hash([
                121, 235, 207, 195, 143, 58, 159, 120, 166, 33, 151, 45, 178, 124, 91, 233, 201, 4,
                241, 127, 41, 198, 197, 228, 19, 190, 36, 173, 183, 73, 104, 30
            ])))
        );
        assert_eq!(
            iter.next(),
            Some(&Op::Push(Node::KVDigest(
                vec![3],
                [
                    210, 173, 26, 11, 185, 253, 244, 69, 11, 216, 113, 81, 192, 139, 153, 104, 205,
                    4, 107, 218, 102, 84, 170, 189, 186, 36, 48, 176, 169, 129, 231, 144
                ]
            )))
        );
        assert_eq!(iter.next(), Some(&Op::Parent));
        assert_eq!(iter.next(), Some(&Op::Push(Node::KV(vec![4], vec![4]))));
        assert_eq!(iter.next(), Some(&Op::Child));
        assert_eq!(iter.next(), Some(&Op::Push(Node::KV(vec![5], vec![5]))));
        assert_eq!(iter.next(), Some(&Op::Parent));
        assert_eq!(iter.next(), Some(&Op::Push(Node::KV(vec![7], vec![7]))));
        assert_eq!(iter.next(), Some(&Op::Push(Node::KV(vec![8], vec![8]))));
        assert_eq!(iter.next(), Some(&Op::Parent));
        assert_eq!(iter.next(), Some(&Op::Child));
        assert!(iter.next().is_none());
        assert_eq!(absence, (false, true));

        let mut bytes = vec![];
        encode_into(proof.iter(), &mut bytes);
        let mut query = Query::new();
        for item in queryitems {
            query.insert_item(item);
        }
        let res = verify_query(bytes.as_slice(), &query, None, None, true, tree.hash()).unwrap();
        assert_eq!(
            res,
            vec![
                (vec![4], vec![4]),
                (vec![5], vec![5]),
                (vec![7], vec![7]),
                (vec![8], vec![8]),
            ]
        );

        // Limit result set to 1 item
        let mut tree = make_6_node_tree();
        let mut walker = RefWalker::new(&mut tree, PanicSource {});

        let queryitems = vec![QueryItem::RangeAfter(vec![3]..)];
        let (proof, absence) = walker
            .create_full_proof(queryitems.as_slice(), Some(1), None, true)
            .expect("create_proof errored");

        let equivalent_queryitems = vec![QueryItem::RangeAfterToInclusive(vec![3]..=vec![4])];
        let (equivalent_proof, equivalent_absence) = walker
            .create_full_proof(equivalent_queryitems.as_slice(), None, None, true)
            .expect("create_proof errored");

        assert_eq!(proof, equivalent_proof);
        assert_eq!(absence, equivalent_absence);

        let mut bytes = vec![];
        encode_into(proof.iter(), &mut bytes);
        let mut query = Query::new();
        for item in queryitems {
            query.insert_item(item);
        }
        let res = verify_query(bytes.as_slice(), &query, Some(1), None, true, tree.hash()).unwrap();
        assert_eq!(res, vec![(vec![4], vec![4])]);

        // Limit result set to 2 items
        let mut tree = make_6_node_tree();
        let mut walker = RefWalker::new(&mut tree, PanicSource {});

        let queryitems = vec![QueryItem::RangeAfter(vec![3]..)];
        let (proof, absence) = walker
            .create_full_proof(queryitems.as_slice(), Some(2), None, true)
            .expect("create_proof errored");

        let equivalent_queryitems = vec![QueryItem::RangeAfterToInclusive(vec![3]..=vec![5])];
        let (equivalent_proof, equivalent_absence) = walker
            .create_full_proof(equivalent_queryitems.as_slice(), None, None, true)
            .expect("create_proof errored");

        assert_eq!(proof, equivalent_proof);
        assert_eq!(absence, equivalent_absence);

        let mut bytes = vec![];
        encode_into(proof.iter(), &mut bytes);
        let mut query = Query::new();
        for item in queryitems {
            query.insert_item(item);
        }
        let res = verify_query(bytes.as_slice(), &query, Some(2), None, true, tree.hash()).unwrap();
        assert_eq!(res, vec![(vec![4], vec![4]), (vec![5], vec![5]),]);

        // Limit result set to 100 items
        let mut tree = make_6_node_tree();
        let mut walker = RefWalker::new(&mut tree, PanicSource {});

        let queryitems = vec![QueryItem::RangeAfter(vec![3]..)];
        let (proof, absence) = walker
            .create_full_proof(queryitems.as_slice(), Some(100), None, true)
            .expect("create_proof errored");

        let equivalent_queryitems = vec![QueryItem::RangeAfter(vec![3]..)];
        let (equivalent_proof, equivalent_absence) = walker
            .create_full_proof(equivalent_queryitems.as_slice(), None, None, true)
            .expect("create_proof errored");

        assert_eq!(proof, equivalent_proof);
        assert_eq!(absence, equivalent_absence);

        let mut bytes = vec![];
        encode_into(proof.iter(), &mut bytes);
        let mut query = Query::new();
        for item in queryitems {
            query.insert_item(item);
        }
        let res =
            verify_query(bytes.as_slice(), &query, Some(100), None, true, tree.hash()).unwrap();
        assert_eq!(
            res,
            vec![
                (vec![4], vec![4]),
                (vec![5], vec![5]),
                (vec![7], vec![7]),
                (vec![8], vec![8])
            ]
        );

        // skip 1 element
        let mut tree = make_6_node_tree();
        let mut walker = RefWalker::new(&mut tree, PanicSource {});

        let queryitems = vec![QueryItem::RangeAfter(vec![3]..)];
        let (proof, _) = walker
            .create_full_proof(queryitems.as_slice(), Some(1), Some(1), true)
            .expect("create_proof errored");

        let mut bytes = vec![];
        encode_into(proof.iter(), &mut bytes);
        let mut query = Query::new();
        for item in queryitems {
            query.insert_item(item);
        }
        let res = verify_query(
            bytes.as_slice(),
            &query,
            Some(1),
            Some(1),
            true,
            tree.hash(),
        )
        .unwrap();
        assert_eq!(res, vec![(vec![5], vec![5])]);

        // skip 2 elements
        let mut tree = make_6_node_tree();
        let mut walker = RefWalker::new(&mut tree, PanicSource {});

        let queryitems = vec![QueryItem::RangeAfter(vec![3]..)];
        let (proof, _) = walker
            .create_full_proof(queryitems.as_slice(), Some(1), Some(2), true)
            .expect("create_proof errored");

        let mut bytes = vec![];
        encode_into(proof.iter(), &mut bytes);
        let mut query = Query::new();
        for item in queryitems {
            query.insert_item(item);
        }
        let res = verify_query(
            bytes.as_slice(),
            &query,
            Some(1),
            Some(2),
            true,
            tree.hash(),
        )
        .unwrap();
        assert_eq!(res, vec![(vec![7], vec![7])]);

        // skip all elements
        let mut tree = make_6_node_tree();
        let mut walker = RefWalker::new(&mut tree, PanicSource {});

        let queryitems = vec![QueryItem::RangeAfter(vec![3]..)];
        let (proof, _) = walker
            .create_full_proof(queryitems.as_slice(), Some(1), Some(200), true)
            .expect("create_proof errored");

        let mut bytes = vec![];
        encode_into(proof.iter(), &mut bytes);
        let mut query = Query::new();
        for item in queryitems {
            query.insert_item(item);
        }
        let res = verify_query(
            bytes.as_slice(),
            &query,
            Some(1),
            Some(200),
            true,
            tree.hash(),
        )
        .unwrap();
        assert_eq!(res, vec![]);

        // right_to_left proof
        let mut tree = make_6_node_tree();
        let mut walker = RefWalker::new(&mut tree, PanicSource {});

        let queryitems = vec![RangeAfter(vec![3]..)];
        let (proof, absence) = walker
            .create_full_proof(queryitems.as_slice(), None, None, false)
            .expect("create_proof errored");

        assert_eq!(absence, (true, false));

        let mut bytes = vec![];
        encode_into(proof.iter(), &mut bytes);
        let mut query = Query::new();
        for item in queryitems {
            query.insert_item(item);
        }
        let res = verify_query(bytes.as_slice(), &query, None, None, false, tree.hash()).unwrap();
        assert_eq!(
            res,
            vec![
                (vec![8], vec![8]),
                (vec![7], vec![7]),
                (vec![5], vec![5]),
                (vec![4], vec![4]),
            ]
        );

        let mut tree = make_6_node_tree();
        let mut walker = RefWalker::new(&mut tree, PanicSource {});

        let queryitems = vec![RangeAfter(vec![3]..)];
        let (proof, absence) = walker
            .create_full_proof(queryitems.as_slice(), Some(3), None, false)
            .expect("create_proof errored");

        assert_eq!(absence, (true, false));

        let mut bytes = vec![];
        encode_into(proof.iter(), &mut bytes);
        let mut query = Query::new();
        for item in queryitems {
            query.insert_item(item);
        }
        let res =
            verify_query(bytes.as_slice(), &query, Some(3), None, false, tree.hash()).unwrap();
        assert_eq!(
            res,
            vec![(vec![8], vec![8]), (vec![7], vec![7]), (vec![5], vec![5]),]
        );
    }

    #[test]
    fn range_after_to_proof() {
        let mut tree = make_6_node_tree();
        let mut walker = RefWalker::new(&mut tree, PanicSource {});

        let queryitems = vec![QueryItem::RangeAfterTo(vec![3]..vec![7])];
        let (proof, absence) = walker
            .create_full_proof(queryitems.as_slice(), None, None, true)
            .expect("create_proof errored");

        let mut iter = proof.iter();
        assert_eq!(
            iter.next(),
            Some(&Op::Push(Node::Hash([
                121, 235, 207, 195, 143, 58, 159, 120, 166, 33, 151, 45, 178, 124, 91, 233, 201, 4,
                241, 127, 41, 198, 197, 228, 19, 190, 36, 173, 183, 73, 104, 30
            ])))
        );
        assert_eq!(
            iter.next(),
            Some(&Op::Push(Node::KVDigest(
                vec![3],
                [
                    210, 173, 26, 11, 185, 253, 244, 69, 11, 216, 113, 81, 192, 139, 153, 104, 205,
                    4, 107, 218, 102, 84, 170, 189, 186, 36, 48, 176, 169, 129, 231, 144
                ]
            )))
        );
        assert_eq!(iter.next(), Some(&Op::Parent));
        assert_eq!(iter.next(), Some(&Op::Push(Node::KV(vec![4], vec![4]))));
        assert_eq!(iter.next(), Some(&Op::Child));
        assert_eq!(iter.next(), Some(&Op::Push(Node::KV(vec![5], vec![5]))));
        assert_eq!(iter.next(), Some(&Op::Parent));
        assert_eq!(
            iter.next(),
            Some(&Op::Push(Node::KVDigest(
                vec![7],
                [
                    63, 193, 78, 215, 236, 222, 32, 58, 144, 66, 94, 225, 145, 233, 219, 89, 102,
                    51, 109, 115, 127, 3, 152, 236, 147, 183, 100, 81, 123, 109, 244, 0
                ]
            )))
        );
        assert_eq!(
            iter.next(),
            Some(&Op::Push(Node::KVHash([
                236, 141, 96, 8, 244, 103, 232, 110, 117, 105, 162, 111, 148, 9, 59, 195, 2, 250,
                165, 180, 215, 137, 202, 221, 38, 98, 93, 247, 54, 180, 242, 116
            ])))
        );
        assert_eq!(iter.next(), Some(&Op::Parent));
        assert_eq!(iter.next(), Some(&Op::Child));
        assert!(iter.next().is_none());
        assert_eq!(absence, (false, false));

        let mut bytes = vec![];
        encode_into(proof.iter(), &mut bytes);
        let mut query = Query::new();
        for item in queryitems {
            query.insert_item(item);
        }
        let res = verify_query(bytes.as_slice(), &query, None, None, true, tree.hash()).unwrap();
        assert_eq!(res, vec![(vec![4], vec![4]), (vec![5], vec![5]),]);

        // Limit result set to 1 item
        let mut tree = make_6_node_tree();
        let mut walker = RefWalker::new(&mut tree, PanicSource {});

        let queryitems = vec![QueryItem::RangeAfterTo(vec![3]..vec![7])];
        let (proof, absence) = walker
            .create_full_proof(queryitems.as_slice(), Some(1), None, true)
            .expect("create_proof errored");

        let equivalent_queryitems = vec![QueryItem::RangeAfterToInclusive(vec![3]..=vec![4])];
        let (equivalent_proof, equivalent_absence) = walker
            .create_full_proof(equivalent_queryitems.as_slice(), None, None, true)
            .expect("create_proof errored");

        assert_eq!(proof, equivalent_proof);
        assert_eq!(absence, equivalent_absence);

        let mut bytes = vec![];
        encode_into(proof.iter(), &mut bytes);
        let mut query = Query::new();
        for item in queryitems {
            query.insert_item(item);
        }
        let res = verify_query(bytes.as_slice(), &query, Some(1), None, true, tree.hash()).unwrap();
        assert_eq!(res, vec![(vec![4], vec![4])]);

        // Limit result set to 2 items
        let mut tree = make_6_node_tree();
        let mut walker = RefWalker::new(&mut tree, PanicSource {});

        let queryitems = vec![QueryItem::RangeAfterTo(vec![3]..vec![7])];
        let (proof, absence) = walker
            .create_full_proof(queryitems.as_slice(), Some(2), None, true)
            .expect("create_proof errored");

        let equivalent_queryitems = vec![QueryItem::RangeAfterToInclusive(vec![3]..=vec![5])];
        let (equivalent_proof, equivalent_absence) = walker
            .create_full_proof(equivalent_queryitems.as_slice(), None, None, true)
            .expect("create_proof errored");

        assert_eq!(proof, equivalent_proof);
        assert_eq!(absence, equivalent_absence);

        let mut bytes = vec![];
        encode_into(proof.iter(), &mut bytes);
        let mut query = Query::new();
        for item in queryitems {
            query.insert_item(item);
        }
        let res = verify_query(bytes.as_slice(), &query, Some(2), None, true, tree.hash()).unwrap();
        assert_eq!(res, vec![(vec![4], vec![4]), (vec![5], vec![5]),]);

        // Limit result set to 100 items
        let mut tree = make_6_node_tree();
        let mut walker = RefWalker::new(&mut tree, PanicSource {});

        let queryitems = vec![QueryItem::RangeAfterTo(vec![3]..vec![7])];
        let (proof, absence) = walker
            .create_full_proof(queryitems.as_slice(), Some(100), None, true)
            .expect("create_proof errored");

        let equivalent_queryitems = vec![QueryItem::RangeAfterTo(vec![3]..vec![7])];
        let (equivalent_proof, equivalent_absence) = walker
            .create_full_proof(equivalent_queryitems.as_slice(), None, None, true)
            .expect("create_proof errored");

        assert_eq!(proof, equivalent_proof);
        assert_eq!(absence, equivalent_absence);

        let mut bytes = vec![];
        encode_into(proof.iter(), &mut bytes);
        let mut query = Query::new();
        for item in queryitems {
            query.insert_item(item);
        }
        let res =
            verify_query(bytes.as_slice(), &query, Some(100), None, true, tree.hash()).unwrap();
        assert_eq!(res, vec![(vec![4], vec![4]), (vec![5], vec![5]),]);

        // skip 1 element
        let mut tree = make_6_node_tree();
        let mut walker = RefWalker::new(&mut tree, PanicSource {});

        let queryitems = vec![QueryItem::RangeAfterTo(vec![3]..vec![7])];
        let (proof, _) = walker
            .create_full_proof(queryitems.as_slice(), Some(1), Some(1), true)
            .expect("create_proof errored");

        let mut bytes = vec![];
        encode_into(proof.iter(), &mut bytes);
        let mut query = Query::new();
        for item in queryitems {
            query.insert_item(item);
        }
        let res = verify_query(
            bytes.as_slice(),
            &query,
            Some(1),
            Some(1),
            true,
            tree.hash(),
        )
        .unwrap();
        assert_eq!(res, vec![(vec![5], vec![5])]);

        // skip 2 elements
        let mut tree = make_6_node_tree();
        let mut walker = RefWalker::new(&mut tree, PanicSource {});

        let queryitems = vec![QueryItem::RangeAfterTo(vec![3]..vec![7])];
        let (proof, _) = walker
            .create_full_proof(queryitems.as_slice(), Some(1), Some(2), true)
            .expect("create_proof errored");

        let mut bytes = vec![];
        encode_into(proof.iter(), &mut bytes);
        let mut query = Query::new();
        for item in queryitems {
            query.insert_item(item);
        }
        let res = verify_query(
            bytes.as_slice(),
            &query,
            Some(1),
            Some(2),
            true,
            tree.hash(),
        )
        .unwrap();
        assert_eq!(res, vec![]);

        // skip all elements
        let mut tree = make_6_node_tree();
        let mut walker = RefWalker::new(&mut tree, PanicSource {});

        let queryitems = vec![QueryItem::RangeAfterTo(vec![3]..vec![7])];
        let (proof, _) = walker
            .create_full_proof(queryitems.as_slice(), Some(1), Some(200), true)
            .expect("create_proof errored");

        let mut bytes = vec![];
        encode_into(proof.iter(), &mut bytes);
        let mut query = Query::new();
        for item in queryitems {
            query.insert_item(item);
        }
        let res = verify_query(
            bytes.as_slice(),
            &query,
            Some(1),
            Some(200),
            true,
            tree.hash(),
        )
        .unwrap();
        assert_eq!(res, vec![]);

        // right_to_left
        let mut tree = make_6_node_tree();
        let mut walker = RefWalker::new(&mut tree, PanicSource {});

        let queryitems = vec![QueryItem::RangeAfterTo(vec![3]..vec![7])];
        let (proof, absence) = walker
            .create_full_proof(queryitems.as_slice(), None, None, false)
            .expect("create_proof errored");

        assert_eq!(absence, (false, false));

        let mut bytes = vec![];
        encode_into(proof.iter(), &mut bytes);
        let mut query = Query::new();
        for item in queryitems {
            query.insert_item(item);
        }
        let res = verify_query(bytes.as_slice(), &query, None, None, false, tree.hash()).unwrap();
        assert_eq!(res, vec![(vec![5], vec![5]), (vec![4], vec![4]),]);

        let mut tree = make_6_node_tree();
        let mut walker = RefWalker::new(&mut tree, PanicSource {});

        let queryitems = vec![QueryItem::RangeAfterTo(vec![3]..vec![7])];
        let (proof, absence) = walker
            .create_full_proof(queryitems.as_slice(), Some(300), Some(1), false)
            .expect("create_proof errored");

        assert_eq!(absence, (false, false));

        let mut bytes = vec![];
        encode_into(proof.iter(), &mut bytes);
        let mut query = Query::new();
        for item in queryitems {
            query.insert_item(item);
        }
        let res = verify_query(
            bytes.as_slice(),
            &query,
            Some(300),
            Some(1),
            false,
            tree.hash(),
        )
        .unwrap();
        assert_eq!(res, vec![(vec![4], vec![4])]);
    }

    #[test]
    fn range_after_to_proof_inclusive() {
        let mut tree = make_6_node_tree();
        let mut walker = RefWalker::new(&mut tree, PanicSource {});

        let queryitems = vec![QueryItem::RangeAfterToInclusive(vec![3]..=vec![7])];
        let (proof, absence) = walker
            .create_full_proof(queryitems.as_slice(), None, None, true)
            .expect("create_proof errored");

        let mut iter = proof.iter();
        (
            iter.next(),
            Some(&Op::Push(Node::Hash([
                121, 235, 207, 195, 143, 58, 159, 120, 166, 33, 151, 45, 178, 124, 91, 233, 201, 4,
                241, 127, 41, 198, 197, 228, 19, 190, 36, 173, 183, 73, 104, 30,
            ]))),
        );
        assert_eq!(
            iter.next(),
            Some(&Op::Push(Node::KVDigest(
                vec![3],
                [
                    210, 173, 26, 11, 185, 253, 244, 69, 11, 216, 113, 81, 192, 139, 153, 104, 205,
                    4, 107, 218, 102, 84, 170, 189, 186, 36, 48, 176, 169, 129, 231, 144
                ]
            )))
        );
        assert_eq!(iter.next(), Some(&Op::Parent));
        assert_eq!(iter.next(), Some(&Op::Push(Node::KV(vec![4], vec![4]))));
        assert_eq!(iter.next(), Some(&Op::Child));
        assert_eq!(iter.next(), Some(&Op::Push(Node::KV(vec![5], vec![5]))));
        assert_eq!(iter.next(), Some(&Op::Parent));
        assert_eq!(iter.next(), Some(&Op::Push(Node::KV(vec![7], vec![7]))));
        assert_eq!(
            iter.next(),
            Some(&Op::Push(Node::KVHash([
                236, 141, 96, 8, 244, 103, 232, 110, 117, 105, 162, 111, 148, 9, 59, 195, 2, 250,
                165, 180, 215, 137, 202, 221, 38, 98, 93, 247, 54, 180, 242, 116
            ])))
        );
        assert_eq!(iter.next(), Some(&Op::Parent));
        assert_eq!(iter.next(), Some(&Op::Child));
        assert!(iter.next().is_none());
        assert_eq!(absence, (false, false));

        let mut bytes = vec![];
        encode_into(proof.iter(), &mut bytes);
        let mut query = Query::new();
        for item in queryitems {
            query.insert_item(item);
        }
        let res = verify_query(bytes.as_slice(), &query, None, None, true, tree.hash()).unwrap();
        assert_eq!(
            res,
            vec![(vec![4], vec![4]), (vec![5], vec![5]), (vec![7], vec![7])]
        );

        // Limit result set to 1 item
        let mut tree = make_6_node_tree();
        let mut walker = RefWalker::new(&mut tree, PanicSource {});

        let queryitems = vec![QueryItem::RangeAfterToInclusive(vec![3]..=vec![7])];
        let (proof, absence) = walker
            .create_full_proof(queryitems.as_slice(), Some(1), None, true)
            .expect("create_proof errored");

        let equivalent_queryitems = vec![QueryItem::RangeAfterToInclusive(vec![3]..=vec![4])];
        let (equivalent_proof, equivalent_absence) = walker
            .create_full_proof(equivalent_queryitems.as_slice(), None, None, true)
            .expect("create_proof errored");

        assert_eq!(proof, equivalent_proof);
        assert_eq!(absence, equivalent_absence);

        let mut bytes = vec![];
        encode_into(proof.iter(), &mut bytes);
        let mut query = Query::new();
        for item in queryitems {
            query.insert_item(item);
        }
        let res = verify_query(bytes.as_slice(), &query, Some(1), None, true, tree.hash()).unwrap();
        assert_eq!(res, vec![(vec![4], vec![4])]);

        // Limit result set to 2 items
        let mut tree = make_6_node_tree();
        let mut walker = RefWalker::new(&mut tree, PanicSource {});

        let queryitems = vec![QueryItem::RangeAfterToInclusive(vec![3]..=vec![7])];
        let (proof, absence) = walker
            .create_full_proof(queryitems.as_slice(), Some(2), None, true)
            .expect("create_proof errored");

        let equivalent_queryitems = vec![QueryItem::RangeAfterToInclusive(vec![3]..=vec![5])];
        let (equivalent_proof, equivalent_absence) = walker
            .create_full_proof(equivalent_queryitems.as_slice(), None, None, true)
            .expect("create_proof errored");

        assert_eq!(proof, equivalent_proof);
        assert_eq!(absence, equivalent_absence);

        let mut bytes = vec![];
        encode_into(proof.iter(), &mut bytes);
        let mut query = Query::new();
        for item in queryitems {
            query.insert_item(item);
        }
        let res = verify_query(bytes.as_slice(), &query, Some(2), None, true, tree.hash()).unwrap();
        assert_eq!(res, vec![(vec![4], vec![4]), (vec![5], vec![5]),]);

        // Limit result set to 100 items
        let mut tree = make_6_node_tree();
        let mut walker = RefWalker::new(&mut tree, PanicSource {});

        let queryitems = vec![QueryItem::RangeAfterToInclusive(vec![3]..=vec![7])];
        let (proof, absence) = walker
            .create_full_proof(queryitems.as_slice(), Some(100), None, true)
            .expect("create_proof errored");

        let equivalent_queryitems = vec![QueryItem::RangeAfterToInclusive(vec![3]..=vec![7])];
        let (equivalent_proof, equivalent_absence) = walker
            .create_full_proof(equivalent_queryitems.as_slice(), None, None, true)
            .expect("create_proof errored");

        assert_eq!(proof, equivalent_proof);
        assert_eq!(absence, equivalent_absence);

        let mut bytes = vec![];
        encode_into(proof.iter(), &mut bytes);
        let mut query = Query::new();
        for item in queryitems {
            query.insert_item(item);
        }
        let res =
            verify_query(bytes.as_slice(), &query, Some(100), None, true, tree.hash()).unwrap();
        assert_eq!(
            res,
            vec![(vec![4], vec![4]), (vec![5], vec![5]), (vec![7], vec![7])]
        );

        // skip 1 element
        let mut tree = make_6_node_tree();
        let mut walker = RefWalker::new(&mut tree, PanicSource {});

        let queryitems = vec![QueryItem::RangeAfterToInclusive(vec![3]..=vec![7])];
        let (proof, _) = walker
            .create_full_proof(queryitems.as_slice(), Some(1), Some(1), true)
            .expect("create_proof errored");

        let mut bytes = vec![];
        encode_into(proof.iter(), &mut bytes);
        let mut query = Query::new();
        for item in queryitems {
            query.insert_item(item);
        }
        let res = verify_query(
            bytes.as_slice(),
            &query,
            Some(1),
            Some(1),
            true,
            tree.hash(),
        )
        .unwrap();
        assert_eq!(res, vec![(vec![5], vec![5])]);

        // skip 2 elements
        let mut tree = make_6_node_tree();
        let mut walker = RefWalker::new(&mut tree, PanicSource {});

        let queryitems = vec![QueryItem::RangeAfterToInclusive(vec![3]..=vec![7])];
        let (proof, _) = walker
            .create_full_proof(queryitems.as_slice(), Some(1), Some(2), true)
            .expect("create_proof errored");

        let mut bytes = vec![];
        encode_into(proof.iter(), &mut bytes);
        let mut query = Query::new();
        for item in queryitems {
            query.insert_item(item);
        }
        let res = verify_query(
            bytes.as_slice(),
            &query,
            Some(1),
            Some(2),
            true,
            tree.hash(),
        )
        .unwrap();
        assert_eq!(res, vec![(vec![7], vec![7])]);

        // skip all elements
        let mut tree = make_6_node_tree();
        let mut walker = RefWalker::new(&mut tree, PanicSource {});

        let queryitems = vec![QueryItem::RangeAfterToInclusive(vec![3]..=vec![7])];
        let (proof, _) = walker
            .create_full_proof(queryitems.as_slice(), Some(1), Some(200), true)
            .expect("create_proof errored");

        let mut bytes = vec![];
        encode_into(proof.iter(), &mut bytes);
        let mut query = Query::new();
        for item in queryitems {
            query.insert_item(item);
        }
        let res = verify_query(
            bytes.as_slice(),
            &query,
            Some(1),
            Some(200),
            true,
            tree.hash(),
        )
        .unwrap();
        assert_eq!(res, vec![]);

        // right_to_left proof
        let mut tree = make_6_node_tree();
        let mut walker = RefWalker::new(&mut tree, PanicSource {});

        let queryitems = vec![QueryItem::RangeAfterToInclusive(vec![3]..=vec![7])];
        let (proof, absence) = walker
            .create_full_proof(queryitems.as_slice(), None, None, false)
            .expect("create_proof errored");

        assert_eq!(absence, (false, false));

        let mut bytes = vec![];
        encode_into(proof.iter(), &mut bytes);
        let mut query = Query::new();
        for item in queryitems {
            query.insert_item(item);
        }
        let res = verify_query(bytes.as_slice(), &query, None, None, false, tree.hash()).unwrap();
        assert_eq!(
            res,
            vec![(vec![7], vec![7]), (vec![5], vec![5]), (vec![4], vec![4])]
        );
    }

    #[test]
    fn range_full_proof() {
        let mut tree = make_6_node_tree();
        let mut walker = RefWalker::new(&mut tree, PanicSource {});

        let queryitems = vec![QueryItem::RangeFull(..)];
        let (proof, absence) = walker
            .create_full_proof(queryitems.as_slice(), None, None, true)
            .expect("create_proof errored");

        let mut iter = proof.iter();
        assert_eq!(iter.next(), Some(&Op::Push(Node::KV(vec![2], vec![2]))));
        assert_eq!(iter.next(), Some(&Op::Push(Node::KV(vec![3], vec![3]))));
        assert_eq!(iter.next(), Some(&Op::Parent));
        assert_eq!(iter.next(), Some(&Op::Push(Node::KV(vec![4], vec![4]))));
        assert_eq!(iter.next(), Some(&Op::Child));
        assert_eq!(iter.next(), Some(&Op::Push(Node::KV(vec![5], vec![5]))));
        assert_eq!(iter.next(), Some(&Op::Parent));
        assert_eq!(iter.next(), Some(&Op::Push(Node::KV(vec![7], vec![7]))));
        assert_eq!(iter.next(), Some(&Op::Push(Node::KV(vec![8], vec![8]))));
        assert_eq!(iter.next(), Some(&Op::Parent));
        assert_eq!(iter.next(), Some(&Op::Child));

        assert!(iter.next().is_none());
        assert_eq!(absence, (true, true));

        let mut bytes = vec![];
        encode_into(proof.iter(), &mut bytes);
        let mut query = Query::new();
        for item in queryitems {
            query.insert_item(item);
        }
        let res = verify_query(bytes.as_slice(), &query, None, None, true, tree.hash()).unwrap();
        assert_eq!(
            res,
            vec![
                (vec![2], vec![2]),
                (vec![3], vec![3]),
                (vec![4], vec![4]),
                (vec![5], vec![5]),
                (vec![7], vec![7]),
                (vec![8], vec![8]),
            ]
        );

        // Limit result set to 1 item
        let mut tree = make_6_node_tree();
        let mut walker = RefWalker::new(&mut tree, PanicSource {});

        let queryitems = vec![QueryItem::RangeFull(..)];
        let (proof, absence) = walker
            .create_full_proof(queryitems.as_slice(), Some(1), None, true)
            .expect("create_proof errored");

        let equivalent_queryitems = vec![QueryItem::RangeToInclusive(..=vec![2])];
        let (equivalent_proof, equivalent_absence) = walker
            .create_full_proof(equivalent_queryitems.as_slice(), None, None, true)
            .expect("create_proof errored");

        assert_eq!(proof, equivalent_proof);
        assert_eq!(absence, equivalent_absence);

        let mut bytes = vec![];
        encode_into(proof.iter(), &mut bytes);
        let mut query = Query::new();
        for item in queryitems {
            query.insert_item(item);
        }
        let res = verify_query(bytes.as_slice(), &query, Some(1), None, true, tree.hash()).unwrap();
        assert_eq!(res, vec![(vec![2], vec![2])]);

        // Limit result set to 2 items
        let mut tree = make_6_node_tree();
        let mut walker = RefWalker::new(&mut tree, PanicSource {});

        let queryitems = vec![QueryItem::RangeFull(..)];
        let (proof, absence) = walker
            .create_full_proof(queryitems.as_slice(), Some(2), None, true)
            .expect("create_proof errored");

        let equivalent_queryitems = vec![QueryItem::RangeToInclusive(..=vec![3])];
        let (equivalent_proof, equivalent_absence) = walker
            .create_full_proof(equivalent_queryitems.as_slice(), None, None, true)
            .expect("create_proof errored");

        assert_eq!(proof, equivalent_proof);
        assert_eq!(absence, equivalent_absence);

        let mut bytes = vec![];
        encode_into(proof.iter(), &mut bytes);
        let mut query = Query::new();
        for item in queryitems {
            query.insert_item(item);
        }
        let res = verify_query(bytes.as_slice(), &query, Some(2), None, true, tree.hash()).unwrap();
        assert_eq!(res, vec![(vec![2], vec![2]), (vec![3], vec![3]),]);

        // Limit result set to 100 items
        let mut tree = make_6_node_tree();
        let mut walker = RefWalker::new(&mut tree, PanicSource {});

        let queryitems = vec![QueryItem::RangeFull(..)];
        let (proof, absence) = walker
            .create_full_proof(queryitems.as_slice(), Some(100), None, true)
            .expect("create_proof errored");

        let equivalent_queryitems = vec![QueryItem::RangeFull(..)];
        let (equivalent_proof, equivalent_absence) = walker
            .create_full_proof(equivalent_queryitems.as_slice(), None, None, true)
            .expect("create_proof errored");

        assert_eq!(proof, equivalent_proof);
        assert_eq!(absence, equivalent_absence);

        let mut bytes = vec![];
        encode_into(proof.iter(), &mut bytes);
        let mut query = Query::new();
        for item in queryitems {
            query.insert_item(item);
        }
        let res =
            verify_query(bytes.as_slice(), &query, Some(100), None, true, tree.hash()).unwrap();
        assert_eq!(
            res,
            vec![
                (vec![2], vec![2]),
                (vec![3], vec![3]),
                (vec![4], vec![4]),
                (vec![5], vec![5]),
                (vec![7], vec![7]),
                (vec![8], vec![8])
            ]
        );

        // skip 1 element
        let mut tree = make_6_node_tree();
        let mut walker = RefWalker::new(&mut tree, PanicSource {});

        let queryitems = vec![QueryItem::RangeFull(..)];
        let (proof, _) = walker
            .create_full_proof(queryitems.as_slice(), Some(3), Some(1), true)
            .expect("create_proof errored");

        let mut bytes = vec![];
        encode_into(proof.iter(), &mut bytes);
        let mut query = Query::new();
        for item in queryitems {
            query.insert_item(item);
        }
        let res = verify_query(
            bytes.as_slice(),
            &query,
            Some(3),
            Some(1),
            true,
            tree.hash(),
        )
        .unwrap();
        assert_eq!(
            res,
            vec![(vec![3], vec![3]), (vec![4], vec![4]), (vec![5], vec![5]),]
        );

        // skip 2 elements
        let mut tree = make_6_node_tree();
        let mut walker = RefWalker::new(&mut tree, PanicSource {});

        let queryitems = vec![QueryItem::RangeFull(..)];
        let (proof, _) = walker
            .create_full_proof(queryitems.as_slice(), Some(2), Some(2), true)
            .expect("create_proof errored");

        let mut bytes = vec![];
        encode_into(proof.iter(), &mut bytes);
        let mut query = Query::new();
        for item in queryitems {
            query.insert_item(item);
        }
        let res = verify_query(
            bytes.as_slice(),
            &query,
            Some(2),
            Some(2),
            true,
            tree.hash(),
        )
        .unwrap();
        assert_eq!(res, vec![(vec![4], vec![4]), (vec![5], vec![5]),]);

        // skip all elements
        let mut tree = make_6_node_tree();
        let mut walker = RefWalker::new(&mut tree, PanicSource {});

        let queryitems = vec![QueryItem::RangeFull(..)];
        let (proof, _) = walker
            .create_full_proof(queryitems.as_slice(), Some(1), Some(200), true)
            .expect("create_proof errored");

        let mut bytes = vec![];
        encode_into(proof.iter(), &mut bytes);
        let mut query = Query::new();
        for item in queryitems {
            query.insert_item(item);
        }
        let res = verify_query(
            bytes.as_slice(),
            &query,
            Some(1),
            Some(200),
            true,
            tree.hash(),
        )
        .unwrap();
        assert_eq!(res, vec![]);

        // right_to_left proof
        let mut tree = make_6_node_tree();
        let mut walker = RefWalker::new(&mut tree, PanicSource {});

        let queryitems = vec![QueryItem::RangeFull(..)];
        let (proof, absence) = walker
            .create_full_proof(queryitems.as_slice(), None, None, false)
            .expect("create_proof errored");

        assert_eq!(absence, (true, true));

        let mut bytes = vec![];
        encode_into(proof.iter(), &mut bytes);
        let mut query = Query::new();
        for item in queryitems {
            query.insert_item(item);
        }
        let res = verify_query(bytes.as_slice(), &query, None, None, false, tree.hash()).unwrap();
        assert_eq!(
            res,
            vec![
                (vec![8], vec![8]),
                (vec![7], vec![7]),
                (vec![5], vec![5]),
                (vec![4], vec![4]),
                (vec![3], vec![3]),
                (vec![2], vec![2]),
            ]
        );

        let mut tree = make_6_node_tree();
        let mut walker = RefWalker::new(&mut tree, PanicSource {});

        let queryitems = vec![QueryItem::RangeFull(..)];
        let (proof, absence) = walker
            .create_full_proof(queryitems.as_slice(), Some(2), Some(2), false)
            .expect("create_proof errored");

        assert_eq!(absence, (true, false));

        let mut bytes = vec![];
        encode_into(proof.iter(), &mut bytes);
        let mut query = Query::new();
        for item in queryitems {
            query.insert_item(item);
        }
        let res = verify_query(
            bytes.as_slice(),
            &query,
            Some(2),
            Some(2),
            false,
            tree.hash(),
        )
        .unwrap();
        assert_eq!(res, vec![(vec![5], vec![5]), (vec![4], vec![4]),]);
    }

    #[test]
    fn proof_with_limit() {
        let mut tree = make_6_node_tree();
        let mut walker = RefWalker::new(&mut tree, PanicSource {});

        let queryitems = vec![QueryItem::RangeFrom(vec![2]..)];
        let (proof, _) = walker
            .create_full_proof(queryitems.as_slice(), Some(1), None, true)
            .expect("create_proof errored");

        let mut iter = proof.iter();
        assert_eq!(iter.next(), Some(&Op::Push(Node::KV(vec![2], vec![2]))));
        assert_eq!(
            iter.next(),
            Some(&Op::Push(Node::KVHash([
                126, 128, 159, 241, 207, 26, 88, 61, 163, 18, 218, 189, 45, 220, 124, 96, 118, 68,
                61, 95, 230, 75, 145, 218, 178, 227, 63, 137, 79, 153, 182, 12
            ])))
        );
        assert_eq!(iter.next(), Some(&Op::Parent));
        assert_eq!(
            iter.next(),
            Some(&Op::Push(Node::Hash([
                56, 181, 68, 232, 233, 83, 180, 104, 74, 123, 143, 25, 174, 80, 132, 201, 61, 108,
                131, 89, 204, 90, 128, 199, 164, 25, 3, 146, 39, 127, 12, 105
            ])))
        );
        assert_eq!(iter.next(), Some(&Op::Child));
        assert_eq!(
            iter.next(),
            Some(&Op::Push(Node::KVHash([
                61, 233, 169, 61, 231, 15, 78, 53, 219, 99, 131, 45, 44, 165, 68, 87, 7, 52, 238,
                68, 142, 211, 110, 161, 111, 220, 108, 11, 17, 31, 88, 197
            ])))
        );
        assert_eq!(iter.next(), Some(&Op::Parent));
        assert_eq!(
            iter.next(),
            Some(&Op::Push(Node::Hash([
                133, 188, 175, 131, 60, 89, 221, 135, 133, 53, 205, 110, 58, 56, 128, 58, 1, 227,
                75, 122, 83, 20, 125, 44, 149, 44, 62, 130, 252, 134, 105, 200
            ])))
        );
        assert_eq!(iter.next(), Some(&Op::Child));
        assert!(iter.next().is_none());

        let mut bytes = vec![];
        encode_into(proof.iter(), &mut bytes);
        let mut query = Query::new();
        for item in queryitems {
            query.insert_item(item);
        }
        let res = verify_query(bytes.as_slice(), &query, Some(1), None, true, tree.hash()).unwrap();
        assert_eq!(res, vec![(vec![2], vec![2])]);
    }

    #[test]
    fn proof_with_offset() {
        let mut tree = make_6_node_tree();
        let mut walker = RefWalker::new(&mut tree, PanicSource {});

        let queryitems = vec![QueryItem::RangeFrom(vec![2]..)];
        let (proof, _) = walker
            .create_full_proof(queryitems.as_slice(), Some(1), Some(2), true)
            .expect("create_proof errored");

        let mut iter = proof.iter();
        assert_eq!(
            iter.next(),
            Some(&Op::Push(Node::KVDigest(
                vec![2],
                [
                    183, 215, 112, 4, 15, 120, 14, 157, 239, 246, 188, 3, 138, 190, 166, 110, 16,
                    139, 136, 208, 152, 209, 109, 36, 205, 116, 134, 235, 103, 16, 96, 178
                ]
            )))
        );
        assert_eq!(
            iter.next(),
            Some(&Op::Push(Node::KVDigest(
                vec![3],
                [
                    210, 173, 26, 11, 185, 253, 244, 69, 11, 216, 113, 81, 192, 139, 153, 104, 205,
                    4, 107, 218, 102, 84, 170, 189, 186, 36, 48, 176, 169, 129, 231, 144
                ]
            )))
        );
        assert_eq!(iter.next(), Some(&Op::Parent));
        assert_eq!(iter.next(), Some(&Op::Push(Node::KV(vec![4], vec![4]))));
        assert_eq!(iter.next(), Some(&Op::Child));
        assert_eq!(
            iter.next(),
            Some(&Op::Push(Node::KVHash([
                61, 233, 169, 61, 231, 15, 78, 53, 219, 99, 131, 45, 44, 165, 68, 87, 7, 52, 238,
                68, 142, 211, 110, 161, 111, 220, 108, 11, 17, 31, 88, 197
            ])))
        );
        assert_eq!(iter.next(), Some(&Op::Parent));
        assert_eq!(
            iter.next(),
            Some(&Op::Push(Node::Hash([
                133, 188, 175, 131, 60, 89, 221, 135, 133, 53, 205, 110, 58, 56, 128, 58, 1, 227,
                75, 122, 83, 20, 125, 44, 149, 44, 62, 130, 252, 134, 105, 200
            ])))
        );
        assert_eq!(iter.next(), Some(&Op::Child));
        assert!(iter.next().is_none());

        let mut bytes = vec![];
        encode_into(proof.iter(), &mut bytes);
        let mut query = Query::new();
        for item in queryitems {
            query.insert_item(item);
        }
        let res = verify_query(
            bytes.as_slice(),
            &query,
            Some(1),
            Some(2),
            true,
            tree.hash(),
        )
        .unwrap();
        assert_eq!(res, vec![(vec![4], vec![4])]);
    }

    #[test]
    fn right_to_left_proof() {
        let mut tree = make_6_node_tree();
        let mut walker = RefWalker::new(&mut tree, PanicSource {});

        let queryitems = vec![QueryItem::RangeFrom(vec![3]..)];
        let (proof, absence) = walker
            .create_full_proof(queryitems.as_slice(), None, None, false)
            .expect("create_proof errored");

        let mut iter = proof.iter();
        assert_eq!(
            iter.next(),
            Some(&Op::PushInverted(Node::KV(vec![8], vec![8])))
        );
        assert_eq!(
            iter.next(),
            Some(&Op::PushInverted(Node::KV(vec![7], vec![7])))
        );
        assert_eq!(iter.next(), Some(&Op::ChildInverted));
        assert_eq!(
            iter.next(),
            Some(&Op::PushInverted(Node::KV(vec![5], vec![5])))
        );
        assert_eq!(iter.next(), Some(&Op::ParentInverted));
        assert_eq!(
            iter.next(),
            Some(&Op::PushInverted(Node::KV(vec![4], vec![4])))
        );
        assert_eq!(
            iter.next(),
            Some(&Op::PushInverted(Node::KV(vec![3], vec![3])))
        );
        assert_eq!(iter.next(), Some(&Op::ParentInverted));
        assert_eq!(
            iter.next(),
            Some(&Op::PushInverted(Node::Hash([
                121, 235, 207, 195, 143, 58, 159, 120, 166, 33, 151, 45, 178, 124, 91, 233, 201, 4,
                241, 127, 41, 198, 197, 228, 19, 190, 36, 173, 183, 73, 104, 30
            ])))
        );
        assert_eq!(iter.next(), Some(&Op::ChildInverted));
        assert_eq!(iter.next(), Some(&Op::ChildInverted));
        assert_eq!(iter.next(), None);

        assert_eq!(absence, (true, false));

        let mut bytes = vec![];
        encode_into(proof.iter(), &mut bytes);
        let mut query = Query::new();
        for item in queryitems {
            query.insert_item(item);
        }
        let res = verify_query(bytes.as_slice(), &query, None, None, false, tree.hash()).unwrap();
        assert_eq!(
            res,
            vec![
                (vec![8], vec![8]),
                (vec![7], vec![7]),
                (vec![5], vec![5]),
                (vec![4], vec![4]),
                (vec![3], vec![3]),
            ]
        );
    }

    #[test]
    fn range_proof_missing_upper_bound() {
        let mut tree = make_tree_seq(10);
        let mut walker = RefWalker::new(&mut tree, PanicSource {});

        let queryitems = vec![QueryItem::Range(
            vec![0, 0, 0, 0, 0, 0, 0, 5]..vec![0, 0, 0, 0, 0, 0, 0, 6, 5],
        )];
        let (proof, absence) = walker
            .create_full_proof(queryitems.as_slice(), None, None, true)
            .expect("create_proof errored");

        let mut iter = proof.iter();
        assert_eq!(
            iter.next(),
            Some(&Op::Push(Node::Hash([
                15, 191, 194, 224, 193, 134, 156, 159, 52, 166, 27, 230, 63, 93, 135, 17, 255, 154,
                197, 27, 14, 205, 136, 199, 234, 59, 188, 241, 187, 239, 117, 93
            ])))
        );
        assert_eq!(
            iter.next(),
            Some(&Op::Push(Node::KVHash([
                95, 245, 207, 74, 17, 152, 55, 24, 246, 112, 233, 61, 187, 164, 177, 44, 203, 123,
                117, 31, 98, 233, 121, 106, 202, 39, 49, 163, 56, 243, 123, 176
            ])))
        );
        assert_eq!(iter.next(), Some(&Op::Parent));
        assert_eq!(
            iter.next(),
            Some(&Op::Push(Node::Hash([
                41, 224, 141, 252, 95, 145, 96, 170, 95, 214, 144, 222, 239, 139, 144, 77, 172,
                237, 19, 147, 70, 9, 109, 145, 10, 54, 165, 205, 249, 140, 29, 180
            ])))
        );
        assert_eq!(
            iter.next(),
            Some(&Op::Push(Node::KV(
                vec![0, 0, 0, 0, 0, 0, 0, 5],
                vec![123; 60]
            )))
        );
        assert_eq!(iter.next(), Some(&Op::Parent));
        assert_eq!(
            iter.next(),
            Some(&Op::Push(Node::KV(
                vec![0, 0, 0, 0, 0, 0, 0, 6],
                vec![123; 60]
            )))
        );
        assert_eq!(iter.next(), Some(&Op::Child));
        assert_eq!(
            iter.next(),
            Some(&Op::Push(Node::KVDigest(
                vec![0, 0, 0, 0, 0, 0, 0, 7],
                [
                    18, 20, 146, 3, 255, 218, 128, 82, 50, 175, 125, 255, 248, 14, 221, 175, 220,
                    56, 190, 183, 81, 241, 201, 175, 242, 210, 209, 100, 99, 235, 119, 243
                ]
            )))
        );
        assert_eq!(iter.next(), Some(&Op::Parent));
        assert_eq!(
            iter.next(),
            Some(&Op::Push(Node::Hash([
                161, 130, 183, 198, 179, 212, 6, 233, 106, 118, 142, 222, 33, 98, 197, 61, 120, 14,
                188, 1, 146, 86, 114, 147, 90, 50, 135, 7, 213, 112, 77, 72
            ])))
        );
        assert_eq!(iter.next(), Some(&Op::Child));
        assert_eq!(iter.next(), Some(&Op::Child));
        assert!(iter.next().is_none());
        assert_eq!(absence, (false, false));

        let mut bytes = vec![];
        encode_into(proof.iter(), &mut bytes);
        let mut query = Query::new();
        for item in queryitems {
            query.insert_item(item);
        }
        let res = verify_query(bytes.as_slice(), &query, None, None, true, tree.hash()).unwrap();
        assert_eq!(
            res,
            vec![
                (vec![0, 0, 0, 0, 0, 0, 0, 5], vec![123; 60]),
                (vec![0, 0, 0, 0, 0, 0, 0, 6], vec![123; 60]),
            ]
        );
    }

    #[test]
    fn range_proof_missing_lower_bound() {
        let mut tree = make_tree_seq(10);
        let mut walker = RefWalker::new(&mut tree, PanicSource {});

        let queryitems = vec![
            // 7 is not inclusive
            QueryItem::Range(vec![0, 0, 0, 0, 0, 0, 0, 5, 5]..vec![0, 0, 0, 0, 0, 0, 0, 7]),
        ];
        let (proof, absence) = walker
            .create_full_proof(queryitems.as_slice(), None, None, true)
            .expect("create_proof errored");

        let mut iter = proof.iter();
        assert_eq!(
            iter.next(),
            Some(&Op::Push(Node::Hash([
                15, 191, 194, 224, 193, 134, 156, 159, 52, 166, 27, 230, 63, 93, 135, 17, 255, 154,
                197, 27, 14, 205, 136, 199, 234, 59, 188, 241, 187, 239, 117, 93
            ])))
        );
        assert_eq!(
            iter.next(),
            Some(&Op::Push(Node::KVHash([
                95, 245, 207, 74, 17, 152, 55, 24, 246, 112, 233, 61, 187, 164, 177, 44, 203, 123,
                117, 31, 98, 233, 121, 106, 202, 39, 49, 163, 56, 243, 123, 176
            ])))
        );
        assert_eq!(iter.next(), Some(&Op::Parent));
        assert_eq!(
            iter.next(),
            Some(&Op::Push(Node::Hash([
                41, 224, 141, 252, 95, 145, 96, 170, 95, 214, 144, 222, 239, 139, 144, 77, 172,
                237, 19, 147, 70, 9, 109, 145, 10, 54, 165, 205, 249, 140, 29, 180
            ])))
        );
        assert_eq!(
            iter.next(),
            Some(&Op::Push(Node::KVDigest(
                vec![0, 0, 0, 0, 0, 0, 0, 5],
                [
                    18, 20, 146, 3, 255, 218, 128, 82, 50, 175, 125, 255, 248, 14, 221, 175, 220,
                    56, 190, 183, 81, 241, 201, 175, 242, 210, 209, 100, 99, 235, 119, 243
                ]
            )))
        );
        assert_eq!(iter.next(), Some(&Op::Parent));
        assert_eq!(
            iter.next(),
            Some(&Op::Push(Node::KV(
                vec![0, 0, 0, 0, 0, 0, 0, 6],
                vec![123; 60]
            )))
        );
        assert_eq!(iter.next(), Some(&Op::Child));
        assert_eq!(
            iter.next(),
            Some(&Op::Push(Node::KVDigest(
                vec![0, 0, 0, 0, 0, 0, 0, 7],
                [
                    18, 20, 146, 3, 255, 218, 128, 82, 50, 175, 125, 255, 248, 14, 221, 175, 220,
                    56, 190, 183, 81, 241, 201, 175, 242, 210, 209, 100, 99, 235, 119, 243
                ]
            )))
        );
        assert_eq!(iter.next(), Some(&Op::Parent));
        assert_eq!(
            iter.next(),
            Some(&Op::Push(Node::Hash([
                161, 130, 183, 198, 179, 212, 6, 233, 106, 118, 142, 222, 33, 98, 197, 61, 120, 14,
                188, 1, 146, 86, 114, 147, 90, 50, 135, 7, 213, 112, 77, 72
            ])))
        );
        assert_eq!(iter.next(), Some(&Op::Child));
        assert_eq!(iter.next(), Some(&Op::Child));
        assert!(iter.next().is_none());
        assert_eq!(absence, (false, false));

        let mut bytes = vec![];
        encode_into(proof.iter(), &mut bytes);
        let mut query = Query::new();
        for item in queryitems {
            query.insert_item(item);
        }
        let res = verify_query(bytes.as_slice(), &query, None, None, true, tree.hash()).unwrap();
        assert_eq!(res, vec![(vec![0, 0, 0, 0, 0, 0, 0, 6], vec![123; 60]),]);
    }

    #[test]
    fn query_from_vec() {
        let queryitems = vec![QueryItem::Range(
            vec![0, 0, 0, 0, 0, 0, 0, 5, 5]..vec![0, 0, 0, 0, 0, 0, 0, 7],
        )];
        let query = Query::from(queryitems);

        let mut expected = BTreeSet::new();
        expected.insert(QueryItem::Range(
            vec![0, 0, 0, 0, 0, 0, 0, 5, 5]..vec![0, 0, 0, 0, 0, 0, 0, 7],
        ));
        assert_eq!(query.items, expected);
    }

    #[test]
    fn query_into_vec() {
        let mut query = Query::new();
        query.insert_item(QueryItem::Range(
            vec![0, 0, 0, 0, 0, 0, 5, 5]..vec![0, 0, 0, 0, 0, 0, 0, 7],
        ));
        let query_vec: Vec<QueryItem> = query.into();
        let expected = vec![QueryItem::Range(
            vec![0, 0, 0, 0, 0, 0, 5, 5]..vec![0, 0, 0, 0, 0, 0, 0, 7],
        )];
        assert_eq!(
            query_vec.get(0).unwrap().lower_bound(),
            expected.get(0).unwrap().lower_bound()
        );
        assert_eq!(
            query_vec.get(0).unwrap().upper_bound(),
            expected.get(0).unwrap().upper_bound()
        );
    }

    #[test]
    fn query_item_from_vec_u8() {
        let queryitems: Vec<u8> = vec![42];
        let query = QueryItem::from(queryitems);

        let expected = QueryItem::Key(vec![42]);
        assert_eq!(query, expected);
    }

    #[test]
    fn verify_ops() {
        let mut tree = Tree::new(vec![5], vec![5]);
        tree.commit(&mut NoopCommit {}).expect("commit failed");

        let root_hash = tree.hash();
        let mut walker = RefWalker::new(&mut tree, PanicSource {});

        let (proof, _) = walker
            .create_full_proof(vec![QueryItem::Key(vec![5])].as_slice(), None, None, true)
            .expect("failed to create proof");
        let mut bytes = vec![];

        encode_into(proof.iter(), &mut bytes);

        let map = verify(&bytes, root_hash).unwrap();
        assert_eq!(
            map.get(vec![5].as_slice()).unwrap().unwrap(),
            vec![5].as_slice()
        );
    }

    #[test]
    #[should_panic(expected = "verify failed")]
    fn verify_ops_mismatched_hash() {
        let mut tree = Tree::new(vec![5], vec![5]);
        tree.commit(&mut NoopCommit {}).expect("commit failed");

        let mut walker = RefWalker::new(&mut tree, PanicSource {});

        let (proof, _) = walker
            .create_full_proof(vec![QueryItem::Key(vec![5])].as_slice(), None, None, true)
            .expect("failed to create proof");
        let mut bytes = vec![];

        encode_into(proof.iter(), &mut bytes);

        let _map = verify(&bytes, [42; 32]).expect("verify failed");
    }

    #[test]
    #[should_panic(expected = "verify failed")]
    fn verify_query_mismatched_hash() {
        let mut tree = make_3_node_tree();
        let mut walker = RefWalker::new(&mut tree, PanicSource {});
        let keys = vec![vec![5], vec![7]];
        let (proof, _) = walker
            .create_full_proof(
                keys.clone()
                    .into_iter()
                    .map(QueryItem::Key)
                    .collect::<Vec<_>>()
                    .as_slice(),
                None,
                None,
                true,
            )
            .expect("failed to create proof");
        let mut bytes = vec![];
        encode_into(proof.iter(), &mut bytes);

        let mut query = Query::new();
        for key in keys.iter() {
            query.insert_key(key.clone());
        }

        let _result = verify_query(bytes.as_slice(), &query, None, None, true, [42; 32])
            .expect("verify failed");
    }
}<|MERGE_RESOLUTION|>--- conflicted
+++ resolved
@@ -1084,14 +1084,10 @@
 pub fn verify_query(
     bytes: &[u8],
     query: &Query,
-<<<<<<< HEAD
     limit: Option<u16>,
     offset: Option<u16>,
     left_to_right: bool,
-    expected_hash: Hash,
-=======
     expected_hash: MerkHash,
->>>>>>> b3714a7d
 ) -> Result<Vec<(Vec<u8>, Vec<u8>)>> {
     pub fn get_query_iter(
         query: &Query,
