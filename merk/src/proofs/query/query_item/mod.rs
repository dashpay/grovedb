--- conflicted
+++ resolved
@@ -496,19 +496,11 @@
             | (false, true, true, false) => Ordering::Greater,
             // we are both unbounded at the beginning
             // we are unbounded at the top, they are not (they are smaller)
-<<<<<<< HEAD
-            // TODO: potential iffy thing here
-            (true, true, true, false) => Ordering::Less,
-            // we are bounded at the top, they are unbounded (they are bigger)
-            // TODO: and here
-            (true, true, false, true) => Ordering::Greater,
-=======
             // since they are smaller we are greater than them
             (true, true, true, false) => Ordering::Greater,
             // we are bounded at the top, they are unbounded (they are bigger)
             // since they are bigger we are less than them
             (true, true, false, true) => Ordering::Less,
->>>>>>> 336c21a8
             // we are both bounded at the top
             (true, true, false, false) => {
                 match self
@@ -526,13 +518,9 @@
                     Ordering::Less => Ordering::Less,
                     Ordering::Equal => {
                         // check inclusiveness
-<<<<<<< HEAD
-                        // TODO: unclear what is going on here
-=======
                         // for example we have our upper bound at 5 excluded (false)
                         // they have it at 5 included (true)
                         // we are smaller than them
->>>>>>> 336c21a8
                         self.upper_bound().1.cmp(&other.upper_bound().1)
                     }
                     // for example we have our upper bound at 7, they have it at 6
