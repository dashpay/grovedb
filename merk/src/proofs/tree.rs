--- conflicted
+++ resolved
@@ -4,13 +4,9 @@
 };
 
 use super::{Node, Op};
-<<<<<<< HEAD
-use crate::tree::{kv_digest_to_kv_hash, kv_hash, node_hash, CryptoHash, NULL_HASH};
-=======
 use crate::tree::{
-    combine_hash, kv_digest_to_kv_hash, kv_hash, node_hash, value_hash, Hash, NULL_HASH,
+    combine_hash, kv_digest_to_kv_hash, kv_hash, node_hash, value_hash, CryptoHash, NULL_HASH,
 };
->>>>>>> b7d16fcc
 
 /// Contains a tree's child node and its hash. The hash can always be assumed to
 /// be up-to-date.
