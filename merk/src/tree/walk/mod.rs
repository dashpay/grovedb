--- conflicted
+++ resolved
@@ -7,18 +7,7 @@
 pub use ref_walker::RefWalker;
 
 use super::{Link, Tree};
-<<<<<<< HEAD
-use crate::{
-    merk::{
-        OptionOrMerkType,
-        OptionOrMerkType::{NoneOfType, SomeMerk},
-    },
-    owner::Owner,
-    Hash, TreeFeatureType,
-};
-=======
 use crate::{owner::Owner, CryptoHash};
->>>>>>> fa533496
 
 /// Allows traversal of a `Tree`, fetching from the given source when traversing
 /// to a pruned node, detaching children as they are traversed.
@@ -167,14 +156,6 @@
     pub fn put_value_and_reference_value_hash(
         mut self,
         value: Vec<u8>,
-<<<<<<< HEAD
-        value_hash: Hash,
-        feature_type: TreeFeatureType,
-    ) -> CostContext<Self> {
-        let mut cost = OperationCost::default();
-        self.tree.own(|t| {
-            t.put_value_and_value_hash(value, value_hash, feature_type)
-=======
         value_hash: CryptoHash,
     ) -> CostContext<Self> {
         let mut cost = OperationCost::default();
@@ -190,12 +171,12 @@
         mut self,
         value: Vec<u8>,
         value_hash: CryptoHash,
-        value_fixed_cost: u32
+        value_fixed_cost: u32,
+        feature_type: TreeFeatureType,
     ) -> CostContext<Self> {
         let mut cost = OperationCost::default();
         self.tree.own(|t| {
-            t.put_value_with_reference_value_hash_and_value_cost(value, value_hash, value_fixed_cost)
->>>>>>> fa533496
+            t.put_value_with_reference_value_hash_and_value_cost(value, value_hash, value_fixed_cost, feature_type)
                 .unwrap_add_cost(&mut cost)
         });
         self.wrap_with_cost(cost)
