mod fetch;
mod ref_walker;

use anyhow::Result;
use costs::{cost_return_on_error, CostContext, CostsExt, OperationCost};
pub use fetch::Fetch;
pub use ref_walker::RefWalker;

use super::{Link, Tree};
use crate::{owner::Owner, CryptoHash, TreeFeatureType};

/// Allows traversal of a `Tree`, fetching from the given source when traversing
/// to a pruned node, detaching children as they are traversed.
pub struct Walker<S>
where
    S: Fetch + Sized + Clone,
{
    tree: Owner<Tree>,
    source: S,
}

impl<S> Walker<S>
where
    S: Fetch + Sized + Clone,
{
    /// Creates a `Walker` with the given tree and source.
    pub fn new(tree: Tree, source: S) -> Self {
        Self {
            tree: Owner::new(tree),
            source,
        }
    }

    /// Similar to `Tree#detach`, but yields a `Walker` which fetches from the
    /// same source as `self`. Returned tuple is `(updated_self,
    /// maybe_child_walker)`.
    pub fn detach(mut self, left: bool) -> CostContext<Result<(Self, Option<Self>)>> {
        let mut cost = OperationCost::default();

        let link = match self.tree.link(left) {
            None => return Ok((self, None)).wrap_with_cost(cost),
            Some(link) => link,
        };

        let child = if link.tree().is_some() {
            match self.tree.own_return(|t| t.detach(left)) {
                Some(child) => child,
                _ => unreachable!("Expected Some"),
            }
        } else {
            let link = self.tree.slot_mut(left).take();
            match link {
                Some(Link::Reference { .. }) => (),
                _ => unreachable!("Expected Some(Link::Reference)"),
            }
            cost_return_on_error!(&mut cost, self.source.fetch(&link.unwrap()))
        };

        let child = self.wrap(child);
        Ok((self, Some(child))).wrap_with_cost(cost)
    }

    /// Similar to `Tree#detach_expect`, but yields a `Walker` which fetches
    /// from the same source as `self`. Returned tuple is `(updated_self,
    /// child_walker)`.
    pub fn detach_expect(self, left: bool) -> CostContext<Result<(Self, Self)>> {
        self.detach(left).map_ok(|(walker, maybe_child)| {
            if let Some(child) = maybe_child {
                (walker, child)
            } else {
                panic!(
                    "Expected {} child, got None",
                    if left { "left" } else { "right" }
                );
            }
        })
    }

    /// Similar to `Tree#walk`, but yields a `Walker` which fetches from the
    /// same source as `self`.
    pub fn walk<F, T>(self, left: bool, f: F) -> CostContext<Result<Self>>
    where
        F: FnOnce(Option<Self>) -> CostContext<Result<Option<T>>>,
        T: Into<Tree>,
    {
        let mut cost = OperationCost::default();

        let (mut walker, maybe_child) = cost_return_on_error!(&mut cost, self.detach(left));
        let new_child = match f(maybe_child).unwrap_add_cost(&mut cost) {
            Ok(x) => x.map(|t| t.into()),
            Err(e) => return Err(e).wrap_with_cost(cost),
        };
        walker.tree.own(|t| t.attach(left, new_child));
        Ok(walker).wrap_with_cost(cost)
    }

    /// Similar to `Tree#walk_expect` but yields a `Walker` which fetches from
    /// the same source as `self`.
    pub fn walk_expect<F, T>(self, left: bool, f: F) -> CostContext<Result<Self>>
    where
        F: FnOnce(Self) -> CostContext<Result<Option<T>>>,
        T: Into<Tree>,
    {
        let mut cost = OperationCost::default();

        let (mut walker, child) = cost_return_on_error!(&mut cost, self.detach_expect(left));
        let new_child = match f(child).unwrap_add_cost(&mut cost) {
            Ok(x) => x.map(|t| t.into()),
            Err(e) => return Err(e).wrap_with_cost(cost),
        };
        walker.tree.own(|t| t.attach(left, new_child));
        Ok(walker).wrap_with_cost(cost)
    }

    /// Returns an immutable reference to the `Tree` wrapped by this walker.
    pub fn tree(&self) -> &Tree {
        &self.tree
    }

    /// Consumes the `Walker` and returns the `Tree` it wraps.
    pub fn into_inner(self) -> Tree {
        self.tree.into_inner()
    }

    /// Takes a `Tree` and returns a `Walker` which fetches from the same source
    /// as `self`.
    fn wrap(&self, tree: Tree) -> Self {
        Self::new(tree, self.source.clone())
    }

    /// Returns a clone of this `Walker`'s source.
    pub fn clone_source(&self) -> S {
        self.source.clone()
    }

    /// Similar to `Tree#attach`, but can also take a `Walker` since it
    /// implements `Into<Tree>`.
    pub fn attach<T>(mut self, left: bool, maybe_child: Option<T>) -> Self
    where
        T: Into<Tree>,
    {
        self.tree
            .own(|t| t.attach(left, maybe_child.map(|t| t.into())));
        self
    }

    /// Similar to `Tree#with_value`.
    pub fn put_value(mut self, value: Vec<u8>, feature_type: TreeFeatureType) -> CostContext<Self> {
        let mut cost = OperationCost::default();
        self.tree
            .own(|t| t.put_value(value, feature_type).unwrap_add_cost(&mut cost));
        self.wrap_with_cost(cost)
    }

    /// Similar to `Tree#with_value_and_value_hash`.
    pub fn put_value_and_reference_value_hash(
        mut self,
        value: Vec<u8>,
        value_hash: CryptoHash,
        feature_type: TreeFeatureType,
    ) -> CostContext<Self> {
        let mut cost = OperationCost::default();
        self.tree.own(|t| {
            t.put_value_and_reference_value_hash(value, value_hash, feature_type)
                .unwrap_add_cost(&mut cost)
        });
        self.wrap_with_cost(cost)
    }

    /// Similar to `Tree#with_value_and_value_hash`.
    pub fn put_value_with_reference_value_hash_and_value_cost(
        mut self,
        value: Vec<u8>,
        value_hash: CryptoHash,
        value_fixed_cost: u32,
<<<<<<< HEAD
        feature_type: TreeFeatureType,
    ) -> CostContext<Self> {
        let mut cost = OperationCost::default();
        self.tree.own(|t| {
            t.put_value_with_reference_value_hash_and_value_cost(value, value_hash, value_fixed_cost, feature_type)
                .unwrap_add_cost(&mut cost)
=======
    ) -> CostContext<Self> {
        let mut cost = OperationCost::default();
        self.tree.own(|t| {
            t.put_value_with_reference_value_hash_and_value_cost(
                value,
                value_hash,
                value_fixed_cost,
            )
            .unwrap_add_cost(&mut cost)
>>>>>>> 1e892bd9
        });
        self.wrap_with_cost(cost)
    }
}

impl<S> From<Walker<S>> for Tree
where
    S: Fetch + Sized + Clone,
{
    fn from(walker: Walker<S>) -> Self {
        walker.into_inner()
    }
}

#[cfg(test)]
mod test {
    use costs::{
        storage_cost::removal::StorageRemovedBytes::NoStorageRemoval, CostContext, CostsExt,
    };

    use super::{super::NoopCommit, *};
    use crate::tree::{Tree, TreeFeatureType::BasicMerk};

    #[derive(Clone)]
    struct MockSource {}

    impl Fetch for MockSource {
        fn fetch(&self, link: &Link) -> CostContext<Result<Tree>> {
            Tree::new(link.key().to_vec(), b"foo".to_vec(), BasicMerk).map(Ok)
        }
    }

    #[test]
    fn walk_modified() {
        let tree = Tree::new(b"test".to_vec(), b"abc".to_vec(), BasicMerk)
            .unwrap()
            .attach(
                true,
                Some(Tree::new(b"foo".to_vec(), b"bar".to_vec(), BasicMerk).unwrap()),
            );

        let source = MockSource {};
        let walker = Walker::new(tree, source);

        let walker = walker
            .walk(true, |child| -> CostContext<Result<Option<Tree>>> {
                assert_eq!(child.expect("should have child").tree().key(), b"foo");
                Ok(None).wrap_with_cost(Default::default())
            })
            .unwrap()
            .expect("walk failed");
        assert!(walker.into_inner().child(true).is_none());
    }

    #[test]
    fn walk_stored() {
        let mut tree = Tree::new(b"test".to_vec(), b"abc".to_vec(), BasicMerk)
            .unwrap()
            .attach(
                true,
                Some(Tree::new(b"foo".to_vec(), b"bar".to_vec(), BasicMerk).unwrap()),
            );
<<<<<<< HEAD
        tree.commit(&mut NoopCommit {}, &|_,_| Ok(0), &mut |_, _, _| Ok((false, None)), &mut |_, _| {
            Ok(NoStorageRemoval)
        })
=======
        tree.commit(
            &mut NoopCommit {},
            &|_, _| Ok(0),
            &mut |_, _, _| Ok((false, None)),
            &mut |_, _| Ok(NoStorageRemoval),
        )
>>>>>>> 1e892bd9
        .unwrap()
        .expect("commit failed");

        let source = MockSource {};
        let walker = Walker::new(tree, source);

        let walker = walker
            .walk(true, |child| -> CostContext<Result<Option<Tree>>> {
                assert_eq!(child.expect("should have child").tree().key(), b"foo");
                Ok(None).wrap_with_cost(Default::default())
            })
            .unwrap()
            .expect("walk failed");
        assert!(walker.into_inner().child(true).is_none());
    }

    #[test]
    fn walk_pruned() {
        let tree = Tree::from_fields(
            b"test".to_vec(),
            b"abc".to_vec(),
            Default::default(),
            Some(Link::Reference {
                hash: Default::default(),
                key: b"foo".to_vec(),
                child_heights: (0, 0),
                sum: None,
            }),
            None,
            BasicMerk,
        )
        .unwrap();

        let source = MockSource {};
        let walker = Walker::new(tree, source);

        let walker = walker
            .walk_expect(true, |child| -> CostContext<Result<Option<Tree>>> {
                assert_eq!(child.tree().key(), b"foo");
                Ok(None).wrap_with_cost(Default::default())
            })
            .unwrap()
            .expect("walk failed");
        assert!(walker.into_inner().child(true).is_none());
    }

    #[test]
    fn walk_none() {
        let tree = Tree::new(b"test".to_vec(), b"abc".to_vec(), BasicMerk).unwrap();

        let source = MockSource {};
        let walker = Walker::new(tree, source);

        walker
            .walk(true, |child| -> CostContext<Result<Option<Tree>>> {
                assert!(child.is_none());
                Ok(None).wrap_with_cost(Default::default())
            })
            .unwrap()
            .expect("walk failed");
    }
}<|MERGE_RESOLUTION|>--- conflicted
+++ resolved
@@ -173,24 +173,12 @@
         value: Vec<u8>,
         value_hash: CryptoHash,
         value_fixed_cost: u32,
-<<<<<<< HEAD
         feature_type: TreeFeatureType,
     ) -> CostContext<Self> {
         let mut cost = OperationCost::default();
         self.tree.own(|t| {
             t.put_value_with_reference_value_hash_and_value_cost(value, value_hash, value_fixed_cost, feature_type)
                 .unwrap_add_cost(&mut cost)
-=======
-    ) -> CostContext<Self> {
-        let mut cost = OperationCost::default();
-        self.tree.own(|t| {
-            t.put_value_with_reference_value_hash_and_value_cost(
-                value,
-                value_hash,
-                value_fixed_cost,
-            )
-            .unwrap_add_cost(&mut cost)
->>>>>>> 1e892bd9
         });
         self.wrap_with_cost(cost)
     }
@@ -253,18 +241,12 @@
                 true,
                 Some(Tree::new(b"foo".to_vec(), b"bar".to_vec(), BasicMerk).unwrap()),
             );
-<<<<<<< HEAD
-        tree.commit(&mut NoopCommit {}, &|_,_| Ok(0), &mut |_, _, _| Ok((false, None)), &mut |_, _| {
-            Ok(NoStorageRemoval)
-        })
-=======
         tree.commit(
             &mut NoopCommit {},
             &|_, _| Ok(0),
             &mut |_, _, _| Ok((false, None)),
             &mut |_, _| Ok(NoStorageRemoval),
         )
->>>>>>> 1e892bd9
         .unwrap()
         .expect("commit failed");
 
