mod commit;
#[cfg(feature = "full")]
mod debug;
mod encoding;
mod fuzz_tests;
mod hash;
mod iter;
mod kv;
mod link;
mod ops;
mod walk;

use std::cmp::{max, Ordering};

use anyhow::Result;
pub use commit::{Commit, NoopCommit};
use costs::{
    cost_return_on_error, cost_return_on_error_no_add,
    storage_cost::{
        key_value_cost::KeyValueStorageCost,
        removal::{StorageRemovedBytes, StorageRemovedBytes::BasicStorageRemoval},
        StorageCost,
    },
    CostContext, CostsExt, OperationCost,
};
use ed::{Decode, Encode, Terminated};
pub use hash::{
<<<<<<< HEAD
    kv_digest_to_kv_hash, kv_hash, node_hash, value_hash, CryptoHash, HASH_BLOCK_SIZE, HASH_LENGTH,
    HASH_LENGTH_U32, NULL_HASH,
=======
    combine_hash, kv_digest_to_kv_hash, kv_hash, node_hash, value_hash, Hash, HASH_LENGTH,
    NULL_HASH,
>>>>>>> b7d16fcc
};
use integer_encoding::VarInt;
use kv::KV;
pub use link::Link;
pub use ops::{AuxMerkBatch, BatchEntry, MerkBatch, Op, PanicSource};
pub use walk::{Fetch, RefWalker, Walker};

// TODO: remove need for `TreeInner`, and just use `Box<Self>` receiver for
// relevant methods

/// The fields of the `Tree` type, stored on the heap.
#[derive(Clone, Encode, Decode, Debug)]
pub struct TreeInner {
    left: Option<Link>,
    right: Option<Link>,
    kv: KV,
}

impl TreeInner {
    /// Get the value as owned of the key value struct
    pub fn value_as_owned(self) -> Vec<u8> {
        self.kv.value
    }

    /// Get the value as slice of the key value struct
    pub fn value_as_slice(&self) -> &[u8] {
        self.kv.value.as_slice()
    }

    /// Get the key as owned of the key value struct
    pub fn key_as_owned(self) -> Vec<u8> {
        self.kv.key
    }

    /// Get the key as slice of the key value struct
    pub fn key_as_slice(&self) -> &[u8] {
        self.kv.key.as_slice()
    }
}

impl Terminated for Box<TreeInner> {}

/// A binary AVL tree data structure, with Merkle hashes.
///
/// Trees' inner fields are stored on the heap so that nodes can recursively
/// link to each other, and so we can detach nodes from their parents, then
/// reattach without allocating or freeing heap memory.
#[derive(Clone)]
pub struct Tree {
    pub(crate) inner: Box<TreeInner>,
    pub(crate) old_size_with_parent_to_child_hook: u32,
    pub(crate) old_value: Option<Vec<u8>>,
}

impl Tree {
    /// Creates a new `Tree` with the given key and value, and no children.
    ///
    /// Hashes the key/value pair and initializes the `kv_hash` field.
    pub fn new(key: Vec<u8>, value: Vec<u8>) -> CostContext<Self> {
        KV::new(key, value).map(|kv| Self {
            inner: Box::new(TreeInner {
                kv,
                left: None,
                right: None,
            }),
            old_size_with_parent_to_child_hook: 0,
            old_value: None,
        })
    }

    /// Creates a new `Tree` given an inner tree
    pub fn new_with_tree_inner(inner_tree: TreeInner) -> Self {
        let decode_size = inner_tree
            .kv
            .value_encoding_length_with_parent_to_child_reference();
        let old_value = inner_tree.kv.value.clone();
        Self {
            inner: Box::new(inner_tree),
            // TODO: figure out why adding the required space for this doesn't affect the tests
            old_size_with_parent_to_child_hook: (decode_size + decode_size.required_space()) as u32,
            old_value: Some(old_value),
        }
    }

    pub fn kv_with_parent_hook_size_and_storage_cost(&self) -> (u32, KeyValueStorageCost) {
        let current_kv_size = self.value_encoding_length_with_parent_to_child_reference() as u32;

        let key_storage_cost = StorageCost {
            ..Default::default()
        };
        let mut value_storage_cost = StorageCost {
            ..Default::default()
        };

        // Update the value storage_cost cost
        match self
            .old_size_with_parent_to_child_hook
            .cmp(&current_kv_size)
        {
            Ordering::Equal => {
                value_storage_cost.replaced_bytes += self.old_size_with_parent_to_child_hook;
            }
            Ordering::Greater => {
                // old size is greater than current size, storage_cost will be freed
                value_storage_cost.replaced_bytes += current_kv_size;
                value_storage_cost.removed_bytes +=
                    BasicStorageRemoval(self.old_size_with_parent_to_child_hook - current_kv_size);
            }
            Ordering::Less => {
                // current size is greater than old size, storage_cost will be created
                // this also handles the case where the tree.old_size = 0
                value_storage_cost.replaced_bytes += self.old_size_with_parent_to_child_hook;
                value_storage_cost.added_bytes +=
                    current_kv_size - self.old_size_with_parent_to_child_hook;
            }
        }

        let key_value_storage_cost = KeyValueStorageCost {
            key_storage_cost,
            value_storage_cost,
            new_node: self.old_size_with_parent_to_child_hook == 0,
        };

        (current_kv_size, key_value_storage_cost)
    }

    /// Creates a new `Tree` with the given key, value and value hash, and no
    /// children.
    ///
    /// Hashes the key/value pair and initializes the `kv_hash` field.
    pub fn new_with_value_hash(
        key: Vec<u8>,
        value: Vec<u8>,
        value_hash: CryptoHash,
    ) -> CostContext<Self> {
        KV::new_with_value_hash(key, value, value_hash).map(|kv| Self {
            inner: Box::new(TreeInner {
                kv,
                left: None,
                right: None,
            }),
            old_size_with_parent_to_child_hook: 0,
            old_value: None,
        })
    }

    /// Creates a new `Tree` with the given key, value and value hash, and no
    /// children.
    /// Sets the tree's value_hash = hash(value, supplied_value_hash)
    pub fn new_with_combined_value_hash(
        key: Vec<u8>,
        value: Vec<u8>,
        value_hash: Hash,
    ) -> CostContext<Self> {
        KV::new_with_combined_value_hash(key, value, value_hash).map(|kv| Self {
            inner: Box::new(TreeInner {
                kv,
                left: None,
                right: None,
            }),
        })
    }

    /// Creates a `Tree` by supplying all the raw struct fields (mainly useful
    /// for testing). The `kv_hash` and `Link`s are not ensured to be correct.
    pub fn from_fields(
        key: Vec<u8>,
        value: Vec<u8>,
        kv_hash: CryptoHash,
        left: Option<Link>,
        right: Option<Link>,
    ) -> CostContext<Self> {
        value_hash(value.as_slice()).map(|vh| Self {
            inner: Box::new(TreeInner {
                kv: KV::from_fields(key, value, kv_hash, vh),
                left,
                right,
            }),
            old_size_with_parent_to_child_hook: 0,
            old_value: None,
        })
    }

    /// Returns the root node's key as a slice.
    #[inline]
    pub fn key(&self) -> &[u8] {
        self.inner.kv.key()
    }

    pub fn set_key(&mut self, key: Vec<u8>) {
        self.inner.kv.key = key;
    }

    /// Consumes the tree and returns its root node's key, without having to
    /// clone or allocate.
    #[inline]
    pub fn take_key(self) -> Vec<u8> {
        self.inner.kv.take_key()
    }

    /// Returns the root node's value as a ref.
    #[inline]
    pub fn value_ref(&self) -> &Vec<u8> {
        self.inner.kv.value.as_ref()
    }

    /// Returns the root node's value as a ref.
    #[inline]
    pub fn value_mut_ref(&mut self) -> &mut Vec<u8> {
        &mut self.inner.kv.value
    }

    /// Returns the root node's value as a slice.
    #[inline]
    pub fn value_as_slice(&self) -> &[u8] {
        self.inner.kv.value_as_slice()
    }

    /// Returns the hash of the root node's key/value pair.
    #[inline]
    pub const fn kv_hash(&self) -> &CryptoHash {
        self.inner.kv.hash()
    }

    /// Returns the hash of the node's valu
    #[inline]
    pub const fn value_hash(&self) -> &CryptoHash {
        self.inner.kv.value_hash()
    }

    /// Returns a reference to the root node's `Link` on the given side, if any.
    /// If there is no child, returns `None`.
    #[inline]
    pub const fn link(&self, left: bool) -> Option<&Link> {
        if left {
            self.inner.left.as_ref()
        } else {
            self.inner.right.as_ref()
        }
    }

    /// Returns a mutable reference to the root node's `Link` on the given side,
    /// if any. If there is no child, returns `None`.
    #[inline]
    pub fn link_mut(&mut self, left: bool) -> Option<&mut Link> {
        if left {
            self.inner.left.as_mut()
        } else {
            self.inner.right.as_mut()
        }
    }

    /// Returns a the size of node's child on the given side, if any.
    /// If there is no child, returns `None`.
    pub fn child_ref_size(&self, left: bool) -> Option<u32> {
        self.link(left).map(|link| link.key().len() as u32 + 35)
    }

    /// Returns a reference to the root node's child on the given side, if any.
    /// If there is no child, returns `None`.
    #[inline]
    pub const fn child(&self, left: bool) -> Option<&Self> {
        match self.link(left) {
            None => None,
            Some(link) => link.tree(),
        }
    }

    /// Returns a mutable reference to the root node's child on the given side,
    /// if any. If there is no child, returns `None`.
    #[inline]
    pub fn child_mut(&mut self, left: bool) -> Option<&mut Self> {
        match self.slot_mut(left).as_mut() {
            None => None,
            Some(Link::Reference { .. }) => None,
            Some(Link::Modified { tree, .. }) => Some(tree),
            Some(Link::Uncommitted { tree, .. }) => Some(tree),
            Some(Link::Loaded { tree, .. }) => Some(tree),
        }
    }

    /// Returns the hash of the root node's child on the given side, if any. If
    /// there is no child, returns the null hash (zero-filled).
    #[inline]
    pub const fn child_hash(&self, left: bool) -> &CryptoHash {
        match self.link(left) {
            Some(link) => link.hash(),
            _ => &NULL_HASH,
        }
    }

    /// Computes and returns the hash of the root node.
    #[inline]
    pub fn hash(&self) -> CostContext<CryptoHash> {
        // TODO: should we compute node hash as we already have a node hash?
        node_hash(
            self.inner.kv.hash(),
            self.child_hash(true),
            self.child_hash(false),
        )
    }

    /// Returns the number of pending writes for the child on the given side, if
    /// any. If there is no child, returns 0.
    #[inline]
    pub const fn child_pending_writes(&self, left: bool) -> usize {
        match self.link(left) {
            Some(Link::Modified { pending_writes, .. }) => *pending_writes,
            _ => 0,
        }
    }

    /// Returns the height of the child on the given side, if any. If there is
    /// no child, returns 0.
    #[inline]
    pub const fn child_height(&self, left: bool) -> u8 {
        match self.link(left) {
            Some(child) => child.height(),
            _ => 0,
        }
    }

    #[inline]
    pub const fn child_heights(&self) -> (u8, u8) {
        (self.child_height(true), self.child_height(false))
    }

    /// Returns the height of the tree (the number of levels). For example, a
    /// single node has height 1, a node with a single descendant has height 2,
    /// etc.
    #[inline]
    pub fn height(&self) -> u8 {
        1 + max(self.child_height(true), self.child_height(false))
    }

    /// Returns the balance factor of the root node. This is the difference
    /// between the height of the right child (if any) and the height of the
    /// left child (if any). For example, a balance factor of 2 means the right
    /// subtree is 2 levels taller than the left subtree.
    #[inline]
    pub const fn balance_factor(&self) -> i8 {
        let left_height = self.child_height(true) as i8;
        let right_height = self.child_height(false) as i8;
        right_height - left_height
    }

    /// Attaches the child (if any) to the root node on the given side. Creates
    /// a `Link` of variant `Link::Modified` which contains the child.
    ///
    /// Panics if there is already a child on the given side.
    #[inline]
    pub fn attach(mut self, left: bool, maybe_child: Option<Self>) -> Self {
        debug_assert_ne!(
            Some(self.key()),
            maybe_child.as_ref().map(|c| c.key()),
            "Tried to attach tree with same key"
        );

        // let parent = std::str::from_utf8(self.key());
        // if maybe_child.is_some(){
        //     let child = std::str::from_utf8(maybe_child.as_ref().unwrap().key());
        //     println!("attaching {} to {}", child.unwrap(), parent.unwrap());
        // } else {
        //     println!("attaching nothing to {}", parent.unwrap());
        // }

        let slot = self.slot_mut(left);

        if slot.is_some() {
            panic!(
                "Tried to attach to {} tree slot, but it is already Some",
                side_to_str(left)
            );
        }
        *slot = Link::maybe_from_modified_tree(maybe_child);

        // dbg!(&self);
        self
    }

    /// Detaches the child on the given side (if any) from the root node, and
    /// returns `(root_node, maybe_child)`.
    ///
    /// One will usually want to reattach (see `attach`) a child on the same
    /// side after applying some operation to the detached child.
    #[inline]
    pub fn detach(mut self, left: bool) -> (Self, Option<Self>) {
        let maybe_child = match self.slot_mut(left).take() {
            None => None,
            Some(Link::Reference { .. }) => None,
            Some(Link::Modified { tree, .. }) => Some(tree),
            Some(Link::Uncommitted { tree, .. }) => Some(tree),
            Some(Link::Loaded { tree, .. }) => Some(tree),
        };
        // println!("detaching {}",
        // std::str::from_utf8(maybe_child.as_ref().unwrap().key()).unwrap());

        (self, maybe_child)
    }

    /// Detaches the child on the given side from the root node, and
    /// returns `(root_node, child)`.
    ///
    /// Panics if there is no child on the given side.
    ///
    /// One will usually want to reattach (see `attach`) a child on the same
    /// side after applying some operation to the detached child.
    #[inline]
    pub fn detach_expect(self, left: bool) -> (Self, Self) {
        let (parent, maybe_child) = self.detach(left);

        if let Some(child) = maybe_child {
            (parent, child)
        } else {
            panic!(
                "Expected tree to have {} child, but got None",
                side_to_str(left)
            );
        }
    }

    /// Detaches the child on the given side and passes it into `f`, which must
    /// return a new child (either the same child, a new child to take its
    /// place, or `None` to explicitly keep the slot empty).
    ///
    /// This is the same as `detach`, but with the function interface to enforce
    /// at compile-time that an explicit final child value is returned. This is
    /// less error prone that detaching with `detach` and reattaching with
    /// `attach`.
    #[inline]
    pub fn walk<F>(self, left: bool, f: F) -> Self
    where
        F: FnOnce(Option<Self>) -> Option<Self>,
    {
        let (tree, maybe_child) = self.detach(left);
        tree.attach(left, f(maybe_child))
    }

    /// Like `walk`, but panics if there is no child on the given side.
    #[inline]
    pub fn walk_expect<F>(self, left: bool, f: F) -> Self
    where
        F: FnOnce(Self) -> Option<Self>,
    {
        let (tree, child) = self.detach_expect(left);
        tree.attach(left, f(child))
    }

    /// Returns a mutable reference to the child slot for the given side.
    #[inline]
    pub(crate) fn slot_mut(&mut self, left: bool) -> &mut Option<Link> {
        if left {
            &mut self.inner.left
        } else {
            &mut self.inner.right
        }
    }

    /// Replaces the root node's value with the given value and returns the
    /// modified `Tree`.
    #[inline]
    pub fn put_value(mut self, value: Vec<u8>) -> CostContext<Self> {
        let mut cost = OperationCost::default();
        self.inner.kv = self
            .inner
            .kv
            .put_value_then_update(value)
            .unwrap_add_cost(&mut cost);
        self.wrap_with_cost(cost)
    }

    /// Replaces the root node's value with the given value and value hash
    /// and returns the modified `Tree`.
    #[inline]
    pub fn put_value_and_value_hash(
        mut self,
        value: Vec<u8>,
        value_hash: CryptoHash,
    ) -> CostContext<Self> {
        let mut cost = OperationCost::default();
        self.inner.kv = self
            .inner
            .kv
            .put_value_and_value_hash_then_update(value, value_hash)
            .unwrap_add_cost(&mut cost);
        self.wrap_with_cost(cost)
    }

    // TODO: add compute_hashes method

    /// Called to finalize modifications to a tree, recompute its hashes, and
    /// write the updated nodes to a backing store.
    ///
    /// Traverses through the tree, computing hashes for all modified links and
    /// replacing them with `Link::Loaded` variants, writes out all changes to
    /// the given `Commit` object's `write` method, and calls the its `prune`
    /// method to test whether or not to keep or prune nodes from memory.
    pub fn commit<C: Commit>(
        &mut self,
        c: &mut C,
        update_tree_value_based_on_costs: &mut impl FnMut(
            &StorageCost,
            &Vec<u8>,
            &mut Vec<u8>,
        ) -> Result<bool>,
        section_removal_bytes: &mut impl FnMut(&Vec<u8>, u32) -> Result<StorageRemovedBytes>,
    ) -> CostContext<Result<()>> {
        // TODO: make this method less ugly
        // TODO: call write in-order for better performance in writing batch to db?

        // println!("about to commit {}", std::str::from_utf8(self.key()).unwrap());
        let mut cost = OperationCost::default();

        if let Some(Link::Modified { .. }) = self.inner.left {
            // println!("left is modified");
            if let Some(Link::Modified {
                mut tree,
                child_heights,
                ..
            }) = self.inner.left.take()
            {
                // println!("key is {}", std::str::from_utf8(tree.key()).unwrap());
                cost_return_on_error!(
                    &mut cost,
                    tree.commit(c, update_tree_value_based_on_costs, section_removal_bytes)
                );
                self.inner.left = Some(Link::Loaded {
                    hash: tree.hash().unwrap_add_cost(&mut cost),
                    tree,
                    child_heights,
                });
            } else {
                unreachable!()
            }
        }

        if let Some(Link::Modified { .. }) = self.inner.right {
            // println!("right is modified");
            if let Some(Link::Modified {
                mut tree,
                child_heights,
                ..
            }) = self.inner.right.take()
            {
                // println!("key is {}", std::str::from_utf8(tree.key()).unwrap());
                cost_return_on_error!(
                    &mut cost,
                    tree.commit(c, update_tree_value_based_on_costs, section_removal_bytes)
                );
                self.inner.right = Some(Link::Loaded {
                    hash: tree.hash().unwrap_add_cost(&mut cost),
                    tree,
                    child_heights,
                });
            } else {
                unreachable!()
            }
        }

        cost_return_on_error_no_add!(
            &cost,
            c.write(
                self,
                update_tree_value_based_on_costs,
                section_removal_bytes
            )
        );

        // println!("done committing {}", std::str::from_utf8(self.key()).unwrap());

        let (prune_left, prune_right) = c.prune(self);
        if prune_left {
            self.inner.left = self.inner.left.take().map(|link| link.into_reference());
        }
        if prune_right {
            self.inner.right = self.inner.right.take().map(|link| link.into_reference());
        }

        Ok(()).wrap_with_cost(cost)
    }

    /// Fetches the child on the given side using the given data source, and
    /// places it in the child slot (upgrading the link from `Link::Reference`
    /// to `Link::Loaded`).
    pub fn load<S: Fetch>(&mut self, left: bool, source: &S) -> CostContext<Result<()>> {
        // TODO: return Err instead of panic?
        let link = self.link(left).expect("Expected link");
        let (child_heights, hash) = match link {
            Link::Reference {
                child_heights,
                hash,
                ..
            } => (child_heights, hash),
            _ => panic!("Expected Some(Link::Reference)"),
        };

        let mut cost = OperationCost::default();
        let tree = cost_return_on_error!(&mut cost, source.fetch(link));
        debug_assert_eq!(tree.key(), link.key());
        *self.slot_mut(left) = Some(Link::Loaded {
            tree,
            hash: *hash,
            child_heights: *child_heights,
        });
        Ok(()).wrap_with_cost(cost)
    }
}

pub const fn side_to_str(left: bool) -> &'static str {
    if left {
        "left"
    } else {
        "right"
    }
}

#[cfg(test)]
mod test {
    use costs::storage_cost::removal::StorageRemovedBytes::NoStorageRemoval;

    use super::{commit::NoopCommit, hash::NULL_HASH, Tree};

    #[test]
    fn build_tree() {
        let tree = Tree::new(vec![1], vec![101]).unwrap();
        assert_eq!(tree.key(), &[1]);
        assert_eq!(tree.value_as_slice(), &[101]);
        assert!(tree.child(true).is_none());
        assert!(tree.child(false).is_none());

        let tree = tree.attach(true, None);
        assert!(tree.child(true).is_none());
        assert!(tree.child(false).is_none());

        let tree = tree.attach(true, Some(Tree::new(vec![2], vec![102]).unwrap()));
        assert_eq!(tree.key(), &[1]);
        assert_eq!(tree.child(true).unwrap().key(), &[2]);
        assert!(tree.child(false).is_none());

        let tree = Tree::new(vec![3], vec![103])
            .unwrap()
            .attach(false, Some(tree));
        assert_eq!(tree.key(), &[3]);
        assert_eq!(tree.child(false).unwrap().key(), &[1]);
        assert!(tree.child(true).is_none());
    }

    #[should_panic]
    #[test]
    fn attach_existing() {
        Tree::new(vec![0], vec![1])
            .unwrap()
            .attach(true, Some(Tree::new(vec![2], vec![3]).unwrap()))
            .attach(true, Some(Tree::new(vec![4], vec![5]).unwrap()));
    }

    #[test]
    fn modify() {
        let tree = Tree::new(vec![0], vec![1])
            .unwrap()
            .attach(true, Some(Tree::new(vec![2], vec![3]).unwrap()))
            .attach(false, Some(Tree::new(vec![4], vec![5]).unwrap()));

        let tree = tree.walk(true, |left_opt| {
            assert_eq!(left_opt.as_ref().unwrap().key(), &[2]);
            None
        });
        assert!(tree.child(true).is_none());
        assert!(tree.child(false).is_some());

        let tree = tree.walk(true, |left_opt| {
            assert!(left_opt.is_none());
            Some(Tree::new(vec![2], vec![3]).unwrap())
        });
        assert_eq!(tree.link(true).unwrap().key(), &[2]);

        let tree = tree.walk_expect(false, |right| {
            assert_eq!(right.key(), &[4]);
            None
        });
        assert!(tree.child(true).is_some());
        assert!(tree.child(false).is_none());
    }

    #[test]
    fn child_and_link() {
        let mut tree = Tree::new(vec![0], vec![1])
            .unwrap()
            .attach(true, Some(Tree::new(vec![2], vec![3]).unwrap()));
        assert!(tree.link(true).expect("expected link").is_modified());
        assert!(tree.child(true).is_some());
        assert!(tree.link(false).is_none());
        assert!(tree.child(false).is_none());

        tree.commit(&mut NoopCommit {}, &mut |_, _, _| Ok(false), &mut |_, _| {
            Ok(NoStorageRemoval)
        })
        .unwrap()
        .expect("commit failed");
        assert!(tree.link(true).expect("expected link").is_stored());
        assert!(tree.child(true).is_some());

        // tree.link(true).prune(true);
        // assert!(tree.link(true).expect("expected link").is_pruned());
        // assert!(tree.child(true).is_none());

        let tree = tree.walk(true, |_| None);
        assert!(tree.link(true).is_none());
        assert!(tree.child(true).is_none());
    }

    #[test]
    fn child_hash() {
        let mut tree = Tree::new(vec![0], vec![1])
            .unwrap()
            .attach(true, Some(Tree::new(vec![2], vec![3]).unwrap()));
        tree.commit(&mut NoopCommit {}, &mut |_, _, _| Ok(false), &mut |_, _| {
            Ok(NoStorageRemoval)
        })
        .unwrap()
        .expect("commit failed");
        assert_eq!(
            tree.child_hash(true),
            &[
                132, 211, 39, 192, 19, 164, 57, 106, 128, 9, 35, 145, 86, 12, 57, 192, 239, 69,
                113, 148, 33, 220, 206, 207, 237, 199, 214, 241, 97, 144, 224, 185
            ]
        );
        assert_eq!(tree.child_hash(false), &NULL_HASH);
    }

    #[test]
    fn hash() {
        let tree = Tree::new(vec![0], vec![1]).unwrap();
        assert_eq!(
            tree.hash().unwrap(),
            [
                10, 108, 153, 163, 54, 173, 62, 155, 228, 204, 102, 172, 158, 203, 197, 126, 230,
                234, 97, 110, 227, 208, 64, 21, 65, 8, 82, 2, 241, 122, 66, 207
            ]
        );
    }

    #[test]
    fn child_pending_writes() {
        let tree = Tree::new(vec![0], vec![1]).unwrap();
        assert_eq!(tree.child_pending_writes(true), 0);
        assert_eq!(tree.child_pending_writes(false), 0);

        let tree = tree.attach(true, Some(Tree::new(vec![2], vec![3]).unwrap()));
        assert_eq!(tree.child_pending_writes(true), 1);
        assert_eq!(tree.child_pending_writes(false), 0);
    }

    #[test]
    fn height_and_balance() {
        let tree = Tree::new(vec![0], vec![1]).unwrap();
        assert_eq!(tree.height(), 1);
        assert_eq!(tree.child_height(true), 0);
        assert_eq!(tree.child_height(false), 0);
        assert_eq!(tree.balance_factor(), 0);

        let tree = tree.attach(true, Some(Tree::new(vec![2], vec![3]).unwrap()));
        assert_eq!(tree.height(), 2);
        assert_eq!(tree.child_height(true), 1);
        assert_eq!(tree.child_height(false), 0);
        assert_eq!(tree.balance_factor(), -1);

        let (tree, maybe_child) = tree.detach(true);
        let tree = tree.attach(false, maybe_child);
        assert_eq!(tree.height(), 2);
        assert_eq!(tree.child_height(true), 0);
        assert_eq!(tree.child_height(false), 1);
        assert_eq!(tree.balance_factor(), 1);
    }

    #[test]
    fn commit() {
        let mut tree = Tree::new(vec![0], vec![1])
            .unwrap()
            .attach(false, Some(Tree::new(vec![2], vec![3]).unwrap()));
        tree.commit(&mut NoopCommit {}, &mut |_, _, _| Ok(false), &mut |_, _| {
            Ok(NoStorageRemoval)
        })
        .unwrap()
        .expect("commit failed");

        assert!(tree.link(false).expect("expected link").is_stored());
    }
}<|MERGE_RESOLUTION|>--- conflicted
+++ resolved
@@ -25,13 +25,8 @@
 };
 use ed::{Decode, Encode, Terminated};
 pub use hash::{
-<<<<<<< HEAD
-    kv_digest_to_kv_hash, kv_hash, node_hash, value_hash, CryptoHash, HASH_BLOCK_SIZE, HASH_LENGTH,
-    HASH_LENGTH_U32, NULL_HASH,
-=======
-    combine_hash, kv_digest_to_kv_hash, kv_hash, node_hash, value_hash, Hash, HASH_LENGTH,
+    combine_hash, kv_digest_to_kv_hash, kv_hash, node_hash, value_hash, CryptoHash, HASH_BLOCK_SIZE, HASH_LENGTH, HASH_LENGTH_U32,
     NULL_HASH,
->>>>>>> b7d16fcc
 };
 use integer_encoding::VarInt;
 use kv::KV;
@@ -184,7 +179,7 @@
     pub fn new_with_combined_value_hash(
         key: Vec<u8>,
         value: Vec<u8>,
-        value_hash: Hash,
+        value_hash: CryptoHash,
     ) -> CostContext<Self> {
         KV::new_with_combined_value_hash(key, value, value_hash).map(|kv| Self {
             inner: Box::new(TreeInner {
@@ -192,6 +187,8 @@
                 left: None,
                 right: None,
             }),
+            old_size_with_parent_to_child_hook: 0,
+            old_value: None
         })
     }
 
