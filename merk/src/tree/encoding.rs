use anyhow::{anyhow, Error};
use costs::{
    cost_return_on_error, cost_return_on_error_no_add, CostContext, CostsExt, OperationCost,
};
use ed::{Decode, Encode};
use storage::StorageContext;

use super::Tree;
use crate::tree::TreeInner;

impl Tree {
    pub fn decode_raw(bytes: &[u8], key: Vec<u8>) -> Result<Self, Error> {
        Tree::decode(key, bytes).map_err(|e| anyhow!("failed to decode a Tree structure ({})", e))
    }

    pub(crate) fn get<'db, S, K>(storage: &S, key: K) -> CostContext<Result<Option<Self>, Error>>
    where
        S: StorageContext<'db>,
        K: AsRef<[u8]>,
        Error: From<S::Error>,
    {
        let mut cost = OperationCost::default();
        let tree_bytes = cost_return_on_error!(&mut cost, storage.get(&key).map_err(|e| e.into()));

        let tree_opt = cost_return_on_error_no_add!(
            &cost,
            tree_bytes
                .map(|x| Tree::decode_raw(&x, key.as_ref().to_vec()))
                .transpose()
        );

        Ok(tree_opt).wrap_with_cost(cost)
    }
}

impl Tree {
    #[inline]
    pub fn encode(&self) -> Vec<u8> {
        // operation is infallible so it's ok to unwrap
        Encode::encode(&self.inner).unwrap()
    }

    #[inline]
    pub fn encode_into(&self, dest: &mut Vec<u8>) {
        // operation is infallible so it's ok to unwrap
        Encode::encode_into(&self.inner, dest).unwrap()
    }

    #[inline]
    pub fn encoding_length(&self) -> usize {
        // operation is infallible so it's ok to unwrap
        Encode::encoding_length(&self.inner).unwrap()
    }

    #[inline]
    pub fn value_encoding_length_with_parent_to_child_reference(&self) -> u32 {
        // in the case of a grovedb tree the value cost is fixed
        if let Some(value_cost) =  self.inner.kv.value_defined_cost {
            self.inner
                .kv
                .layered_value_byte_cost_size(value_cost)
        } else {
            self.inner
                .kv
                .value_byte_cost_size()
        }
    }

    #[inline]
    pub fn decode_into(&mut self, key: Vec<u8>, input: &[u8]) -> ed::Result<()> {
        let mut tree_inner: TreeInner = Decode::decode(input)?;
        tree_inner.kv.key = key;
        self.inner = Box::new(tree_inner);
        Ok(())
    }

    #[inline]
    pub fn decode(key: Vec<u8>, input: &[u8]) -> ed::Result<Self> {
        let mut tree_inner: TreeInner = Decode::decode(input)?;
        tree_inner.kv.key = key;
        Ok(Tree::new_with_tree_inner(tree_inner))
    }
}

#[cfg(test)]
mod tests {
    use super::{super::Link, *};
    use crate::{merk::TreeFeatureType::SummedMerk, tree::TreeFeatureType::BasicMerk};

    #[test]
    fn encode_leaf_tree() {
        let tree = Tree::from_fields(vec![0], vec![1], [55; 32], None, None, BasicMerk).unwrap();
        assert_eq!(tree.encoding_length(), 68);
        assert_eq!(
            tree.value_encoding_length_with_parent_to_child_reference(),
            102
        );
        assert_eq!(
            tree.encode(),
            vec![
                0, 0, 0, 55, 55, 55, 55, 55, 55, 55, 55, 55, 55, 55, 55, 55, 55, 55, 55, 55, 55,
                55, 55, 55, 55, 55, 55, 55, 55, 55, 55, 55, 55, 55, 55, 32, 34, 236, 157, 87, 27,
                167, 116, 207, 158, 131, 208, 25, 73, 98, 245, 209, 227, 170, 26, 72, 212, 134,
                166, 126, 39, 98, 166, 199, 149, 144, 21, 1
            ]
        );
    }

    #[test]
    #[should_panic]
    fn encode_modified_tree() {
        let tree = Tree::from_fields(
            vec![0],
            vec![1],
            [55; 32],
            Some(Link::Modified {
                pending_writes: 1,
                child_heights: (123, 124),
                tree: Tree::new(vec![2], vec![3], BasicMerk).unwrap(),
            }),
            None,
            BasicMerk,
        )
        .unwrap();
        tree.encode();
    }

    #[test]
    fn encode_loaded_tree() {
        let tree = Tree::from_fields(
            vec![0],
            vec![1],
            [55; 32],
            Some(Link::Loaded {
                hash: [66; 32],
                sum: None,
                child_heights: (123, 124),
                tree: Tree::new(vec![2], vec![3], BasicMerk).unwrap(),
            }),
            None,
            BasicMerk,
        )
        .unwrap();
        assert_eq!(
            tree.encode(),
            vec![
                1, 1, 2, 66, 66, 66, 66, 66, 66, 66, 66, 66, 66, 66, 66, 66, 66, 66, 66, 66, 66,
                66, 66, 66, 66, 66, 66, 66, 66, 66, 66, 66, 66, 66, 66, 123, 124, 0, 0, 0, 55, 55,
                55, 55, 55, 55, 55, 55, 55, 55, 55, 55, 55, 55, 55, 55, 55, 55, 55, 55, 55, 55, 55,
                55, 55, 55, 55, 55, 55, 55, 55, 55, 32, 34, 236, 157, 87, 27, 167, 116, 207, 158,
                131, 208, 25, 73, 98, 245, 209, 227, 170, 26, 72, 212, 134, 166, 126, 39, 98, 166,
                199, 149, 144, 21, 1
            ]
        );
    }

    #[test]
    fn encode_uncommitted_tree() {
        let tree = Tree::from_fields(
            vec![0],
            vec![1],
            [55; 32],
            Some(Link::Uncommitted {
                hash: [66; 32],
                sum: Some(10),
                child_heights: (123, 124),
                tree: Tree::new(vec![2], vec![3], BasicMerk).unwrap(),
            }),
            None,
            SummedMerk(5),
        )
        .unwrap();
        assert_eq!(
            tree.encode(),
            vec![
                1, 1, 2, 66, 66, 66, 66, 66, 66, 66, 66, 66, 66, 66, 66, 66, 66, 66, 66, 66, 66,
                66, 66, 66, 66, 66, 66, 66, 66, 66, 66, 66, 66, 66, 66, 123, 124, 1, 1, 20, 0, 1,
                1, 10, 55, 55, 55, 55, 55, 55, 55, 55, 55, 55, 55, 55, 55, 55, 55, 55, 55, 55, 55,
                55, 55, 55, 55, 55, 55, 55, 55, 55, 55, 55, 55, 55, 32, 34, 236, 157, 87, 27, 167,
                116, 207, 158, 131, 208, 25, 73, 98, 245, 209, 227, 170, 26, 72, 212, 134, 166,
                126, 39, 98, 166, 199, 149, 144, 21, 1
            ]
        );
    }

    #[test]
    fn encode_reference_tree() {
        let tree = Tree::from_fields(
            vec![0],
            vec![1],
            [55; 32],
            Some(Link::Reference {
                hash: [66; 32],
                sum: None,
                child_heights: (123, 124),
                key: vec![2],
            }),
            None,
            BasicMerk,
        )
        .unwrap();
<<<<<<< HEAD
        // TODO: Fix the encoding length
        assert_eq!(tree.encoding_length(), 105);
        assert_eq!(tree.encode().len(), tree.encoding_length());
=======
        assert_eq!(
            tree.encoding_length(), /* this does not have the key encoded, just value and
                                     * left/right */
            103
        );
        assert_eq!(
            tree.value_encoding_length_with_parent_to_child_reference(),
            102 // This is 1 less, because the right "Option" byte was not paid for
        );
>>>>>>> fa533496
        assert_eq!(
            tree.encode(),
            vec![
                1, 1, 2, 66, 66, 66, 66, 66, 66, 66, 66, 66, 66, 66, 66, 66, 66, 66, 66, 66, 66,
                66, 66, 66, 66, 66, 66, 66, 66, 66, 66, 66, 66, 66, 66, 123, 124, 0, 0, 0, 55, 55,
                55, 55, 55, 55, 55, 55, 55, 55, 55, 55, 55, 55, 55, 55, 55, 55, 55, 55, 55, 55, 55,
                55, 55, 55, 55, 55, 55, 55, 55, 55, 32, 34, 236, 157, 87, 27, 167, 116, 207, 158,
                131, 208, 25, 73, 98, 245, 209, 227, 170, 26, 72, 212, 134, 166, 126, 39, 98, 166,
                199, 149, 144, 21, 1
            ]
        );
    }

    #[test]
    fn decode_leaf_tree() {
        let bytes = vec![
            0, 0, 0, 55, 55, 55, 55, 55, 55, 55, 55, 55, 55, 55, 55, 55, 55, 55, 55, 55, 55, 55,
            55, 1, 1, 1, 1, 1, 1, 1, 1, 1, 1, 1, 1, 32, 34, 236, 157, 87, 27, 167, 116, 207, 158,
            131, 208, 25, 73, 98, 245, 209, 227, 170, 26, 72, 212, 134, 166, 126, 39, 98, 166, 199,
            149, 144, 21, 1,
        ];
        let tree = Tree::decode(vec![0], bytes.as_slice()).expect("should decode correctly");
        assert_eq!(tree.key(), &[0]);
<<<<<<< HEAD
        assert_eq!(tree.value(), &[1]);
        assert_eq!(tree.inner.feature_type, BasicMerk)
=======
        assert_eq!(tree.value_as_slice(), &[1]);
>>>>>>> fa533496
    }

    #[test]
    fn decode_reference_tree() {
        let bytes = vec![
            1, 1, 2, 66, 66, 66, 66, 66, 66, 66, 66, 66, 66, 66, 66, 66, 66, 66, 66, 66, 66, 66,
            66, 66, 66, 66, 66, 66, 66, 66, 66, 66, 66, 66, 66, 123, 124, 0, 0, 0, 55, 55, 55, 55,
            55, 55, 55, 55, 55, 55, 55, 55, 55, 55, 55, 55, 55, 55, 55, 55, 55, 55, 55, 55, 55, 55,
            55, 55, 55, 55, 55, 55, 32, 34, 236, 157, 87, 27, 167, 116, 207, 158, 131, 208, 25, 73,
            98, 245, 209, 227, 170, 26, 72, 212, 134, 166, 126, 39, 98, 166, 199, 149, 144, 21, 1,
        ];
        let tree = Tree::decode(vec![0], bytes.as_slice()).expect("should decode correctly");
        assert_eq!(tree.key(), &[0]);
        assert_eq!(tree.value_as_slice(), &[1]);
        if let Some(Link::Reference {
            key,
            child_heights,
            hash,
            sum,
        }) = tree.link(true)
        {
            assert_eq!(*key, [2]);
            assert_eq!(*child_heights, (123u8, 124u8));
            assert_eq!(*hash, [66u8; 32]);
        } else {
            panic!("Expected Link::Reference");
        }
    }

    #[test]
    fn decode_invalid_bytes_as_tree() {
        let bytes = vec![2, 3, 4, 5];
        let tree = Tree::decode(vec![0], bytes.as_slice());
        assert!(matches!(tree, Err(_)));
    }
}<|MERGE_RESOLUTION|>--- conflicted
+++ resolved
@@ -199,11 +199,6 @@
             BasicMerk,
         )
         .unwrap();
-<<<<<<< HEAD
-        // TODO: Fix the encoding length
-        assert_eq!(tree.encoding_length(), 105);
-        assert_eq!(tree.encode().len(), tree.encoding_length());
-=======
         assert_eq!(
             tree.encoding_length(), /* this does not have the key encoded, just value and
                                      * left/right */
@@ -213,7 +208,6 @@
             tree.value_encoding_length_with_parent_to_child_reference(),
             102 // This is 1 less, because the right "Option" byte was not paid for
         );
->>>>>>> fa533496
         assert_eq!(
             tree.encode(),
             vec![
@@ -237,12 +231,8 @@
         ];
         let tree = Tree::decode(vec![0], bytes.as_slice()).expect("should decode correctly");
         assert_eq!(tree.key(), &[0]);
-<<<<<<< HEAD
-        assert_eq!(tree.value(), &[1]);
+        assert_eq!(tree.value_as_slice(), &[1]);
         assert_eq!(tree.inner.feature_type, BasicMerk)
-=======
-        assert_eq!(tree.value_as_slice(), &[1]);
->>>>>>> fa533496
     }
 
     #[test]
