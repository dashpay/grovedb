// MIT LICENSE
//
// Copyright (c) 2021 Dash Core Group
//
// Permission is hereby granted, free of charge, to any
// person obtaining a copy of this software and associated
// documentation files (the "Software"), to deal in the
// Software without restriction, including without
// limitation the rights to use, copy, modify, merge,
// publish, distribute, sublicense, and/or sell copies of
// the Software, and to permit persons to whom the Software
// is furnished to do so, subject to the following
// conditions:
//
// The above copyright notice and this permission notice
// shall be included in all copies or substantial portions
// of the Software.
//
// THE SOFTWARE IS PROVIDED "AS IS", WITHOUT WARRANTY OF
// ANY KIND, EXPRESS OR IMPLIED, INCLUDING BUT NOT LIMITED
// TO THE WARRANTIES OF MERCHANTABILITY, FITNESS FOR A
// PARTICULAR PURPOSE AND NONINFRINGEMENT. IN NO EVENT
// SHALL THE AUTHORS OR COPYRIGHT HOLDERS BE LIABLE FOR ANY
// CLAIM, DAMAGES OR OTHER LIABILITY, WHETHER IN AN ACTION
// OF CONTRACT, TORT OR OTHERWISE, ARISING FROM, OUT OF OR
// IN CONNECTION WITH THE SOFTWARE OR THE USE OR OTHER
// DEALINGS IN THE SOFTWARE.

//! Merk tree ops

#[cfg(feature = "full")]
use std::{
    collections::{BTreeSet, LinkedList},
    fmt,
};
use backtrace::Backtrace;

use std::sync::Mutex;

lazy_static! {
    static ref COUNTER: Mutex<u32> = Mutex::new(0);
}

#[cfg(feature = "full")]
use grovedb_costs::{
    cost_return_on_error, cost_return_on_error_no_add,
    storage_cost::{
        key_value_cost::KeyValueStorageCost,
        removal::{StorageRemovedBytes, StorageRemovedBytes::BasicStorageRemoval},
        StorageCost,
    },
    CostContext, CostResult, CostsExt, OperationCost,
};
#[cfg(feature = "full")]
use integer_encoding::VarInt;
use lazy_static::lazy_static;
#[cfg(feature = "full")]
use Op::*;

#[cfg(feature = "full")]
use super::{Fetch, Link, TreeNode, Walker};
#[cfg(feature = "full")]
use crate::{error::Error, tree::tree_feature_type::TreeFeatureType, CryptoHash, HASH_LENGTH_U32};
use crate::{
    merk::KeyUpdates,
    tree::kv::{ValueDefinedCostType, ValueDefinedCostType::SpecializedValueDefinedCost},
};

#[cfg(feature = "full")]
/// An operation to be applied to a key in the store.
#[derive(PartialEq, Clone, Eq)]
pub enum Op {
    /// Insert or Update an element into the Merk tree
    Put(Vec<u8>, TreeFeatureType),
    /// Insert or Update an element that is encoded with a special
    /// cost into the Merk tree. This is ideal for sum items where
    /// we want sizes to always be fixed
    PutWithSpecializedCost(Vec<u8>, u32, TreeFeatureType),
    /// Combined references include the value in the node hash
    /// because the value is independent of the reference hash
    /// In GroveDB this is used for references
    PutCombinedReference(Vec<u8>, CryptoHash, TreeFeatureType),
    /// Layered references include the value in the node hash
    /// because the value is independent of the reference hash
    /// In GroveDB this is used for trees
    /// A layered reference does not pay for the tree's value,
    /// instead providing a cost for the value
    PutLayeredReference(Vec<u8>, u32, CryptoHash, TreeFeatureType),
    /// Replacing a layered reference is slightly more efficient
    /// than putting it as the replace will not modify the size
    /// hence there is no need to calculate a difference in
    /// costs
    ReplaceLayeredReference(Vec<u8>, u32, CryptoHash, TreeFeatureType),
    /// Delete an element from the Merk tree
    Delete,
    /// Delete an element from the Merk tree knowing the previous value
    /// costs
    DeleteMaybeSpecialized,
    /// Delete a layered element from the Merk tree, currently the
    /// only layered elements are GroveDB subtrees. A layered
    /// element uses a different calculation for its costs
    DeleteLayered,
    /// Very close to DeleteLayered. A sum layered
    /// element uses a different calculation for its costs.
    DeleteLayeredMaybeSpecialized,
}

#[cfg(feature = "full")]
impl fmt::Debug for Op {
    fn fmt(&self, f: &mut fmt::Formatter) -> fmt::Result {
        writeln!(
            f,
            "{}",
            match self {
                Put(value, _) => format!("Put({value:?})"),
                PutWithSpecializedCost(value, cost, feature_type) => format!(
                    "Put Specialized Cost({value:?}) with cost ({cost:?}) for ({feature_type:?})"
                ),
                PutCombinedReference(value, referenced_value, feature_type) => format!(
                    "Put Combined Reference({value:?}) for ({referenced_value:?}). \
                     ({feature_type:?})"
                ),
                PutLayeredReference(value, cost, referenced_value, feature_type) => format!(
                    "Put Layered Reference({value:?}) with cost ({cost:?}) for \
                     ({referenced_value:?}). ({feature_type:?})"
                ),
                ReplaceLayeredReference(value, cost, referenced_value, feature_type) => format!(
                    "Replace Layered Reference({value:?}) with cost ({cost:?}) for \
                     ({referenced_value:?}). ({feature_type:?})"
                ),
                Delete => "Delete".to_string(),
                DeleteLayered => "Delete Layered".to_string(),
                DeleteMaybeSpecialized => "Delete Maybe Specialized".to_string(),
                DeleteLayeredMaybeSpecialized => "Delete Layered Maybe Specialized".to_string(),
            }
        )
    }
}

/// A single `(key, operation)` pair.
pub type BatchEntry<K> = (K, Op);

/// A single `(key, operation, cost)` triple.
pub type AuxBatchEntry<K> = (K, Op, Option<KeyValueStorageCost>);

/// A mapping of keys and operations. Keys should be sorted and unique.
pub type MerkBatch<K> = [BatchEntry<K>];

/// A mapping of keys and operations with potential costs. Keys should be sorted
/// and unique.
pub type AuxMerkBatch<K> = [AuxBatchEntry<K>];

#[cfg(feature = "full")]
/// A source of data which panics when called. Useful when creating a store
/// which always keeps the state in memory.
#[derive(Clone)]
pub struct PanicSource {}

#[cfg(feature = "full")]
impl Fetch for PanicSource {
    fn fetch(
        &self,
        _link: &Link,
        _value_defined_cost_fn: Option<&impl Fn(&[u8]) -> Option<ValueDefinedCostType>>,
    ) -> CostResult<TreeNode, Error> {
        unreachable!("'fetch' should not have been called")
    }
}

#[cfg(feature = "full")]
impl<S> Walker<S>
where
    S: Fetch + Sized + Clone,
{
    /// Applies a batch of operations, possibly creating a new tree if
    /// `maybe_tree` is `None`. This is similar to `Walker<S>::apply`, but does
    /// not require a non-empty tree.
    ///
    /// Keys in batch must be sorted and unique.
    pub fn apply_to<K: AsRef<[u8]>, C, V, U, R>(
        maybe_tree: Option<Self>,
        batch: &MerkBatch<K>,
        source: S,
        old_tree_cost: &C,
        value_defined_cost_fn: Option<&V>,
        update_tree_value_based_on_costs: &mut U,
        section_removal_bytes: &mut R,
    ) -> CostContext<Result<(Option<TreeNode>, KeyUpdates), Error>>
    where
        C: Fn(&Vec<u8>, &Vec<u8>) -> Result<u32, Error>,
        V: Fn(&[u8]) -> Option<ValueDefinedCostType>,
        U: FnMut(
            &StorageCost,
            &Vec<u8>,
            &mut Vec<u8>,
        ) -> Result<(bool, Option<ValueDefinedCostType>), Error>,
        R: FnMut(&Vec<u8>, u32, u32) -> Result<(StorageRemovedBytes, StorageRemovedBytes), Error>,
    {
        let mut cost = OperationCost::default();

        let (maybe_walker, key_updates) = if batch.is_empty() {
            (
                maybe_tree,
                KeyUpdates::new(
                    BTreeSet::default(),
                    BTreeSet::default(),
                    LinkedList::default(),
                    None,
                ),
            )
        } else {
            match maybe_tree {
                None => {
                    return Self::build(
                        batch,
                        source,
                        old_tree_cost,
                        value_defined_cost_fn,
                        update_tree_value_based_on_costs,
                        section_removal_bytes,
                    )
                    .map_ok(|tree| {
                        let new_keys: BTreeSet<Vec<u8>> = batch
                            .iter()
                            .map(|batch_entry| batch_entry.0.as_ref().to_vec())
                            .collect();
                        (
                            tree,
                            KeyUpdates::new(
                                new_keys,
                                BTreeSet::default(),
                                LinkedList::default(),
                                None,
                            ),
                        )
                    })
                }
                Some(tree) => {
                    cost_return_on_error!(
                        &mut cost,
                        tree.apply_sorted(
                            batch,
                            old_tree_cost,
                            value_defined_cost_fn,
                            update_tree_value_based_on_costs,
                            section_removal_bytes
                        )
                    )
                }
            }
        };

        let maybe_tree = maybe_walker.map(|walker| walker.into_inner());
        Ok((maybe_tree, key_updates)).wrap_with_cost(cost)
    }

    /// Builds a `Tree` from a batch of operations.
    ///
    /// Keys in batch must be sorted and unique.
    fn build<K: AsRef<[u8]>, C, V, U, R>(
        batch: &MerkBatch<K>,
        source: S,
        old_tree_cost: &C,
        value_defined_cost_fn: Option<&V>,
        update_tree_value_based_on_costs: &mut U,
        section_removal_bytes: &mut R,
    ) -> CostResult<Option<TreeNode>, Error>
    where
        C: Fn(&Vec<u8>, &Vec<u8>) -> Result<u32, Error>,
        V: Fn(&[u8]) -> Option<ValueDefinedCostType>,
        U: FnMut(
            &StorageCost,
            &Vec<u8>,
            &mut Vec<u8>,
        ) -> Result<(bool, Option<ValueDefinedCostType>), Error>,
        R: FnMut(&Vec<u8>, u32, u32) -> Result<(StorageRemovedBytes, StorageRemovedBytes), Error>,
    {
        let mut cost = OperationCost::default();

        if batch.is_empty() {
            return Ok(None).wrap_with_cost(cost);
        }

        let mid_index = batch.len() / 2;
        let (mid_key, mid_op) = &batch[mid_index];
        let (mid_value, mid_feature_type) = match mid_op {
            Delete | DeleteLayered | DeleteLayeredMaybeSpecialized | DeleteMaybeSpecialized => {
                let left_batch = &batch[..mid_index];
                let right_batch = &batch[mid_index + 1..];

                let maybe_tree = cost_return_on_error!(
                    &mut cost,
                    Self::build(
                        left_batch,
                        source.clone(),
                        old_tree_cost,
                        value_defined_cost_fn,
                        update_tree_value_based_on_costs,
                        section_removal_bytes
                    )
                )
                .map(|tree| Self::new(tree, source.clone()));
                let maybe_tree = match maybe_tree {
                    Some(tree) => {
                        cost_return_on_error!(
                            &mut cost,
                            tree.apply_sorted(
                                right_batch,
                                old_tree_cost,
                                value_defined_cost_fn,
                                update_tree_value_based_on_costs,
                                section_removal_bytes
                            )
                        )
                        .0
                    }
                    None => cost_return_on_error!(
                        &mut cost,
                        Self::build(
                            right_batch,
                            source.clone(),
                            old_tree_cost,
                            value_defined_cost_fn,
                            update_tree_value_based_on_costs,
                            section_removal_bytes
                        )
                    )
                    .map(|tree| Self::new(tree, source.clone())),
                };
                return Ok(maybe_tree.map(|tree| tree.into())).wrap_with_cost(cost);
            }
            Put(value, feature_type)
            | PutWithSpecializedCost(value, .., feature_type)
            | PutCombinedReference(value, .., feature_type)
            | PutLayeredReference(value, .., feature_type)
            | ReplaceLayeredReference(value, .., feature_type) => (value.to_vec(), feature_type),
        };

        // TODO: take from batch so we don't have to clone

        let mid_tree = match mid_op {
            Put(..) => TreeNode::new(
                mid_key.as_ref().to_vec(),
                mid_value.to_vec(),
                None,
                mid_feature_type.to_owned(),
            )
            .unwrap_add_cost(&mut cost),
            PutWithSpecializedCost(_, value_cost, _) => TreeNode::new(
                mid_key.as_ref().to_vec(),
                mid_value.to_vec(),
                Some(SpecializedValueDefinedCost(*value_cost)),
                mid_feature_type.to_owned(),
            )
            .unwrap_add_cost(&mut cost),
            PutCombinedReference(_, referenced_value, _) => TreeNode::new_with_combined_value_hash(
                mid_key.as_ref().to_vec(),
                mid_value,
                referenced_value.to_owned(),
                mid_feature_type.to_owned(),
            )
            .unwrap_add_cost(&mut cost),
            PutLayeredReference(_, value_cost, referenced_value, _)
            | ReplaceLayeredReference(_, value_cost, referenced_value, _) => {
                TreeNode::new_with_layered_value_hash(
                    mid_key.as_ref().to_vec(),
                    mid_value,
                    *value_cost,
                    referenced_value.to_owned(),
                    mid_feature_type.to_owned(),
                )
                .unwrap_add_cost(&mut cost)
            }
            Delete | DeleteLayered | DeleteLayeredMaybeSpecialized | DeleteMaybeSpecialized => {
                unreachable!("cannot get here, should return at the top")
            }
        };
        let mid_walker = Walker::new(mid_tree, PanicSource {});

        // use walker, ignore deleted_keys since it should be empty
        Ok(cost_return_on_error!(
            &mut cost,
            mid_walker.recurse(
                batch,
                mid_index,
                true,
                KeyUpdates::new(
                    BTreeSet::default(),
                    BTreeSet::default(),
                    LinkedList::default(),
                    None
                ),
                old_tree_cost,
                value_defined_cost_fn,
                update_tree_value_based_on_costs,
                section_removal_bytes,
            )
        )
        .0
        .map(|w| w.into_inner()))
        .wrap_with_cost(cost)
    }

    #[allow(dead_code)]
    fn apply_sorted_without_costs<K: AsRef<[u8]>>(
        self,
        batch: &MerkBatch<K>,
    ) -> CostResult<(Option<Self>, KeyUpdates), Error> {
        self.apply_sorted(
            batch,
            &|_, _| Ok(0),
            None::<&fn(&[u8]) -> Option<ValueDefinedCostType>>,
            &mut |_, _, _| Ok((false, None)),
            &mut |_flags, key_bytes_to_remove, value_bytes_to_remove| {
                Ok((
                    BasicStorageRemoval(key_bytes_to_remove),
                    BasicStorageRemoval(value_bytes_to_remove),
                ))
            },
        )
    }

    /// Applies a batch of operations to an existing tree. This is similar to
    /// `Walker<S>::apply`_to, but requires a populated tree.
    ///
    /// Keys in batch must be sorted and unique.
    fn apply_sorted<K: AsRef<[u8]>, C, V, U, R>(
        self,
        batch: &MerkBatch<K>,
        old_specialized_cost: &C,
        value_defined_cost_fn: Option<&V>,
        update_tree_value_based_on_costs: &mut U,
        section_removal_bytes: &mut R,
    ) -> CostResult<(Option<Self>, KeyUpdates), Error>
    where
        C: Fn(&Vec<u8>, &Vec<u8>) -> Result<u32, Error>,
        V: Fn(&[u8]) -> Option<ValueDefinedCostType>,
        U: FnMut(
            &StorageCost,
            &Vec<u8>,
            &mut Vec<u8>,
        ) -> Result<(bool, Option<ValueDefinedCostType>), Error>,
        R: FnMut(&Vec<u8>, u32, u32) -> Result<(StorageRemovedBytes, StorageRemovedBytes), Error>,
    {
        let mut cost = OperationCost::default();

        let key_vec = self.tree().key().to_vec();
        // binary search to see if this node's key is in the batch, and to split
        // into left and right batches
        let search = batch.binary_search_by(|(key, _op)| key.as_ref().cmp(&key_vec));

        let tree = if let Ok(index) = search {
            let (_, op) = &batch[index];

            // a key matches this node's key, apply op to this node
            match op {
                // TODO: take vec from batch so we don't need to clone
                Put(value, feature_type) => {
                    cost_return_on_error!(
                        &mut cost,
                        self.put_value(
                            value.to_vec(),
                            feature_type.to_owned(),
                            old_specialized_cost,
                            update_tree_value_based_on_costs,
                            section_removal_bytes
                        )
                    )
                }

                PutWithSpecializedCost(value, value_cost, feature_type) => {
                    cost_return_on_error!(
                        &mut cost,
                        self.put_value_with_fixed_cost(
                            value.to_vec(),
                            *value_cost,
                            feature_type.to_owned(),
                            old_specialized_cost,
                            update_tree_value_based_on_costs,
                            section_removal_bytes
                        )
                    )
                }
                PutCombinedReference(value, referenced_value, feature_type) => {
                    cost_return_on_error!(
                        &mut cost,
                        self.put_value_and_reference_value_hash(
                            value.to_vec(),
                            referenced_value.to_owned(),
                            feature_type.to_owned(),
                            old_specialized_cost,
                            update_tree_value_based_on_costs,
                            section_removal_bytes,
                        )
                    )
                }
                PutLayeredReference(value, value_cost, referenced_value, feature_type)
                | ReplaceLayeredReference(value, value_cost, referenced_value, feature_type) => {
                    cost_return_on_error!(
                        &mut cost,
                        self.put_value_with_reference_value_hash_and_value_cost(
                            value.to_vec(),
                            referenced_value.to_owned(),
                            *value_cost,
                            feature_type.to_owned(),
                            old_specialized_cost,
                            update_tree_value_based_on_costs,
                            section_removal_bytes,
                        )
                    )
                }
                Delete | DeleteLayered | DeleteLayeredMaybeSpecialized | DeleteMaybeSpecialized => {
<<<<<<< HEAD
                    let bt = Backtrace::new();
                    if batch.len() > 100 || bt.frames().len() > 130 {
                        let mut counter = COUNTER.lock().unwrap();
                        *counter += 1;
                        println!("dl bt {}/{} [{}]: {:?}", batch.len(), bt.frames().len(), *counter, bt);
                    }

                    // TODO: we shouldn't have to do this as 2 different calls to apply
=======
>>>>>>> 43ca08a7
                    let source = self.clone_source();

                    let (r_key_cost, r_value_cost) = {
                        let value = self.tree().value_ref();

                        let old_cost = match &batch[index].1 {
                            Delete => self.tree().inner.kv.value_byte_cost_size(),
                            DeleteLayered | DeleteLayeredMaybeSpecialized => {
                                cost_return_on_error_no_add!(
                                    &cost,
                                    old_specialized_cost(&key_vec, value)
                                )
                            }
                            DeleteMaybeSpecialized => {
                                cost_return_on_error_no_add!(
                                    &cost,
                                    old_specialized_cost(&key_vec, value)
                                )
                            }
                            _ => 0, // can't get here anyways
                        };

                        let key_len = key_vec.len() as u32;

                        let prefixed_key_len = HASH_LENGTH_U32 + key_len;
                        let total_key_len =
                            prefixed_key_len + prefixed_key_len.required_space() as u32;
                        let value = self.tree().value_ref();
                        cost_return_on_error_no_add!(
                            &cost,
                            section_removal_bytes(value, total_key_len, old_cost)
                        )
                    };
                    let deletion_cost = KeyValueStorageCost {
                        key_storage_cost: StorageCost {
                            added_bytes: 0,
                            replaced_bytes: 0,
                            removed_bytes: r_key_cost,
                        },
                        value_storage_cost: StorageCost {
                            added_bytes: 0,
                            replaced_bytes: 0,
                            removed_bytes: r_value_cost,
                        },
                        new_node: false,
                        needs_value_verification: false,
                    };

                    let maybe_tree_walker =
                        cost_return_on_error!(&mut cost, self.remove(value_defined_cost_fn));

                    // If there are no more batch updates to the left this means that the index is 0
                    // There would be no key updates to the left of this part of the tree.

                    let (maybe_tree_walker, mut key_updates) = if index == 0 {
                        (
                            maybe_tree_walker,
                            KeyUpdates::new(
                                BTreeSet::default(),
                                BTreeSet::default(),
                                LinkedList::default(),
                                None,
                            ),
                        )
                    } else {
                        match maybe_tree_walker {
                            None => {
                                let new_tree_node = cost_return_on_error!(
                                    &mut cost,
                                    Self::build(
                                        &batch[..index],
                                        source.clone(),
                                        old_specialized_cost,
                                        value_defined_cost_fn,
                                        update_tree_value_based_on_costs,
                                        section_removal_bytes,
                                    )
                                );
                                let new_keys: BTreeSet<Vec<u8>> = batch[..index]
                                    .iter()
                                    .map(|batch_entry| batch_entry.0.as_ref().to_vec())
                                    .collect();
                                (
                                    new_tree_node.map(|tree| Self::new(tree, source.clone())),
                                    KeyUpdates::new(
                                        new_keys,
                                        BTreeSet::default(),
                                        LinkedList::default(),
                                        None,
                                    ),
                                )
                            }
                            Some(tree) => {
                                cost_return_on_error!(
                                    &mut cost,
                                    tree.apply_sorted(
                                        batch,
                                        old_specialized_cost,
                                        value_defined_cost_fn,
                                        update_tree_value_based_on_costs,
                                        section_removal_bytes
                                    )
                                )
                            }
                        }
                    };

                    // We not have a new top tree node, and a set of batch operations to the right
                    // of the node

                    let (maybe_tree_walker, mut key_updates_right) = if index == batch.len() - 1 {
                        (
                            maybe_tree_walker,
                            KeyUpdates::new(
                                BTreeSet::default(),
                                BTreeSet::default(),
                                LinkedList::default(),
                                None,
                            ),
                        )
                    } else {
                        match maybe_tree_walker {
                            None => {
                                let new_tree_node = cost_return_on_error!(
                                    &mut cost,
                                    Self::build(
                                        &batch[index + 1..],
                                        source.clone(),
                                        old_specialized_cost,
                                        value_defined_cost_fn,
                                        update_tree_value_based_on_costs,
                                        section_removal_bytes,
                                    )
                                );
                                let new_keys: BTreeSet<Vec<u8>> = batch[..index]
                                    .iter()
                                    .map(|batch_entry| batch_entry.0.as_ref().to_vec())
                                    .collect();
                                (
                                    new_tree_node.map(|tree| Self::new(tree, source)),
                                    KeyUpdates::new(
                                        new_keys,
                                        BTreeSet::default(),
                                        LinkedList::default(),
                                        None,
                                    ),
                                )
                            }
                            Some(tree) => {
                                cost_return_on_error!(
                                    &mut cost,
                                    tree.apply_sorted(
                                        batch,
                                        old_specialized_cost,
                                        value_defined_cost_fn,
                                        update_tree_value_based_on_costs,
                                        section_removal_bytes
                                    )
                                )
                            }
                        }
                    };

                    key_updates.new_keys.append(&mut key_updates_right.new_keys);
                    key_updates
                        .updated_keys
                        .append(&mut key_updates_right.updated_keys);
                    key_updates
                        .deleted_keys
                        .append(&mut key_updates_right.deleted_keys);
                    key_updates
                        .deleted_keys
                        .push_back((key_vec.clone(), deletion_cost));
                    key_updates.updated_root_key_from = Some(key_vec);

                    return Ok((maybe_tree_walker, key_updates)).wrap_with_cost(cost);
                }
            }
        } else {
            self
        };

        let (mid, exclusive) = match search {
            Ok(index) => (index, true),
            Err(index) => (index, false),
        };

        let mut updated_keys = BTreeSet::new();
        let mut new_keys = BTreeSet::new();
        if exclusive {
            updated_keys.insert(key_vec);
        } else {
            new_keys.insert(key_vec);
        }

        tree.recurse(
            batch,
            mid,
            exclusive,
            KeyUpdates::new(new_keys, updated_keys, LinkedList::default(), None),
            old_specialized_cost,
            value_defined_cost_fn,
            update_tree_value_based_on_costs,
            section_removal_bytes,
        )
        .add_cost(cost)
    }

    /// Recursively applies operations to the tree's children (if there are any
    /// operations for them).
    ///
    /// This recursion executes serially in the same thread, but in the future
    /// will be dispatched to workers in other threads.
    fn recurse<K: AsRef<[u8]>, C, V, U, R>(
        self,
        batch: &MerkBatch<K>,
        mid: usize,
        exclusive: bool,
        mut key_updates: KeyUpdates,
        old_tree_cost: &C,
        value_defined_cost_fn: Option<&V>,
        update_tree_value_based_on_costs: &mut U,
        section_removal_bytes: &mut R,
    ) -> CostResult<(Option<Self>, KeyUpdates), Error>
    where
        C: Fn(&Vec<u8>, &Vec<u8>) -> Result<u32, Error>,
        U: FnMut(
            &StorageCost,
            &Vec<u8>,
            &mut Vec<u8>,
        ) -> Result<(bool, Option<ValueDefinedCostType>), Error>,
        V: Fn(&[u8]) -> Option<ValueDefinedCostType>,
        R: FnMut(&Vec<u8>, u32, u32) -> Result<(StorageRemovedBytes, StorageRemovedBytes), Error>,
    {
        let mut cost = OperationCost::default();

        let left_batch = &batch[..mid];
        let right_batch = if exclusive {
            &batch[mid + 1..]
        } else {
            &batch[mid..]
        };

        let old_root_key = self.tree().key().to_vec();

        let tree = if !left_batch.is_empty() {
            let source = self.clone_source();
            cost_return_on_error!(
                &mut cost,
                self.walk(
                    true,
                    |maybe_left| {
                        Self::apply_to(
                            maybe_left,
                            left_batch,
                            source,
                            old_tree_cost,
                            value_defined_cost_fn,
                            update_tree_value_based_on_costs,
                            section_removal_bytes,
                        )
                        .map_ok(|(maybe_left, mut key_updates_left)| {
                            key_updates.new_keys.append(&mut key_updates_left.new_keys);
                            key_updates
                                .updated_keys
                                .append(&mut key_updates_left.updated_keys);
                            key_updates
                                .deleted_keys
                                .append(&mut key_updates_left.deleted_keys);
                            maybe_left
                        })
                    },
                    value_defined_cost_fn
                )
            )
        } else {
            self
        };

        let tree = if !right_batch.is_empty() {
            let source = tree.clone_source();
            cost_return_on_error!(
                &mut cost,
                tree.walk(
                    false,
                    |maybe_right| {
                        Self::apply_to(
                            maybe_right,
                            right_batch,
                            source,
                            old_tree_cost,
                            value_defined_cost_fn,
                            update_tree_value_based_on_costs,
                            section_removal_bytes,
                        )
                        .map_ok(|(maybe_right, mut key_updates_right)| {
                            key_updates.new_keys.append(&mut key_updates_right.new_keys);
                            key_updates
                                .updated_keys
                                .append(&mut key_updates_right.updated_keys);
                            key_updates
                                .deleted_keys
                                .append(&mut key_updates_right.deleted_keys);
                            maybe_right
                        })
                    },
                    value_defined_cost_fn
                )
            )
        } else {
            tree
        };

        let tree = cost_return_on_error!(&mut cost, tree.maybe_balance(value_defined_cost_fn));

        let new_root_key = tree.tree().key();

        let updated_from = if !old_root_key.eq(new_root_key) {
            Some(old_root_key)
        } else {
            None
        };
        key_updates.updated_root_key_from = updated_from;

        Ok((Some(tree), key_updates)).wrap_with_cost(cost)
    }

    /// Gets the wrapped tree's balance factor.
    #[inline]
    fn balance_factor(&self) -> i8 {
        self.tree().balance_factor()
    }

    /// Checks if the tree is unbalanced and if so, applies AVL tree rotation(s)
    /// to rebalance the tree and its subtrees. Returns the root node of the
    /// balanced tree after applying the rotations.
    fn maybe_balance<V>(self, value_defined_cost_fn: Option<&V>) -> CostResult<Self, Error>
    where
        V: Fn(&[u8]) -> Option<ValueDefinedCostType>,
    {
        let mut cost = OperationCost::default();

        let balance_factor = self.balance_factor();
        if balance_factor.abs() <= 1 {
            return Ok(self).wrap_with_cost(cost);
        }

        let left = balance_factor < 0;

        // maybe do a double rotation
        let tree = if left == (self.tree().link(left).unwrap().balance_factor() > 0) {
            cost_return_on_error!(
                &mut cost,
                self.walk_expect(
                    left,
                    |child| child
                        .rotate(!left, value_defined_cost_fn)
                        .map_ok(Option::Some),
                    value_defined_cost_fn
                )
            )
        } else {
            self
        };

        let rotate = tree
            .rotate(left, value_defined_cost_fn)
            .unwrap_add_cost(&mut cost);
        rotate.wrap_with_cost(cost)
    }

    /// Applies an AVL tree rotation, a constant-time operation which only needs
    /// to swap pointers in order to rebalance a tree.
    fn rotate<V>(self, left: bool, value_defined_cost_fn: Option<&V>) -> CostResult<Self, Error>
    where
        V: Fn(&[u8]) -> Option<ValueDefinedCostType>,
    {
        let mut cost = OperationCost::default();

        let (tree, child) =
            cost_return_on_error!(&mut cost, self.detach_expect(left, value_defined_cost_fn));
        let (child, maybe_grandchild) =
            cost_return_on_error!(&mut cost, child.detach(!left, value_defined_cost_fn));

        // attach grandchild to self
        tree.attach(left, maybe_grandchild)
            .maybe_balance(value_defined_cost_fn)
            .flat_map_ok(|tree| {
                // attach self to child, return child
                child
                    .attach(!left, Some(tree))
                    .maybe_balance(value_defined_cost_fn)
            })
            .add_cost(cost)
    }

    /// Removes the root node from the tree. Rearranges and rebalances
    /// descendants (if any) in order to maintain a valid tree.
    pub fn remove<V>(self, value_defined_cost_fn: Option<&V>) -> CostResult<Option<Self>, Error>
    where
        V: Fn(&[u8]) -> Option<ValueDefinedCostType>,
    {
        let mut cost = OperationCost::default();

        let tree = self.tree();
        let has_left = tree.link(true).is_some();
        let has_right = tree.link(false).is_some();
        let left = tree.child_height(true) > tree.child_height(false);

        let maybe_tree = if has_left && has_right {
            // two children, promote edge of taller child
            let (tree, tall_child) =
                cost_return_on_error!(&mut cost, self.detach_expect(left, value_defined_cost_fn));
            let (_, short_child) =
                cost_return_on_error!(&mut cost, tree.detach_expect(!left, value_defined_cost_fn));
            let promoted = cost_return_on_error!(
                &mut cost,
                tall_child.promote_edge(!left, short_child, value_defined_cost_fn)
            );
            Some(promoted)
        } else if has_left || has_right {
            // single child, promote it
            Some(
                cost_return_on_error!(&mut cost, self.detach_expect(left, value_defined_cost_fn)).1,
            )
        } else {
            // no child
            None
        };

        Ok(maybe_tree).wrap_with_cost(cost)
    }

    /// Traverses to find the tree's edge on the given side, removes it, and
    /// reattaches it at the top in order to fill in a gap when removing a root
    /// node from a tree with both left and right children. Attaches `attach` on
    /// the opposite side. Returns the promoted node.
    fn promote_edge<V>(
        self,
        left: bool,
        attach: Self,
        value_defined_cost_fn: Option<&V>,
    ) -> CostResult<Self, Error>
    where
        V: Fn(&[u8]) -> Option<ValueDefinedCostType>,
    {
        self.remove_edge(left, value_defined_cost_fn)
            .flat_map_ok(|(edge, maybe_child)| {
                edge.attach(!left, maybe_child)
                    .attach(left, Some(attach))
                    .maybe_balance(value_defined_cost_fn)
            })
    }

    /// Traverses to the tree's edge on the given side and detaches it
    /// (reattaching its child, if any, to its former parent). Return value is
    /// `(edge, maybe_updated_tree)`.
    fn remove_edge<V>(
        self,
        left: bool,
        value_defined_cost_fn: Option<&V>,
    ) -> CostResult<(Self, Option<Self>), Error>
    where
        V: Fn(&[u8]) -> Option<ValueDefinedCostType>,
    {
        let mut cost = OperationCost::default();

        if self.tree().link(left).is_some() {
            // this node is not the edge, recurse
            let (tree, child) =
                cost_return_on_error!(&mut cost, self.detach_expect(left, value_defined_cost_fn));
            let (edge, maybe_child) =
                cost_return_on_error!(&mut cost, child.remove_edge(left, value_defined_cost_fn));
            tree.attach(left, maybe_child)
                .maybe_balance(value_defined_cost_fn)
                .map_ok(|tree| (edge, Some(tree)))
                .add_cost(cost)
        } else {
            // this node is the edge, detach its child if present
            self.detach(!left, value_defined_cost_fn)
        }
    }
}

#[cfg(feature = "full")]
#[cfg(test)]
mod test {
    use super::*;
    use crate::{
        test_utils::{apply_memonly, assert_tree_invariants, del_entry, make_tree_seq, seq_key},
        tree::{tree_feature_type::TreeFeatureType::BasicMerkNode, *},
    };

    #[test]
    fn simple_insert() {
        let batch = [(b"foo2".to_vec(), Op::Put(b"bar2".to_vec(), BasicMerkNode))];
        let tree = TreeNode::new(b"foo".to_vec(), b"bar".to_vec(), None, BasicMerkNode).unwrap();
        let (maybe_walker, key_updates) = Walker::new(tree, PanicSource {})
            .apply_sorted_without_costs(&batch)
            .unwrap()
            .expect("apply errored");
        let walker = maybe_walker.expect("should be Some");
        assert_eq!(walker.tree().key(), b"foo");
        assert_eq!(walker.into_inner().child(false).unwrap().key(), b"foo2");
        assert!(key_updates.updated_keys.is_empty());
        assert!(key_updates.deleted_keys.is_empty());
        assert_eq!(key_updates.new_keys.len(), 2)
    }

    #[test]
    fn simple_update() {
        let batch = [(b"foo".to_vec(), Op::Put(b"bar2".to_vec(), BasicMerkNode))];
        let tree = TreeNode::new(b"foo".to_vec(), b"bar".to_vec(), None, BasicMerkNode).unwrap();
        let (maybe_walker, key_updates) = Walker::new(tree, PanicSource {})
            .apply_sorted_without_costs(&batch)
            .unwrap()
            .expect("apply errored");
        let walker = maybe_walker.expect("should be Some");
        assert_eq!(walker.tree().key(), b"foo");
        assert_eq!(walker.tree().value_as_slice(), b"bar2");
        assert!(walker.tree().link(true).is_none());
        assert!(walker.tree().link(false).is_none());
        assert!(!key_updates.updated_keys.is_empty());
        assert!(key_updates.deleted_keys.is_empty());
    }

    #[test]
    fn simple_delete() {
        let batch = [(b"foo2".to_vec(), Op::Delete)];
        let tree = TreeNode::from_fields(
            b"foo".to_vec(),
            b"bar".to_vec(),
            [123; 32],
            None,
            Some(Link::Loaded {
                hash: [123; 32],
                sum: None,
                child_heights: (0, 0),
                tree: TreeNode::new(b"foo2".to_vec(), b"bar2".to_vec(), None, BasicMerkNode)
                    .unwrap(),
            }),
            BasicMerkNode,
        )
        .unwrap();
        let (maybe_walker, key_updates) = Walker::new(tree, PanicSource {})
            .apply_sorted_without_costs(&batch)
            .unwrap()
            .expect("apply errored");
        let walker = maybe_walker.expect("should be Some");
        assert_eq!(walker.tree().key(), b"foo");
        assert_eq!(walker.tree().value_as_slice(), b"bar");
        assert!(walker.tree().link(true).is_none());
        assert!(walker.tree().link(false).is_none());
        assert!(key_updates.updated_keys.is_empty());
        assert_eq!(key_updates.deleted_keys.len(), 1);
        assert_eq!(
            key_updates.deleted_keys.front().unwrap().0.as_slice(),
            b"foo2"
        );
    }

    #[test]
    fn delete_non_existent() {
        let batch = [(b"foo2".to_vec(), Op::Delete)];
        let tree = TreeNode::new(b"foo".to_vec(), b"bar".to_vec(), None, BasicMerkNode).unwrap();
        Walker::new(tree, PanicSource {})
            .apply_sorted_without_costs(&batch)
            .unwrap()
            .unwrap();
    }

    #[test]
    fn delete_only_node() {
        let batch = [(b"foo".to_vec(), Op::Delete)];
        let tree = TreeNode::new(b"foo".to_vec(), b"bar".to_vec(), None, BasicMerkNode).unwrap();
        let (maybe_walker, key_updates) = Walker::new(tree, PanicSource {})
            .apply_sorted_without_costs(&batch)
            .unwrap()
            .expect("apply errored");
        assert!(maybe_walker.is_none());
        assert!(key_updates.updated_keys.is_empty());
        assert_eq!(key_updates.deleted_keys.len(), 1);
        assert_eq!(
            key_updates.deleted_keys.front().unwrap().0.as_slice(),
            b"foo"
        );
    }

    #[test]
    fn delete_deep() {
        let tree = make_tree_seq(50);
        let batch = [del_entry(5)];
        let (maybe_walker, key_updates) = Walker::new(tree, PanicSource {})
            .apply_sorted_without_costs(&batch)
            .unwrap()
            .expect("apply errored");
        maybe_walker.expect("should be Some");
        assert!(key_updates.updated_keys.is_empty());
        assert_eq!(key_updates.deleted_keys.len(), 1);
        assert_eq!(
            key_updates.deleted_keys.front().unwrap().0.as_slice(),
            seq_key(5)
        );
    }

    #[test]
    fn delete_recursive() {
        let tree = make_tree_seq(50);
        let batch = [del_entry(29), del_entry(34)];
        let (maybe_walker, mut key_updates) = Walker::new(tree, PanicSource {})
            .apply_sorted_without_costs(&batch)
            .unwrap()
            .expect("apply errored");
        maybe_walker.expect("should be Some");
        assert!(key_updates.updated_keys.is_empty());
        assert_eq!(key_updates.deleted_keys.len(), 2);
        assert_eq!(
            key_updates.deleted_keys.pop_front().unwrap().0.as_slice(),
            seq_key(29)
        );
        assert_eq!(
            key_updates.deleted_keys.pop_front().unwrap().0.as_slice(),
            seq_key(34)
        );
    }

    #[test]
    fn delete_recursive_2() {
        let tree = make_tree_seq(10);
        let batch = [del_entry(7), del_entry(9)];
        let (maybe_walker, key_updates) = Walker::new(tree, PanicSource {})
            .apply_sorted_without_costs(&batch)
            .unwrap()
            .expect("apply errored");
        maybe_walker.expect("should be Some");
        let mut deleted_keys: Vec<&Vec<u8>> =
            key_updates.deleted_keys.iter().map(|(v, _)| v).collect();
        deleted_keys.sort();
        assert!(key_updates.updated_keys.is_empty());
        assert_eq!(deleted_keys, vec![&seq_key(7), &seq_key(9)]);
    }

    #[test]
    fn apply_empty_none() {
        let (maybe_tree, key_updates) = Walker::<PanicSource>::apply_to::<Vec<u8>, _, _, _, _>(
            None,
            &[],
            PanicSource {},
            &|_, _| Ok(0),
            None::<&fn(&[u8]) -> Option<ValueDefinedCostType>>,
            &mut |_, _, _| Ok((false, None)),
            &mut |_flags, key_bytes_to_remove, value_bytes_to_remove| {
                Ok((
                    BasicStorageRemoval(key_bytes_to_remove),
                    BasicStorageRemoval(value_bytes_to_remove),
                ))
            },
        )
        .unwrap()
        .expect("apply_to failed");
        assert!(maybe_tree.is_none());
        assert!(key_updates.updated_keys.is_empty());
        assert!(key_updates.deleted_keys.is_empty());
    }

    #[test]
    fn insert_empty_single() {
        let batch = vec![(vec![0], Op::Put(vec![1], BasicMerkNode))];
        let (maybe_tree, key_updates) = Walker::<PanicSource>::apply_to(
            None,
            &batch,
            PanicSource {},
            &|_, _| Ok(0),
            None::<&fn(&[u8]) -> Option<ValueDefinedCostType>>,
            &mut |_, _, _| Ok((false, None)),
            &mut |_flags, key_bytes_to_remove, value_bytes_to_remove| {
                Ok((
                    BasicStorageRemoval(key_bytes_to_remove),
                    BasicStorageRemoval(value_bytes_to_remove),
                ))
            },
        )
        .unwrap()
        .expect("apply_to failed");
        let tree = maybe_tree.expect("expected tree");
        assert_eq!(tree.key(), &[0]);
        assert_eq!(tree.value_as_slice(), &[1]);
        assert_tree_invariants(&tree);
        assert!(key_updates.updated_keys.is_empty());
        assert!(key_updates.deleted_keys.is_empty());
    }

    #[test]
    fn insert_updated_single() {
        let batch = vec![(vec![0], Op::Put(vec![1], BasicMerkNode))];
        let (maybe_tree, key_updates) = Walker::<PanicSource>::apply_to(
            None,
            &batch,
            PanicSource {},
            &|_, _| Ok(0),
            None::<&fn(&[u8]) -> Option<ValueDefinedCostType>>,
            &mut |_, _, _| Ok((false, None)),
            &mut |_flags, key_bytes_to_remove, value_bytes_to_remove| {
                Ok((
                    BasicStorageRemoval(key_bytes_to_remove),
                    BasicStorageRemoval(value_bytes_to_remove),
                ))
            },
        )
        .unwrap()
        .expect("apply_to failed");
        assert!(key_updates.updated_keys.is_empty());
        assert!(key_updates.deleted_keys.is_empty());

        let maybe_walker = maybe_tree.map(|tree| Walker::<PanicSource>::new(tree, PanicSource {}));
        let batch = vec![
            (vec![0], Op::Put(vec![2], BasicMerkNode)),
            (vec![1], Op::Put(vec![2], BasicMerkNode)),
        ];
        let (maybe_tree, key_updates) = Walker::<PanicSource>::apply_to(
            maybe_walker,
            &batch,
            PanicSource {},
            &|_, _| Ok(0),
            None::<&fn(&[u8]) -> Option<ValueDefinedCostType>>,
            &mut |_, _, _| Ok((false, None)),
            &mut |_flags, key_bytes_to_remove, value_bytes_to_remove| {
                Ok((
                    BasicStorageRemoval(key_bytes_to_remove),
                    BasicStorageRemoval(value_bytes_to_remove),
                ))
            },
        )
        .unwrap()
        .expect("apply_to failed");
        let tree = maybe_tree.expect("expected tree");
        assert_eq!(tree.key(), &[0]);
        assert_eq!(tree.value_as_slice(), &[2]);
        assert_eq!(key_updates.updated_keys.len(), 1);
        assert!(key_updates.deleted_keys.is_empty());
    }

    #[test]
    fn insert_updated_multiple() {
        let batch = vec![
            (vec![0], Op::Put(vec![1], BasicMerkNode)),
            (vec![1], Op::Put(vec![2], BasicMerkNode)),
            (vec![2], Op::Put(vec![3], BasicMerkNode)),
        ];
        let (maybe_tree, key_updates) = Walker::<PanicSource>::apply_to(
            None,
            &batch,
            PanicSource {},
            &|_, _| Ok(0),
            None::<&fn(&[u8]) -> Option<ValueDefinedCostType>>,
            &mut |_, _, _| Ok((false, None)),
            &mut |_flags, key_bytes_to_remove, value_bytes_to_remove| {
                Ok((
                    BasicStorageRemoval(key_bytes_to_remove),
                    BasicStorageRemoval(value_bytes_to_remove),
                ))
            },
        )
        .unwrap()
        .expect("apply_to failed");
        assert!(key_updates.updated_keys.is_empty());
        assert!(key_updates.deleted_keys.is_empty());

        let maybe_walker = maybe_tree.map(|tree| Walker::<PanicSource>::new(tree, PanicSource {}));
        let batch = vec![
            (vec![0], Op::Put(vec![5], BasicMerkNode)),
            (vec![1], Op::Put(vec![8], BasicMerkNode)),
            (vec![2], Op::Delete),
        ];
        let (maybe_tree, key_updates) = Walker::<PanicSource>::apply_to(
            maybe_walker,
            &batch,
            PanicSource {},
            &|_, _| Ok(0),
            None::<&fn(&[u8]) -> Option<ValueDefinedCostType>>,
            &mut |_, _, _| Ok((false, None)),
            &mut |_flags, key_bytes_to_remove, value_bytes_to_remove| {
                Ok((
                    BasicStorageRemoval(key_bytes_to_remove),
                    BasicStorageRemoval(value_bytes_to_remove),
                ))
            },
        )
        .unwrap()
        .expect("apply_to failed");
        let tree = maybe_tree.expect("expected tree");
        assert_eq!(tree.key(), &[1]);
        assert_eq!(tree.value_as_slice(), &[8]);
        assert_eq!(key_updates.updated_keys.len(), 2);
        assert_eq!(key_updates.updated_keys, BTreeSet::from([vec![0], vec![1]]));
        assert_eq!(key_updates.deleted_keys.len(), 1);
    }

    #[test]
    fn insert_root_single() {
        let tree = TreeNode::new(vec![5], vec![123], None, BasicMerkNode).unwrap();
        let batch = vec![(vec![6], Op::Put(vec![123], BasicMerkNode))];
        let tree = apply_memonly(tree, &batch);
        assert_eq!(tree.key(), &[5]);
        assert!(tree.child(true).is_none());
        assert_eq!(tree.child(false).expect("expected child").key(), &[6]);
    }

    #[test]
    fn insert_root_double() {
        let tree = TreeNode::new(vec![5], vec![123], None, BasicMerkNode).unwrap();
        let batch = vec![
            (vec![4], Op::Put(vec![123], BasicMerkNode)),
            (vec![6], Op::Put(vec![123], BasicMerkNode)),
        ];
        let tree = apply_memonly(tree, &batch);
        assert_eq!(tree.key(), &[5]);
        assert_eq!(tree.child(true).expect("expected child").key(), &[4]);
        assert_eq!(tree.child(false).expect("expected child").key(), &[6]);
    }

    #[test]
    fn insert_rebalance() {
        let tree = TreeNode::new(vec![5], vec![123], None, BasicMerkNode).unwrap();

        let batch = vec![(vec![6], Op::Put(vec![123], BasicMerkNode))];
        let tree = apply_memonly(tree, &batch);

        let batch = vec![(vec![7], Op::Put(vec![123], BasicMerkNode))];
        let tree = apply_memonly(tree, &batch);

        assert_eq!(tree.key(), &[6]);
        assert_eq!(tree.child(true).expect("expected child").key(), &[5]);
        assert_eq!(tree.child(false).expect("expected child").key(), &[7]);
    }

    #[test]
    fn insert_100_sequential() {
        let mut tree = TreeNode::new(vec![0], vec![123], None, BasicMerkNode).unwrap();

        for i in 0..100 {
            let batch = vec![(vec![i + 1], Op::Put(vec![123], BasicMerkNode))];
            tree = apply_memonly(tree, &batch);
        }

        assert_eq!(tree.key(), &[63]);
        assert_eq!(tree.child(true).expect("expected child").key(), &[31]);
        assert_eq!(tree.child(false).expect("expected child").key(), &[79]);
    }
}<|MERGE_RESOLUTION|>--- conflicted
+++ resolved
@@ -510,17 +510,12 @@
                     )
                 }
                 Delete | DeleteLayered | DeleteLayeredMaybeSpecialized | DeleteMaybeSpecialized => {
-<<<<<<< HEAD
                     let bt = Backtrace::new();
                     if batch.len() > 100 || bt.frames().len() > 130 {
                         let mut counter = COUNTER.lock().unwrap();
                         *counter += 1;
                         println!("dl bt {}/{} [{}]: {:?}", batch.len(), bt.frames().len(), *counter, bt);
                     }
-
-                    // TODO: we shouldn't have to do this as 2 different calls to apply
-=======
->>>>>>> 43ca08a7
                     let source = self.clone_source();
 
                     let (r_key_cost, r_value_cost) = {
