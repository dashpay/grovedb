use std::{
    collections::{BTreeSet, LinkedList},
    fmt,
};

<<<<<<< HEAD
use anyhow::{anyhow, Result};
use costs::{cost_return_on_error, CostContext, CostsExt, OperationCost};
use Op::*;

use super::{Fetch, Link, Tree, Walker};
use crate::{
    merk::{
        OptionOrMerkType,
        OptionOrMerkType::{NoneOfType, SomeMerk},
        TreeFeatureType,
    },
    tree::hash::value_hash,
};
=======
use anyhow::Result;
use integer_encoding::VarInt;
use costs::{
    cost_return_on_error, storage_cost::key_value_cost::KeyValueStorageCost, CostContext, CostsExt,
    OperationCost,
};
use costs::storage_cost::removal::StorageRemovedBytes;
use costs::storage_cost::removal::StorageRemovedBytes::BasicStorageRemoval;
use costs::storage_cost::StorageCost;
use Op::*;

use super::{Fetch, Link, Tree, Walker};
use crate::{CryptoHash, HASH_LENGTH_U32, HASH_LENGTH_U32_X2};
use crate::tree::kv::KV;
>>>>>>> fa533496

/// Type alias to add more sense to function signatures.
type UpdatedRootKeyFrom = Option<Vec<u8>>;

/// Type alias to add more sense to function signatures.
type NewKeys = BTreeSet<Vec<u8>>;

/// Type alias to add more sense to function signatures.
type UpdatedKeys = BTreeSet<Vec<u8>>;

/// Type alias to add more sense to function signatures.
type DeletedKeys = LinkedList<(Vec<u8>, Option<KeyValueStorageCost>)>;

/// An operation to be applied to a key in the store.
#[derive(PartialEq, Clone, Eq)]
pub enum Op {
    Put(Vec<u8>),
    /// Combined references include the value in the node hash
    /// because the value is independent of the reference hash
    /// In GroveDB this is used for references
    PutCombinedReference(Vec<u8>, CryptoHash),
    /// Layered references include the value in the node hash
    /// because the value is independent of the reference hash
    /// In GroveDB this is used for trees
    /// A layered reference does not pay for the tree's value,
    /// instead providing a cost for the value
    PutLayeredReference(Vec<u8>, u32, CryptoHash),
    /// Replacing a layered reference is slightly more efficient
    /// than putting it as the replace will not modify the size
    /// hence there is no need to calculate a difference in
    /// costs.
    ReplaceLayeredReference(Vec<u8>, u32, CryptoHash),
    Delete,
    DeleteLayered(u32),
}

impl fmt::Debug for Op {
    fn fmt(&self, f: &mut fmt::Formatter) -> fmt::Result {
        writeln!(
            f,
            "{}",
            match self {
                Put(value) => format!("Put({:?})", value),
                PutCombinedReference(value, referenced_value) =>
                    format!("Put Combined Reference({:?}) for ({:?})", value, referenced_value),
                PutLayeredReference(value, cost, referenced_value) =>
                    format!("Put Layered Reference({:?}) with cost ({:?}) for ({:?})", value, cost, referenced_value),
                ReplaceLayeredReference(value, cost, referenced_value) =>
                    format!("Replace Layered Reference({:?}) with cost ({:?}) for ({:?})", value, cost, referenced_value),
                Delete => "Delete".to_string(),
                DeleteLayered(cost) => format!("Delete Layered {:?}", cost),
            }
        )
    }
}

/// A single `(key, operation)` pair.
pub type BatchEntry<K> = (K, Op, Option<TreeFeatureType>);

/// A single `(key, operation, cost)` triple.
pub type AuxBatchEntry<K> = (K, Op, Option<KeyValueStorageCost>);

/// A mapping of keys and operations. Keys should be sorted and unique.
pub type MerkBatch<K> = [BatchEntry<K>];

/// A mapping of keys and operations with potential costs. Keys should be sorted
/// and unique.
pub type AuxMerkBatch<K> = [AuxBatchEntry<K>];

/// A source of data which panics when called. Useful when creating a store
/// which always keeps the state in memory.
#[derive(Clone)]
pub struct PanicSource {}
impl Fetch for PanicSource {
    fn fetch(&self, _link: &Link) -> CostContext<Result<Tree>> {
        unreachable!("'fetch' should not have been called")
    }
}

impl<S> Walker<S>
where
    S: Fetch + Sized + Clone,
{
    /// Applies a batch of operations, possibly creating a new tree if
    /// `maybe_tree` is `None`. This is similar to `Walker<S>::apply`, but does
    /// not require a non-empty tree.
    ///
    /// Keys in batch must be sorted and unique.
    pub fn apply_to<K: AsRef<[u8]>>(
        maybe_tree: Option<Self>,
        batch: &MerkBatch<K>,
        source: S,
    ) -> CostContext<
        Result<(
            Option<Tree>,
            NewKeys,
            UpdatedKeys,
            DeletedKeys,
            UpdatedRootKeyFrom,
        )>,
    > {
        let mut cost = OperationCost::default();

        let (maybe_walker, new_keys, updated_keys, deleted_keys, updated_root_key_from) =
            if batch.is_empty() {
                (
                    maybe_tree,
                    BTreeSet::default(),
                    BTreeSet::default(),
                    LinkedList::default(),
                    None,
                )
            } else {
                match maybe_tree {
                    None => {
                        return Self::build(batch, source).map_ok(|tree| {
                            let new_keys: BTreeSet<Vec<u8>> = batch
                                .iter()
                                .map(|batch_entry| batch_entry.0.as_ref().to_vec())
                                .collect();
                            (
                                tree,
                                new_keys,
                                BTreeSet::default(),
                                LinkedList::default(),
                                None,
                            )
                        })
                    }
                    Some(tree) => cost_return_on_error!(&mut cost, tree.apply_sorted(batch)),
                }
            };

        let maybe_tree = maybe_walker.map(|walker| walker.into_inner());
        Ok((
            maybe_tree,
            new_keys,
            updated_keys,
            deleted_keys,
            updated_root_key_from,
        ))
        .wrap_with_cost(cost)
    }

    /// Builds a `Tree` from a batch of operations.
    ///
    /// Keys in batch must be sorted and unique.
    fn build<K: AsRef<[u8]>>(batch: &MerkBatch<K>, source: S) -> CostContext<Result<Option<Tree>>> {
        let mut cost = OperationCost::default();

        if batch.is_empty() {
            return Ok(None).wrap_with_cost(cost);
        }

        let mid_index = batch.len() / 2;

        let (mid_key, mid_op, mid_feature_type) = &batch[mid_index];
        let mid_value = match mid_op {
            Delete | DeleteLayered (..) => {
                let left_batch = &batch[..mid_index];
                let right_batch = &batch[mid_index + 1..];

                let maybe_tree =
                    cost_return_on_error!(&mut cost, Self::build(left_batch, source.clone()))
                        .map(|tree| Self::new(tree, source.clone()));
                let maybe_tree = match maybe_tree {
                    Some(tree) => {
                        cost_return_on_error!(&mut cost, tree.apply_sorted(right_batch)).0
                    }
                    None => {
                        cost_return_on_error!(&mut cost, Self::build(right_batch, source.clone()))
                            .map(|tree| Self::new(tree, source.clone()))
                    }
                };
                return Ok(maybe_tree.map(|tree| tree.into())).wrap_with_cost(cost);
            }
            Put(value)
            | PutCombinedReference(value, _)
            | PutLayeredReference(value, ..)
            | ReplaceLayeredReference(value, ..) => value.to_vec()
        };

        // Delete case has been handled, feature type must be some for other operations
        if mid_feature_type.is_none() {
            return Err(anyhow!(
                "feature type must be some for put and put reference operations"
            ))
            .wrap_with_cost(cost);
        }

        // TODO: take from batch so we don't have to clone
        let mid_tree = match mid_op {
<<<<<<< HEAD
            Put(_) => Tree::new(
                mid_key.as_ref().to_vec(),
                mid_value.to_vec(),
                mid_feature_type.expect("confirmed exists above").to_owned(),
            )
            .unwrap_add_cost(&mut cost),
            PutReference(_, referenced_value) => Tree::new_with_value_hash(
                mid_key.as_ref().to_vec(),
                mid_value.to_vec(),
                value_hash(referenced_value).unwrap_add_cost(&mut cost),
                mid_feature_type.expect("confirmed exists above").to_owned(),
=======
            Put(..) => {
                Tree::new(mid_key.as_ref().to_vec(), mid_value.to_vec()).unwrap_add_cost(&mut cost)
            }
            PutCombinedReference(_, referenced_value) => Tree::new_with_combined_value_hash(
                mid_key.as_ref().to_vec(),
                mid_value,
                referenced_value.to_owned(),
>>>>>>> fa533496
            )
            .unwrap_add_cost(&mut cost),
            PutLayeredReference(_, value_cost, referenced_value) | ReplaceLayeredReference(_, value_cost, referenced_value) => Tree::new_with_layered_value_hash(
                mid_key.as_ref().to_vec(),
                mid_value,
                *value_cost,
                referenced_value.to_owned(),
            )
                .unwrap_add_cost(&mut cost),
            Delete | DeleteLayered(..) => unreachable!("cannot get here, should return at the top"),
        };
        let mid_walker = Walker::new(mid_tree, PanicSource {});

        // use walker, ignore deleted_keys since it should be empty
        Ok(cost_return_on_error!(
            &mut cost,
            mid_walker.recurse(
                batch,
                mid_index,
                true,
                BTreeSet::default(),
                BTreeSet::default()
            )
        )
        .0
        .map(|w| w.into_inner()))
        .wrap_with_cost(cost)
    }

    /// Applies a batch of operations to an existing tree. This is similar to
    /// `Walker<S>::apply`_to, but requires a populated tree.
    ///
    /// Keys in batch must be sorted and unique.
    fn apply_sorted<K: AsRef<[u8]>>(
        self,
        batch: &MerkBatch<K>,
    ) -> CostContext<
        Result<(
            Option<Self>,
            NewKeys,
            UpdatedKeys,
            DeletedKeys,
            UpdatedRootKeyFrom,
        )>,
    > {
        let mut cost = OperationCost::default();

        let key_vec = self.tree().key().to_vec();
        // binary search to see if this node's key is in the batch, and to split
        // into left and right batches
<<<<<<< HEAD
        let search =
            batch.binary_search_by(|(key, _op, _feature_type)| key.as_ref().cmp(self.tree().key()));
=======
        let search = batch.binary_search_by(|(key, _op)| key.as_ref().cmp(self.tree().key()));
>>>>>>> fa533496

        let tree = if let Ok(index) = search {
            let (_, op, feature_type) = &batch[index];

            // feature type has to be some if operation is not delete
            if op != &Op::Delete && feature_type.is_none() {
                return Err(anyhow!(
                    "feature type must be some for put and put reference operations"
                ))
                .wrap_with_cost(cost);
            }

            // a key matches this node's key, apply op to this node
            match op {
                // TODO: take vec from batch so we don't need to clone
<<<<<<< HEAD
                Put(value) => self
                    .put_value(
                        value.to_vec(),
                        feature_type.expect("confirmed is some above"),
                    )
                    .unwrap_add_cost(&mut cost),
                PutReference(value, referenced_value) => self
                    .put_value_and_value_hash(
                        value.to_vec(),
                        value_hash(referenced_value).unwrap_add_cost(&mut cost),
                        feature_type.expect("confirmed is some above"),
                    )
=======
                Put(value) => self.put_value(value.to_vec()).unwrap_add_cost(&mut cost),
                PutCombinedReference(value, referenced_value) => self
                    .put_value_and_reference_value_hash(value.to_vec(), referenced_value.to_owned())
                    .unwrap_add_cost(&mut cost),
                PutLayeredReference(value, value_cost, referenced_value) |ReplaceLayeredReference(value, value_cost, referenced_value) => self
                    .put_value_with_reference_value_hash_and_value_cost(value.to_vec(), referenced_value.to_owned(), *value_cost)
>>>>>>> fa533496
                    .unwrap_add_cost(&mut cost),
                Delete | DeleteLayered(..) => {
                    // TODO: we shouldn't have to do this as 2 different calls to apply
                    let source = self.clone_source();
                    let wrap = |maybe_tree: Option<Tree>| {
                        maybe_tree.map(|tree| Self::new(tree, source.clone()))
                    };
                    let key = self.tree().key().to_vec();

                    let key_len = key.len() as u32;
                    let prefixed_key_len = HASH_LENGTH_U32 + key_len;
                    let total_key_len = prefixed_key_len + prefixed_key_len.required_space() as u32;

                    let deletion_cost = match &batch[index].1  {
                        DeleteLayered(cost) => {
                            let value_len = KV::layered_value_byte_cost_size_for_key_and_value_lengths(key_len, *cost);
                                Some(
                            KeyValueStorageCost {
                                key_storage_cost: StorageCost {
                                    added_bytes: 0,
                                    replaced_bytes: 0,
                                    removed_bytes: BasicStorageRemoval(total_key_len)
                                },
                                value_storage_cost: StorageCost {
                                    added_bytes: 0,
                                    replaced_bytes: 0,
                                    removed_bytes: BasicStorageRemoval(value_len)
                                },
                                new_node: false,
                                needs_value_verification: false
                            })
                        }
                        Delete => {
                            let value_len = self.tree().inner.kv.value_byte_cost_size();
                            Some(
                                KeyValueStorageCost {
                                    key_storage_cost: StorageCost {
                                        added_bytes: 0,
                                        replaced_bytes: 0,
                                        removed_bytes: BasicStorageRemoval(total_key_len)
                                    },
                                    value_storage_cost: StorageCost {
                                        added_bytes: 0,
                                        replaced_bytes: 0,
                                        removed_bytes: BasicStorageRemoval(value_len)
                                    },
                                    new_node: false,
                                    needs_value_verification: false
                                })
                        },
                        _ => {None}
                    };

                    let maybe_tree = cost_return_on_error!(&mut cost, self.remove());

                    #[rustfmt::skip]
                    let (
                        maybe_tree,
                        mut new_keys,
                        mut updated_keys,
                        mut deleted_keys,
                        _
                    ) = cost_return_on_error!(
                        &mut cost,
                        Self::apply_to(maybe_tree, &batch[..index], source.clone())
                    );
                    let maybe_walker = wrap(maybe_tree);

                    let (
                        maybe_tree,
                        mut new_keys_right,
                        mut updated_keys_right,
                        mut deleted_keys_right,
                        _,
                    ) = cost_return_on_error!(
                        &mut cost,
                        Self::apply_to(maybe_walker, &batch[index + 1..], source.clone())
                    );
                    let maybe_walker = wrap(maybe_tree);

                    new_keys.append(&mut new_keys_right);
                    updated_keys.append(&mut updated_keys_right);
                    deleted_keys.append(&mut deleted_keys_right);
                    deleted_keys.push_back((key, deletion_cost));

                    return Ok((
                        maybe_walker,
                        new_keys,
                        updated_keys,
                        deleted_keys,
                        Some(key_vec),
                    ))
                    .wrap_with_cost(cost);
                }
            }
        } else {
            self
        };

        let (mid, exclusive) = match search {
            Ok(index) => (index, true),
            Err(index) => (index, false),
        };

        let mut updated_keys = BTreeSet::new();
        let mut new_keys = BTreeSet::new();
        if exclusive {
            updated_keys.insert(key_vec);
        } else {
            new_keys.insert(key_vec);
        }

        tree.recurse(batch, mid, exclusive, new_keys, updated_keys).add_cost(cost)
    }

    /// Recursively applies operations to the tree's children (if there are any
    /// operations for them).
    ///
    /// This recursion executes serially in the same thread, but in the future
    /// will be dispatched to workers in other threads.
    fn recurse<K: AsRef<[u8]>>(
        self,
        batch: &MerkBatch<K>,
        mid: usize,
        exclusive: bool,
        mut new_keys: BTreeSet<Vec<u8>>,
        mut updated_keys: BTreeSet<Vec<u8>>,
    ) -> CostContext<
        Result<(
            Option<Self>,
            NewKeys,
            UpdatedKeys,
            DeletedKeys,
            UpdatedRootKeyFrom,
        )>,
    > {
        let mut cost = OperationCost::default();

        let left_batch = &batch[..mid];
        let right_batch = if exclusive {
            &batch[mid + 1..]
        } else {
            &batch[mid..]
        };

        let old_root_key = self.tree().key().to_vec();

        let mut deleted_keys = LinkedList::default();

        let tree = if !left_batch.is_empty() {
            let source = self.clone_source();
            cost_return_on_error!(
                &mut cost,
                self.walk(true, |maybe_left| {
                    Self::apply_to(maybe_left, left_batch, source).map_ok(
                        |(
                            maybe_left,
                            mut new_keys_left,
                            mut updated_keys_left,
                            mut deleted_keys_left,
                            _,
                        )| {
                            new_keys.append(&mut new_keys_left);
                            updated_keys.append(&mut updated_keys_left);
                            deleted_keys.append(&mut deleted_keys_left);
                            maybe_left
                        },
                    )
                })
            )
        } else {
            self
        };

        let tree = if !right_batch.is_empty() {
            let source = tree.clone_source();
            cost_return_on_error!(
                &mut cost,
                tree.walk(false, |maybe_right| {
                    Self::apply_to(maybe_right, right_batch, source).map_ok(
                        |(
                            maybe_right,
                            mut new_keys_left,
                            mut updated_keys_left,
                            mut deleted_keys_right,
                            _,
                        )| {
                            new_keys.append(&mut new_keys_left);
                            updated_keys.append(&mut updated_keys_left);
                            deleted_keys.append(&mut deleted_keys_right);
                            maybe_right
                        },
                    )
                })
            )
        } else {
            tree
        };

        let tree = cost_return_on_error!(&mut cost, tree.maybe_balance());

        let new_root_key = tree.tree().key();

        let updated_from = if !old_root_key.eq(new_root_key) {
            Some(old_root_key)
        } else {
            None
        };

        Ok((
            Some(tree),
            new_keys,
            updated_keys,
            deleted_keys,
            updated_from,
        ))
        .wrap_with_cost(cost)
    }

    /// Gets the wrapped tree's balance factor.
    #[inline]
    fn balance_factor(&self) -> i8 {
        self.tree().balance_factor()
    }

    /// Checks if the tree is unbalanced and if so, applies AVL tree rotation(s)
    /// to rebalance the tree and its subtrees. Returns the root node of the
    /// balanced tree after applying the rotations.
    fn maybe_balance(self) -> CostContext<Result<Self>> {
        let mut cost = OperationCost::default();

        let balance_factor = self.balance_factor();
        if balance_factor.abs() <= 1 {
            return Ok(self).wrap_with_cost(cost);
        }

        let left = balance_factor < 0;

        // maybe do a double rotation
        let tree = if left == (self.tree().link(left).unwrap().balance_factor() > 0) {
            cost_return_on_error!(
                &mut cost,
                self.walk_expect(left, |child| child.rotate(!left).map_ok(Option::Some))
            )
        } else {
            self
        };

        let rotate = tree.rotate(left).unwrap_add_cost(&mut cost);
        rotate.wrap_with_cost(cost)
    }

    /// Applies an AVL tree rotation, a constant-time operation which only needs
    /// to swap pointers in order to rebalance a tree.
    fn rotate(self, left: bool) -> CostContext<Result<Self>> {
        // dbg!("about to rotate");
        let mut cost = OperationCost::default();

        let (tree, child) = cost_return_on_error!(&mut cost, self.detach_expect(left));
        let (child, maybe_grandchild) = cost_return_on_error!(&mut cost, child.detach(!left));

        // attach grandchild to self
        tree.attach(left, maybe_grandchild)
            .maybe_balance()
            .flat_map_ok(|tree| {
                // attach self to child, return child
                child.attach(!left, Some(tree)).maybe_balance()
            })
            .add_cost(cost)
    }

    /// Removes the root node from the tree. Rearranges and rebalances
    /// descendants (if any) in order to maintain a valid tree.
    pub fn remove(self) -> CostContext<Result<Option<Self>>> {
        let mut cost = OperationCost::default();

        let tree = self.tree();
        let has_left = tree.link(true).is_some();
        let has_right = tree.link(false).is_some();
        let left = tree.child_height(true) > tree.child_height(false);

        let maybe_tree = if has_left && has_right {
            // two children, promote edge of taller child
            let (tree, tall_child) = cost_return_on_error!(&mut cost, self.detach_expect(left));
            let (_, short_child) = cost_return_on_error!(&mut cost, tree.detach_expect(!left));
            let promoted =
                cost_return_on_error!(&mut cost, tall_child.promote_edge(!left, short_child));
            Some(promoted)
        } else if has_left || has_right {
            // single child, promote it
            Some(cost_return_on_error!(&mut cost, self.detach_expect(left)).1)
        } else {
            // no child
            None
        };

        Ok(maybe_tree).wrap_with_cost(cost)
    }

    /// Traverses to find the tree's edge on the given side, removes it, and
    /// reattaches it at the top in order to fill in a gap when removing a root
    /// node from a tree with both left and right children. Attaches `attach` on
    /// the opposite side. Returns the promoted node.
    fn promote_edge(self, left: bool, attach: Self) -> CostContext<Result<Self>> {
        self.remove_edge(left).flat_map_ok(|(edge, maybe_child)| {
            edge.attach(!left, maybe_child)
                .attach(left, Some(attach))
                .maybe_balance()
        })
    }

    /// Traverses to the tree's edge on the given side and detaches it
    /// (reattaching its child, if any, to its former parent). Return value is
    /// `(edge, maybe_updated_tree)`.
    fn remove_edge(self, left: bool) -> CostContext<Result<(Self, Option<Self>)>> {
        let mut cost = OperationCost::default();

        if self.tree().link(left).is_some() {
            // this node is not the edge, recurse
            let (tree, child) = cost_return_on_error!(&mut cost, self.detach_expect(left));
            let (edge, maybe_child) = cost_return_on_error!(&mut cost, child.remove_edge(left));
            tree.attach(left, maybe_child)
                .maybe_balance()
                .map_ok(|tree| (edge, Some(tree)))
                .add_cost(cost)
        } else {
            // this node is the edge, detach its child if present
            self.detach(!left)
        }
    }
}

#[cfg(test)]
mod test {
    use super::*;
    use crate::{
        merk::TreeFeatureType::BasicMerk,
        test_utils::{apply_memonly, assert_tree_invariants, del_entry, make_tree_seq, seq_key},
        tree::*,
    };

    #[test]
    fn simple_insert() {
<<<<<<< HEAD
        let batch = [(b"foo2".to_vec(), Op::Put(b"bar2".to_vec()), Some(BasicMerk))];
        let tree = Tree::new(b"foo".to_vec(), b"bar".to_vec(), BasicMerk).unwrap();
        let (maybe_walker, deleted_keys) = Walker::new(tree, PanicSource {})
=======
        let batch = [(b"foo2".to_vec(), Op::Put(b"bar2".to_vec()))];
        let tree = Tree::new(b"foo".to_vec(), b"bar".to_vec()).unwrap();
        let (maybe_walker, updated_keys, deleted_keys) = Walker::new(tree, PanicSource {})
>>>>>>> fa533496
            .apply_sorted(&batch)
            .unwrap()
            .expect("apply errored");
        let walker = maybe_walker.expect("should be Some");
        assert_eq!(walker.tree().key(), b"foo");
        assert_eq!(walker.into_inner().child(false).unwrap().key(), b"foo2");
        assert!(updated_keys.is_empty());
        assert!(deleted_keys.is_empty());
    }

    #[test]
    fn simple_update() {
<<<<<<< HEAD
        let batch = [(b"foo".to_vec(), Op::Put(b"bar2".to_vec()), Some(BasicMerk))];
        let tree = Tree::new(b"foo".to_vec(), b"bar".to_vec(), BasicMerk).unwrap();
        let (maybe_walker, deleted_keys) = Walker::new(tree, PanicSource {})
=======
        let batch = [(b"foo".to_vec(), Op::Put(b"bar2".to_vec()))];
        let tree = Tree::new(b"foo".to_vec(), b"bar".to_vec()).unwrap();
        let (maybe_walker, updated_keys, deleted_keys) = Walker::new(tree, PanicSource {})
>>>>>>> fa533496
            .apply_sorted(&batch)
            .unwrap()
            .expect("apply errored");
        let walker = maybe_walker.expect("should be Some");
        assert_eq!(walker.tree().key(), b"foo");
        assert_eq!(walker.tree().value_as_slice(), b"bar2");
        assert!(walker.tree().link(true).is_none());
        assert!(walker.tree().link(false).is_none());
        assert!(!updated_keys.is_empty());
        assert!(deleted_keys.is_empty());
    }

    #[test]
    fn simple_delete() {
        let batch = [(b"foo2".to_vec(), Op::Delete, None)];
        let tree = Tree::from_fields(
            b"foo".to_vec(),
            b"bar".to_vec(),
            [123; 32],
            None,
            Some(Link::Loaded {
                hash: [123; 32],
                sum: None,
                child_heights: (0, 0),
                tree: Tree::new(b"foo2".to_vec(), b"bar2".to_vec(), BasicMerk).unwrap(),
            }),
            BasicMerk,
        )
        .unwrap();
        let (maybe_walker, updated_keys, deleted_keys) = Walker::new(tree, PanicSource {})
            .apply_sorted(&batch)
            .unwrap()
            .expect("apply errored");
        let walker = maybe_walker.expect("should be Some");
        assert_eq!(walker.tree().key(), b"foo");
        assert_eq!(walker.tree().value_as_slice(), b"bar");
        assert!(walker.tree().link(true).is_none());
        assert!(walker.tree().link(false).is_none());
        assert!(updated_keys.is_empty());
        assert_eq!(deleted_keys.len(), 1);
        assert_eq!(*deleted_keys.front().unwrap(), b"foo2");
    }

    #[test]
    fn delete_non_existent() {
        // TODO: should be none here
        let batch = [(b"foo2".to_vec(), Op::Delete, None)];
        let tree = Tree::new(b"foo".to_vec(), b"bar".to_vec(), BasicMerk).unwrap();
        Walker::new(tree, PanicSource {})
            .apply_sorted(&batch)
            .unwrap()
            .unwrap();
    }

    #[test]
    fn delete_only_node() {
<<<<<<< HEAD
        // TODO: should be none here
        let batch = [(b"foo".to_vec(), Op::Delete, None)];
        let tree = Tree::new(b"foo".to_vec(), b"bar".to_vec(), BasicMerk).unwrap();
        let (maybe_walker, deleted_keys) = Walker::new(tree, PanicSource {})
=======
        let batch = [(b"foo".to_vec(), Op::Delete)];
        let tree = Tree::new(b"foo".to_vec(), b"bar".to_vec()).unwrap();
        let (maybe_walker, updated_keys, deleted_keys) = Walker::new(tree, PanicSource {})
>>>>>>> fa533496
            .apply_sorted(&batch)
            .unwrap()
            .expect("apply errored");
        assert!(maybe_walker.is_none());
        assert!(updated_keys.is_empty());
        assert_eq!(deleted_keys.len(), 1);
        assert_eq!(deleted_keys.front().unwrap(), b"foo");
    }

    #[test]
    fn delete_deep() {
        let tree = make_tree_seq(50);
        let batch = [del_entry(5)];
        let (maybe_walker, updated_keys, deleted_keys) = Walker::new(tree, PanicSource {})
            .apply_sorted(&batch)
            .unwrap()
            .expect("apply errored");
        maybe_walker.expect("should be Some");
        assert!(updated_keys.is_empty());
        assert_eq!(deleted_keys.len(), 1);
        assert_eq!(*deleted_keys.front().unwrap(), seq_key(5));
    }

    #[test]
    fn delete_recursive() {
        let tree = make_tree_seq(50);
        let batch = [del_entry(29), del_entry(34)];
        let (maybe_walker, updated_keys, mut deleted_keys) = Walker::new(tree, PanicSource {})
            .apply_sorted(&batch)
            .unwrap()
            .expect("apply errored");
        maybe_walker.expect("should be Some");
        assert!(updated_keys.is_empty());
        assert_eq!(deleted_keys.len(), 2);
        assert_eq!(deleted_keys.pop_front().unwrap(), seq_key(29));
        assert_eq!(deleted_keys.pop_front().unwrap(), seq_key(34));
    }

    #[test]
    fn delete_recursive_2() {
        let tree = make_tree_seq(10);
        let batch = [del_entry(7), del_entry(9)];
        let (maybe_walker, updated_keys, deleted_keys) = Walker::new(tree, PanicSource {})
            .apply_sorted(&batch)
            .unwrap()
            .expect("apply errored");
        maybe_walker.expect("should be Some");
        let mut deleted_keys: Vec<&Vec<u8>> = deleted_keys.iter().collect();
        deleted_keys.sort();
        assert!(updated_keys.is_empty());
        assert_eq!(deleted_keys, vec![&seq_key(7), &seq_key(9)]);
    }

    #[test]
    fn apply_empty_none() {
        let (maybe_tree, updated_keys, deleted_keys) =
            Walker::<PanicSource>::apply_to::<Vec<u8>>(None, &[], PanicSource {})
                .unwrap()
                .expect("apply_to failed");
        assert!(maybe_tree.is_none());
        assert!(updated_keys.is_empty());
        assert!(deleted_keys.is_empty());
    }

    #[test]
    fn insert_empty_single() {
<<<<<<< HEAD
        let batch = vec![(vec![0], Op::Put(vec![1]), Some(BasicMerk))];
        let (maybe_tree, deleted_keys) =
=======
        let batch = vec![(vec![0], Op::Put(vec![1]))];
        let (maybe_tree, updated_keys, deleted_keys) =
>>>>>>> fa533496
            Walker::<PanicSource>::apply_to(None, &batch, PanicSource {})
                .unwrap()
                .expect("apply_to failed");
        let tree = maybe_tree.expect("expected tree");
        assert_eq!(tree.key(), &[0]);
        assert_eq!(tree.value_as_slice(), &[1]);
        assert_tree_invariants(&tree);
        assert!(updated_keys.is_empty());
        assert!(deleted_keys.is_empty());
    }

    #[test]
    fn insert_updated_single() {
        let batch = vec![(vec![0], Op::Put(vec![1]))];
        let (maybe_tree, updated_keys, deleted_keys) =
            Walker::<PanicSource>::apply_to(None, &batch, PanicSource {})
                .unwrap()
                .expect("apply_to failed");
        assert!(updated_keys.is_empty());
        assert!(deleted_keys.is_empty());

        let maybe_walker = maybe_tree.map(|tree| Walker::<PanicSource>::new(tree, PanicSource {}));
        let batch = vec![(vec![0], Op::Put(vec![2])), (vec![1], Op::Put(vec![2]))];
        let (maybe_tree, updated_keys, deleted_keys) =
            Walker::<PanicSource>::apply_to(maybe_walker, &batch, PanicSource {})
                .unwrap()
                .expect("apply_to failed");
        let tree = maybe_tree.expect("expected tree");
        assert_eq!(tree.key(), &[0]);
        assert_eq!(tree.value_as_slice(), &[2]);
        assert_eq!(updated_keys.len(), 1);
        assert!(deleted_keys.is_empty());
    }

    #[test]
    fn insert_updated_multiple() {
        let batch = vec![
            (vec![0], Op::Put(vec![1])),
            (vec![1], Op::Put(vec![2])),
            (vec![2], Op::Put(vec![3])),
        ];
        let (maybe_tree, updated_keys, deleted_keys) =
            Walker::<PanicSource>::apply_to(None, &batch, PanicSource {})
                .unwrap()
                .expect("apply_to failed");
        assert!(updated_keys.is_empty());
        assert!(deleted_keys.is_empty());

        let maybe_walker = maybe_tree.map(|tree| Walker::<PanicSource>::new(tree, PanicSource {}));
        let batch = vec![
            (vec![0], Op::Put(vec![5])),
            (vec![1], Op::Put(vec![8])),
            (vec![2], Op::Delete),
        ];
        let (maybe_tree, updated_keys, deleted_keys) =
            Walker::<PanicSource>::apply_to(maybe_walker, &batch, PanicSource {})
                .unwrap()
                .expect("apply_to failed");
        let tree = maybe_tree.expect("expected tree");
        assert_eq!(tree.key(), &[1]);
        assert_eq!(tree.value_as_slice(), &[8]);
        assert_eq!(updated_keys.len(), 2);
        assert_eq!(updated_keys, BTreeSet::from([vec![0], vec![1]]));
        assert_eq!(deleted_keys.len(), 1);
    }

    #[test]
    fn insert_root_single() {
        let tree = Tree::new(vec![5], vec![123], BasicMerk).unwrap();
        let batch = vec![(vec![6], Op::Put(vec![123]), Some(BasicMerk))];
        let tree = apply_memonly(tree, &batch);
        assert_eq!(tree.key(), &[5]);
        assert!(tree.child(true).is_none());
        assert_eq!(tree.child(false).expect("expected child").key(), &[6]);
    }

    #[test]
    fn insert_root_double() {
        let tree = Tree::new(vec![5], vec![123], BasicMerk).unwrap();
        let batch = vec![
            (vec![4], Op::Put(vec![123]), Some(BasicMerk)),
            (vec![6], Op::Put(vec![123]), Some(BasicMerk)),
        ];
        let tree = apply_memonly(tree, &batch);
        assert_eq!(tree.key(), &[5]);
        assert_eq!(tree.child(true).expect("expected child").key(), &[4]);
        assert_eq!(tree.child(false).expect("expected child").key(), &[6]);
    }

    #[test]
    fn insert_rebalance() {
        let tree = Tree::new(vec![5], vec![123], BasicMerk).unwrap();

        let batch = vec![(vec![6], Op::Put(vec![123]), Some(BasicMerk))];
        let tree = apply_memonly(tree, &batch);

        let batch = vec![(vec![7], Op::Put(vec![123]), Some(BasicMerk))];
        let tree = apply_memonly(tree, &batch);

        assert_eq!(tree.key(), &[6]);
        assert_eq!(tree.child(true).expect("expected child").key(), &[5]);
        assert_eq!(tree.child(false).expect("expected child").key(), &[7]);
    }

    #[test]
    fn insert_100_sequential() {
        let mut tree = Tree::new(vec![0], vec![123], BasicMerk).unwrap();

        for i in 0..100 {
            let batch = vec![(vec![i + 1], Op::Put(vec![123]), Some(BasicMerk))];
            tree = apply_memonly(tree, &batch);
        }

        assert_eq!(tree.key(), &[63]);
        assert_eq!(tree.child(true).expect("expected child").key(), &[31]);
        assert_eq!(tree.child(false).expect("expected child").key(), &[79]);
    }
}<|MERGE_RESOLUTION|>--- conflicted
+++ resolved
@@ -3,22 +3,7 @@
     fmt,
 };
 
-<<<<<<< HEAD
 use anyhow::{anyhow, Result};
-use costs::{cost_return_on_error, CostContext, CostsExt, OperationCost};
-use Op::*;
-
-use super::{Fetch, Link, Tree, Walker};
-use crate::{
-    merk::{
-        OptionOrMerkType,
-        OptionOrMerkType::{NoneOfType, SomeMerk},
-        TreeFeatureType,
-    },
-    tree::hash::value_hash,
-};
-=======
-use anyhow::Result;
 use integer_encoding::VarInt;
 use costs::{
     cost_return_on_error, storage_cost::key_value_cost::KeyValueStorageCost, CostContext, CostsExt,
@@ -32,7 +17,6 @@
 use super::{Fetch, Link, Tree, Walker};
 use crate::{CryptoHash, HASH_LENGTH_U32, HASH_LENGTH_U32_X2};
 use crate::tree::kv::KV;
->>>>>>> fa533496
 
 /// Type alias to add more sense to function signatures.
 type UpdatedRootKeyFrom = Option<Vec<u8>>;
@@ -225,27 +209,17 @@
 
         // TODO: take from batch so we don't have to clone
         let mid_tree = match mid_op {
-<<<<<<< HEAD
-            Put(_) => Tree::new(
+            Put(..) => Tree::new(
                 mid_key.as_ref().to_vec(),
                 mid_value.to_vec(),
                 mid_feature_type.expect("confirmed exists above").to_owned(),
             )
             .unwrap_add_cost(&mut cost),
-            PutReference(_, referenced_value) => Tree::new_with_value_hash(
-                mid_key.as_ref().to_vec(),
-                mid_value.to_vec(),
-                value_hash(referenced_value).unwrap_add_cost(&mut cost),
-                mid_feature_type.expect("confirmed exists above").to_owned(),
-=======
-            Put(..) => {
-                Tree::new(mid_key.as_ref().to_vec(), mid_value.to_vec()).unwrap_add_cost(&mut cost)
-            }
             PutCombinedReference(_, referenced_value) => Tree::new_with_combined_value_hash(
                 mid_key.as_ref().to_vec(),
                 mid_value,
                 referenced_value.to_owned(),
->>>>>>> fa533496
+                mid_feature_type.expect("confirmed exists above").to_owned(),
             )
             .unwrap_add_cost(&mut cost),
             PutLayeredReference(_, value_cost, referenced_value) | ReplaceLayeredReference(_, value_cost, referenced_value) => Tree::new_with_layered_value_hash(
@@ -296,13 +270,8 @@
         let key_vec = self.tree().key().to_vec();
         // binary search to see if this node's key is in the batch, and to split
         // into left and right batches
-<<<<<<< HEAD
         let search =
             batch.binary_search_by(|(key, _op, _feature_type)| key.as_ref().cmp(self.tree().key()));
-=======
-        let search = batch.binary_search_by(|(key, _op)| key.as_ref().cmp(self.tree().key()));
->>>>>>> fa533496
-
         let tree = if let Ok(index) = search {
             let (_, op, feature_type) = &batch[index];
 
@@ -317,27 +286,12 @@
             // a key matches this node's key, apply op to this node
             match op {
                 // TODO: take vec from batch so we don't need to clone
-<<<<<<< HEAD
-                Put(value) => self
-                    .put_value(
-                        value.to_vec(),
-                        feature_type.expect("confirmed is some above"),
-                    )
-                    .unwrap_add_cost(&mut cost),
-                PutReference(value, referenced_value) => self
-                    .put_value_and_value_hash(
-                        value.to_vec(),
-                        value_hash(referenced_value).unwrap_add_cost(&mut cost),
-                        feature_type.expect("confirmed is some above"),
-                    )
-=======
-                Put(value) => self.put_value(value.to_vec()).unwrap_add_cost(&mut cost),
+                Put(value) => self.put_value(value.to_vec(), feature_type.expect("confirmed is some above")).unwrap_add_cost(&mut cost),
                 PutCombinedReference(value, referenced_value) => self
-                    .put_value_and_reference_value_hash(value.to_vec(), referenced_value.to_owned())
+                    .put_value_and_reference_value_hash(value.to_vec(), referenced_value.to_owned(), feature_type.expect("confirmed is some above"))
                     .unwrap_add_cost(&mut cost),
                 PutLayeredReference(value, value_cost, referenced_value) |ReplaceLayeredReference(value, value_cost, referenced_value) => self
-                    .put_value_with_reference_value_hash_and_value_cost(value.to_vec(), referenced_value.to_owned(), *value_cost)
->>>>>>> fa533496
+                    .put_value_with_reference_value_hash_and_value_cost(value.to_vec(), referenced_value.to_owned(), *value_cost, feature_type.expect("confirmed is some above"))
                     .unwrap_add_cost(&mut cost),
                 Delete | DeleteLayered(..) => {
                     // TODO: we shouldn't have to do this as 2 different calls to apply
@@ -681,15 +635,9 @@
 
     #[test]
     fn simple_insert() {
-<<<<<<< HEAD
         let batch = [(b"foo2".to_vec(), Op::Put(b"bar2".to_vec()), Some(BasicMerk))];
         let tree = Tree::new(b"foo".to_vec(), b"bar".to_vec(), BasicMerk).unwrap();
-        let (maybe_walker, deleted_keys) = Walker::new(tree, PanicSource {})
-=======
-        let batch = [(b"foo2".to_vec(), Op::Put(b"bar2".to_vec()))];
-        let tree = Tree::new(b"foo".to_vec(), b"bar".to_vec()).unwrap();
         let (maybe_walker, updated_keys, deleted_keys) = Walker::new(tree, PanicSource {})
->>>>>>> fa533496
             .apply_sorted(&batch)
             .unwrap()
             .expect("apply errored");
@@ -702,15 +650,9 @@
 
     #[test]
     fn simple_update() {
-<<<<<<< HEAD
         let batch = [(b"foo".to_vec(), Op::Put(b"bar2".to_vec()), Some(BasicMerk))];
         let tree = Tree::new(b"foo".to_vec(), b"bar".to_vec(), BasicMerk).unwrap();
-        let (maybe_walker, deleted_keys) = Walker::new(tree, PanicSource {})
-=======
-        let batch = [(b"foo".to_vec(), Op::Put(b"bar2".to_vec()))];
-        let tree = Tree::new(b"foo".to_vec(), b"bar".to_vec()).unwrap();
         let (maybe_walker, updated_keys, deleted_keys) = Walker::new(tree, PanicSource {})
->>>>>>> fa533496
             .apply_sorted(&batch)
             .unwrap()
             .expect("apply errored");
@@ -767,16 +709,10 @@
 
     #[test]
     fn delete_only_node() {
-<<<<<<< HEAD
         // TODO: should be none here
         let batch = [(b"foo".to_vec(), Op::Delete, None)];
         let tree = Tree::new(b"foo".to_vec(), b"bar".to_vec(), BasicMerk).unwrap();
-        let (maybe_walker, deleted_keys) = Walker::new(tree, PanicSource {})
-=======
-        let batch = [(b"foo".to_vec(), Op::Delete)];
-        let tree = Tree::new(b"foo".to_vec(), b"bar".to_vec()).unwrap();
         let (maybe_walker, updated_keys, deleted_keys) = Walker::new(tree, PanicSource {})
->>>>>>> fa533496
             .apply_sorted(&batch)
             .unwrap()
             .expect("apply errored");
@@ -843,13 +779,8 @@
 
     #[test]
     fn insert_empty_single() {
-<<<<<<< HEAD
         let batch = vec![(vec![0], Op::Put(vec![1]), Some(BasicMerk))];
-        let (maybe_tree, deleted_keys) =
-=======
-        let batch = vec![(vec![0], Op::Put(vec![1]))];
         let (maybe_tree, updated_keys, deleted_keys) =
->>>>>>> fa533496
             Walker::<PanicSource>::apply_to(None, &batch, PanicSource {})
                 .unwrap()
                 .expect("apply_to failed");
