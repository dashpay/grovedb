use std::{
    collections::{BTreeSet, LinkedList},
    fmt,
};

<<<<<<< HEAD
use anyhow::{anyhow, Result};
use integer_encoding::VarInt;
=======
use anyhow::Result;
>>>>>>> 1e892bd9
use costs::{
    cost_return_on_error, cost_return_on_error_no_add,
    storage_cost::{
        key_value_cost::KeyValueStorageCost, removal::StorageRemovedBytes::BasicStorageRemoval,
        StorageCost,
    },
    CostContext, CostsExt, OperationCost,
};
use integer_encoding::VarInt;
use Op::*;

use super::{Fetch, Link, Tree, Walker};
<<<<<<< HEAD
use crate::{CryptoHash, HASH_LENGTH_U32, HASH_LENGTH_U32_X2, TreeFeatureType};
use crate::tree::kv::KV;
=======
use crate::{CryptoHash, HASH_LENGTH_U32};
>>>>>>> 1e892bd9

/// Type alias to add more sense to function signatures.
type UpdatedRootKeyFrom = Option<Vec<u8>>;

/// Type alias to add more sense to function signatures.
type NewKeys = BTreeSet<Vec<u8>>;

/// Type alias to add more sense to function signatures.
type UpdatedKeys = BTreeSet<Vec<u8>>;

/// Type alias to add more sense to function signatures.
type DeletedKeys = LinkedList<(Vec<u8>, Option<KeyValueStorageCost>)>;

/// An operation to be applied to a key in the store.
#[derive(PartialEq, Clone, Eq)]
pub enum Op {
    /// Insert or Update an element into the Merk tree
    Put(Vec<u8>),
    /// Combined references include the value in the node hash
    /// because the value is independent of the reference hash
    /// In GroveDB this is used for references
    PutCombinedReference(Vec<u8>, CryptoHash),
    /// Layered references include the value in the node hash
    /// because the value is independent of the reference hash
    /// In GroveDB this is used for trees
    /// A layered reference does not pay for the tree's value,
    /// instead providing a cost for the value
    PutLayeredReference(Vec<u8>, u32, CryptoHash),
    /// Replacing a layered reference is slightly more efficient
    /// than putting it as the replace will not modify the size
    /// hence there is no need to calculate a difference in
    /// costs
    ReplaceLayeredReference(Vec<u8>, u32, CryptoHash),
    /// Delete an element from the Merk tree
    Delete,
    /// Delete a layered element from the Merk tree, currently the
    /// only layered elements are GroveDB subtrees. A layered
    /// element uses a different calculation for its costs
    DeleteLayered,
}

impl fmt::Debug for Op {
    fn fmt(&self, f: &mut fmt::Formatter) -> fmt::Result {
        writeln!(
            f,
            "{}",
            match self {
                Put(value) => format!("Put({:?})", value),
                PutCombinedReference(value, referenced_value) => format!(
                    "Put Combined Reference({:?}) for ({:?})",
                    value, referenced_value
                ),
                PutLayeredReference(value, cost, referenced_value) => format!(
                    "Put Layered Reference({:?}) with cost ({:?}) for ({:?})",
                    value, cost, referenced_value
                ),
                ReplaceLayeredReference(value, cost, referenced_value) => format!(
                    "Replace Layered Reference({:?}) with cost ({:?}) for ({:?})",
                    value, cost, referenced_value
                ),
                Delete => "Delete".to_string(),
                DeleteLayered => "Delete Layered".to_string(),
            }
        )
    }
}

/// A single `(key, operation)` pair.
pub type BatchEntry<K> = (K, Op, Option<TreeFeatureType>);

/// A single `(key, operation, cost)` triple.
pub type AuxBatchEntry<K> = (K, Op, Option<KeyValueStorageCost>);

/// A mapping of keys and operations. Keys should be sorted and unique.
pub type MerkBatch<K> = [BatchEntry<K>];

/// A mapping of keys and operations with potential costs. Keys should be sorted
/// and unique.
pub type AuxMerkBatch<K> = [AuxBatchEntry<K>];

/// A source of data which panics when called. Useful when creating a store
/// which always keeps the state in memory.
#[derive(Clone)]
pub struct PanicSource {}
impl Fetch for PanicSource {
    fn fetch(&self, _link: &Link) -> CostContext<Result<Tree>> {
        unreachable!("'fetch' should not have been called")
    }
}

impl<S> Walker<S>
where
    S: Fetch + Sized + Clone,
{
    /// Applies a batch of operations, possibly creating a new tree if
    /// `maybe_tree` is `None`. This is similar to `Walker<S>::apply`, but does
    /// not require a non-empty tree.
    ///
    /// Keys in batch must be sorted and unique.
    pub fn apply_to<K: AsRef<[u8]>, C>(
        maybe_tree: Option<Self>,
        batch: &MerkBatch<K>,
        source: S,
        old_tree_cost: &C,
    ) -> CostContext<
        Result<(
            Option<Tree>,
            NewKeys,
            UpdatedKeys,
            DeletedKeys,
            UpdatedRootKeyFrom,
        )>,
    >
    where
        C: Fn(&Vec<u8>, &Vec<u8>) -> Result<u32>,
    {
        let mut cost = OperationCost::default();

        let (maybe_walker, new_keys, updated_keys, deleted_keys, updated_root_key_from) =
            if batch.is_empty() {
                (
                    maybe_tree,
                    BTreeSet::default(),
                    BTreeSet::default(),
                    LinkedList::default(),
                    None,
                )
            } else {
                match maybe_tree {
                    None => {
                        return Self::build(batch, source, old_tree_cost).map_ok(|tree| {
                            let new_keys: BTreeSet<Vec<u8>> = batch
                                .iter()
                                .map(|batch_entry| batch_entry.0.as_ref().to_vec())
                                .collect();
                            (
                                tree,
                                new_keys,
                                BTreeSet::default(),
                                LinkedList::default(),
                                None,
                            )
                        })
                    }
                    Some(tree) => {
                        cost_return_on_error!(&mut cost, tree.apply_sorted(batch, old_tree_cost))
                    }
                }
            };

        let maybe_tree = maybe_walker.map(|walker| walker.into_inner());
        Ok((
            maybe_tree,
            new_keys,
            updated_keys,
            deleted_keys,
            updated_root_key_from,
        ))
        .wrap_with_cost(cost)
    }

    /// Builds a `Tree` from a batch of operations.
    ///
    /// Keys in batch must be sorted and unique.
    fn build<K: AsRef<[u8]>, C>(
        batch: &MerkBatch<K>,
        source: S,
        old_tree_cost: &C,
    ) -> CostContext<Result<Option<Tree>>>
    where
        C: Fn(&Vec<u8>, &Vec<u8>) -> Result<u32>,
    {
        let mut cost = OperationCost::default();

        if batch.is_empty() {
            return Ok(None).wrap_with_cost(cost);
        }

        let mid_index = batch.len() / 2;

        let (mid_key, mid_op, mid_feature_type) = &batch[mid_index];
        let mid_value = match mid_op {
            Delete | DeleteLayered => {
                let left_batch = &batch[..mid_index];
                let right_batch = &batch[mid_index + 1..];

                let maybe_tree = cost_return_on_error!(
                    &mut cost,
                    Self::build(left_batch, source.clone(), old_tree_cost)
                )
                .map(|tree| Self::new(tree, source.clone()));
                let maybe_tree = match maybe_tree {
                    Some(tree) => {
                        cost_return_on_error!(
                            &mut cost,
                            tree.apply_sorted(right_batch, old_tree_cost)
                        )
                        .0
                    }
                    None => cost_return_on_error!(
                        &mut cost,
                        Self::build(right_batch, source.clone(), old_tree_cost)
                    )
                    .map(|tree| Self::new(tree, source.clone())),
                };
                return Ok(maybe_tree.map(|tree| tree.into())).wrap_with_cost(cost);
            }
            Put(value)
            | PutCombinedReference(value, _)
            | PutLayeredReference(value, ..)
            | ReplaceLayeredReference(value, ..) => value.to_vec(),
        };

        // Delete case has been handled, feature type must be some for other operations
        if mid_feature_type.is_none() {
            return Err(anyhow!(
                "feature type must be some for put and put reference operations"
            ))
            .wrap_with_cost(cost);
        }

        // TODO: take from batch so we don't have to clone
        let mid_tree = match mid_op {
            Put(..) => Tree::new(
                mid_key.as_ref().to_vec(),
                mid_value.to_vec(),
                mid_feature_type.expect("confirmed exists above").to_owned(),
            )
            .unwrap_add_cost(&mut cost),
            PutCombinedReference(_, referenced_value) => Tree::new_with_combined_value_hash(
                mid_key.as_ref().to_vec(),
                mid_value,
                referenced_value.to_owned(),
                mid_feature_type.expect("confirmed exists above").to_owned(),
            )
            .unwrap_add_cost(&mut cost),
<<<<<<< HEAD
            PutLayeredReference(_, value_cost, referenced_value) | ReplaceLayeredReference(_, value_cost, referenced_value) => Tree::new_with_layered_value_hash(
                mid_key.as_ref().to_vec(),
                mid_value,
                *value_cost,
                referenced_value.to_owned(),
                mid_feature_type.expect("confirmed exists above").to_owned(),
            )
                .unwrap_add_cost(&mut cost),
            Delete | DeleteLayered(..) => unreachable!("cannot get here, should return at the top"),
=======
            PutLayeredReference(_, value_cost, referenced_value)
            | ReplaceLayeredReference(_, value_cost, referenced_value) => {
                Tree::new_with_layered_value_hash(
                    mid_key.as_ref().to_vec(),
                    mid_value,
                    *value_cost,
                    referenced_value.to_owned(),
                )
                .unwrap_add_cost(&mut cost)
            }
            Delete | DeleteLayered => unreachable!("cannot get here, should return at the top"),
>>>>>>> 1e892bd9
        };
        let mid_walker = Walker::new(mid_tree, PanicSource {});

        // use walker, ignore deleted_keys since it should be empty
        Ok(cost_return_on_error!(
            &mut cost,
            mid_walker.recurse(
                batch,
                mid_index,
                true,
                BTreeSet::default(),
                BTreeSet::default(),
                old_tree_cost,
            )
        )
        .0
        .map(|w| w.into_inner()))
        .wrap_with_cost(cost)
    }

    fn apply_sorted_without_costs<K: AsRef<[u8]>>(
        self,
        batch: &MerkBatch<K>,
    ) -> CostContext<
        Result<(
            Option<Self>,
            NewKeys,
            UpdatedKeys,
            DeletedKeys,
            UpdatedRootKeyFrom,
        )>,
    > {
        self.apply_sorted(batch, &|_, _| Ok(0))
    }

    /// Applies a batch of operations to an existing tree. This is similar to
    /// `Walker<S>::apply`_to, but requires a populated tree.
    ///
    /// Keys in batch must be sorted and unique.
    fn apply_sorted<K: AsRef<[u8]>, C>(
        self,
        batch: &MerkBatch<K>,
        old_tree_cost: &C,
    ) -> CostContext<
        Result<(
            Option<Self>,
            NewKeys,
            UpdatedKeys,
            DeletedKeys,
            UpdatedRootKeyFrom,
        )>,
    >
    where
        C: Fn(&Vec<u8>, &Vec<u8>) -> Result<u32>,
    {
        let mut cost = OperationCost::default();

        let key_vec = self.tree().key().to_vec();
        // binary search to see if this node's key is in the batch, and to split
        // into left and right batches
        let search =
            batch.binary_search_by(|(key, _op, _feature_type)| key.as_ref().cmp(self.tree().key()));
        let tree = if let Ok(index) = search {
            let (_, op, feature_type) = &batch[index];

            // feature type has to be some if operation is not delete
            if op != &Op::Delete && feature_type.is_none() {
                return Err(anyhow!(
                    "feature type must be some for put and put reference operations"
                ))
                .wrap_with_cost(cost);
            }

            // a key matches this node's key, apply op to this node
            match op {
                // TODO: take vec from batch so we don't need to clone
                Put(value) => self.put_value(value.to_vec(), feature_type.expect("confirmed is some above")).unwrap_add_cost(&mut cost),
                PutCombinedReference(value, referenced_value) => self
                    .put_value_and_reference_value_hash(value.to_vec(), referenced_value.to_owned(), feature_type.expect("confirmed is some above"))
                    .unwrap_add_cost(&mut cost),
<<<<<<< HEAD
                PutLayeredReference(value, value_cost, referenced_value) |ReplaceLayeredReference(value, value_cost, referenced_value) => self
                    .put_value_with_reference_value_hash_and_value_cost(value.to_vec(), referenced_value.to_owned(), *value_cost, feature_type.expect("confirmed is some above"))
=======
                PutLayeredReference(value, value_cost, referenced_value)
                | ReplaceLayeredReference(value, value_cost, referenced_value) => self
                    .put_value_with_reference_value_hash_and_value_cost(
                        value.to_vec(),
                        referenced_value.to_owned(),
                        *value_cost,
                    )
>>>>>>> 1e892bd9
                    .unwrap_add_cost(&mut cost),
                Delete | DeleteLayered => {
                    // TODO: we shouldn't have to do this as 2 different calls to apply
                    let source = self.clone_source();
                    let wrap = |maybe_tree: Option<Tree>| {
                        maybe_tree.map(|tree| Self::new(tree, source.clone()))
                    };
                    let key = self.tree().key().to_vec();
                    let key_len = key.len() as u32;

                    let prefixed_key_len = HASH_LENGTH_U32 + key_len;
                    let total_key_len = prefixed_key_len + prefixed_key_len.required_space() as u32;

                    let deletion_cost = match &batch[index].1 {
                        DeleteLayered => {
                            let value = self.tree().value_ref();
                            let old_cost =
                                cost_return_on_error_no_add!(&cost, old_tree_cost(&key, value));
                            Some(KeyValueStorageCost {
                                key_storage_cost: StorageCost {
                                    added_bytes: 0,
                                    replaced_bytes: 0,
                                    removed_bytes: BasicStorageRemoval(total_key_len),
                                },
                                value_storage_cost: StorageCost {
                                    added_bytes: 0,
                                    replaced_bytes: 0,
                                    removed_bytes: BasicStorageRemoval(old_cost),
                                },
                                new_node: false,
                                needs_value_verification: false,
                            })
                        }
                        Delete => {
                            let value_len = self.tree().inner.kv.value_byte_cost_size();
                            Some(KeyValueStorageCost {
                                key_storage_cost: StorageCost {
                                    added_bytes: 0,
                                    replaced_bytes: 0,
                                    removed_bytes: BasicStorageRemoval(total_key_len),
                                },
                                value_storage_cost: StorageCost {
                                    added_bytes: 0,
                                    replaced_bytes: 0,
                                    removed_bytes: BasicStorageRemoval(value_len),
                                },
                                new_node: false,
                                needs_value_verification: false,
                            })
                        }
                        _ => None,
                    };

                    let maybe_tree = cost_return_on_error!(&mut cost, self.remove());

                    #[rustfmt::skip]
                    let (
                        maybe_tree,
                        mut new_keys,
                        mut updated_keys,
                        mut deleted_keys,
                        _
                    ) = cost_return_on_error!(
                        &mut cost,
                        Self::apply_to(maybe_tree, &batch[..index], source.clone(), old_tree_cost)
                    );
                    let maybe_walker = wrap(maybe_tree);

                    let (
                        maybe_tree,
                        mut new_keys_right,
                        mut updated_keys_right,
                        mut deleted_keys_right,
                        _,
                    ) = cost_return_on_error!(
                        &mut cost,
                        Self::apply_to(
                            maybe_walker,
                            &batch[index + 1..],
                            source.clone(),
                            old_tree_cost
                        )
                    );
                    let maybe_walker = wrap(maybe_tree);

                    new_keys.append(&mut new_keys_right);
                    updated_keys.append(&mut updated_keys_right);
                    deleted_keys.append(&mut deleted_keys_right);
                    deleted_keys.push_back((key, deletion_cost));

                    return Ok((
                        maybe_walker,
                        new_keys,
                        updated_keys,
                        deleted_keys,
                        Some(key_vec),
                    ))
                    .wrap_with_cost(cost);
                }
            }
        } else {
            self
        };

        let (mid, exclusive) = match search {
            Ok(index) => (index, true),
            Err(index) => (index, false),
        };

        let mut updated_keys = BTreeSet::new();
        let mut new_keys = BTreeSet::new();
        if exclusive {
            updated_keys.insert(key_vec);
        } else {
            new_keys.insert(key_vec);
        }

        tree.recurse(batch, mid, exclusive, new_keys, updated_keys, old_tree_cost)
            .add_cost(cost)
    }

    /// Recursively applies operations to the tree's children (if there are any
    /// operations for them).
    ///
    /// This recursion executes serially in the same thread, but in the future
    /// will be dispatched to workers in other threads.
    fn recurse<K: AsRef<[u8]>, C>(
        self,
        batch: &MerkBatch<K>,
        mid: usize,
        exclusive: bool,
        mut new_keys: BTreeSet<Vec<u8>>,
        mut updated_keys: BTreeSet<Vec<u8>>,
        old_tree_cost: &C,
    ) -> CostContext<
        Result<(
            Option<Self>,
            NewKeys,
            UpdatedKeys,
            DeletedKeys,
            UpdatedRootKeyFrom,
        )>,
    >
    where
        C: Fn(&Vec<u8>, &Vec<u8>) -> Result<u32>,
    {
        let mut cost = OperationCost::default();

        let left_batch = &batch[..mid];
        let right_batch = if exclusive {
            &batch[mid + 1..]
        } else {
            &batch[mid..]
        };

        let old_root_key = self.tree().key().to_vec();

        let mut deleted_keys = LinkedList::default();

        let tree = if !left_batch.is_empty() {
            let source = self.clone_source();
            cost_return_on_error!(
                &mut cost,
                self.walk(true, |maybe_left| {
                    Self::apply_to(maybe_left, left_batch, source, old_tree_cost).map_ok(
                        |(
                            maybe_left,
                            mut new_keys_left,
                            mut updated_keys_left,
                            mut deleted_keys_left,
                            _,
                        )| {
                            new_keys.append(&mut new_keys_left);
                            updated_keys.append(&mut updated_keys_left);
                            deleted_keys.append(&mut deleted_keys_left);
                            maybe_left
                        },
                    )
                })
            )
        } else {
            self
        };

        let tree = if !right_batch.is_empty() {
            let source = tree.clone_source();
            cost_return_on_error!(
                &mut cost,
                tree.walk(false, |maybe_right| {
                    Self::apply_to(maybe_right, right_batch, source, old_tree_cost).map_ok(
                        |(
                            maybe_right,
                            mut new_keys_left,
                            mut updated_keys_left,
                            mut deleted_keys_right,
                            _,
                        )| {
                            new_keys.append(&mut new_keys_left);
                            updated_keys.append(&mut updated_keys_left);
                            deleted_keys.append(&mut deleted_keys_right);
                            maybe_right
                        },
                    )
                })
            )
        } else {
            tree
        };

        let tree = cost_return_on_error!(&mut cost, tree.maybe_balance());

        let new_root_key = tree.tree().key();

        let updated_from = if !old_root_key.eq(new_root_key) {
            Some(old_root_key)
        } else {
            None
        };

        Ok((
            Some(tree),
            new_keys,
            updated_keys,
            deleted_keys,
            updated_from,
        ))
        .wrap_with_cost(cost)
    }

    /// Gets the wrapped tree's balance factor.
    #[inline]
    fn balance_factor(&self) -> i8 {
        self.tree().balance_factor()
    }

    /// Checks if the tree is unbalanced and if so, applies AVL tree rotation(s)
    /// to rebalance the tree and its subtrees. Returns the root node of the
    /// balanced tree after applying the rotations.
    fn maybe_balance(self) -> CostContext<Result<Self>> {
        let mut cost = OperationCost::default();

        let balance_factor = self.balance_factor();
        if balance_factor.abs() <= 1 {
            return Ok(self).wrap_with_cost(cost);
        }

        let left = balance_factor < 0;

        // maybe do a double rotation
        let tree = if left == (self.tree().link(left).unwrap().balance_factor() > 0) {
            cost_return_on_error!(
                &mut cost,
                self.walk_expect(left, |child| child.rotate(!left).map_ok(Option::Some))
            )
        } else {
            self
        };

        let rotate = tree.rotate(left).unwrap_add_cost(&mut cost);
        rotate.wrap_with_cost(cost)
    }

    /// Applies an AVL tree rotation, a constant-time operation which only needs
    /// to swap pointers in order to rebalance a tree.
    fn rotate(self, left: bool) -> CostContext<Result<Self>> {
        // dbg!("about to rotate");
        let mut cost = OperationCost::default();

        let (tree, child) = cost_return_on_error!(&mut cost, self.detach_expect(left));
        let (child, maybe_grandchild) = cost_return_on_error!(&mut cost, child.detach(!left));

        // attach grandchild to self
        tree.attach(left, maybe_grandchild)
            .maybe_balance()
            .flat_map_ok(|tree| {
                // attach self to child, return child
                child.attach(!left, Some(tree)).maybe_balance()
            })
            .add_cost(cost)
    }

    /// Removes the root node from the tree. Rearranges and rebalances
    /// descendants (if any) in order to maintain a valid tree.
    pub fn remove(self) -> CostContext<Result<Option<Self>>> {
        let mut cost = OperationCost::default();

        let tree = self.tree();
        let has_left = tree.link(true).is_some();
        let has_right = tree.link(false).is_some();
        let left = tree.child_height(true) > tree.child_height(false);

        let maybe_tree = if has_left && has_right {
            // two children, promote edge of taller child
            let (tree, tall_child) = cost_return_on_error!(&mut cost, self.detach_expect(left));
            let (_, short_child) = cost_return_on_error!(&mut cost, tree.detach_expect(!left));
            let promoted =
                cost_return_on_error!(&mut cost, tall_child.promote_edge(!left, short_child));
            Some(promoted)
        } else if has_left || has_right {
            // single child, promote it
            Some(cost_return_on_error!(&mut cost, self.detach_expect(left)).1)
        } else {
            // no child
            None
        };

        Ok(maybe_tree).wrap_with_cost(cost)
    }

    /// Traverses to find the tree's edge on the given side, removes it, and
    /// reattaches it at the top in order to fill in a gap when removing a root
    /// node from a tree with both left and right children. Attaches `attach` on
    /// the opposite side. Returns the promoted node.
    fn promote_edge(self, left: bool, attach: Self) -> CostContext<Result<Self>> {
        self.remove_edge(left).flat_map_ok(|(edge, maybe_child)| {
            edge.attach(!left, maybe_child)
                .attach(left, Some(attach))
                .maybe_balance()
        })
    }

    /// Traverses to the tree's edge on the given side and detaches it
    /// (reattaching its child, if any, to its former parent). Return value is
    /// `(edge, maybe_updated_tree)`.
    fn remove_edge(self, left: bool) -> CostContext<Result<(Self, Option<Self>)>> {
        let mut cost = OperationCost::default();

        if self.tree().link(left).is_some() {
            // this node is not the edge, recurse
            let (tree, child) = cost_return_on_error!(&mut cost, self.detach_expect(left));
            let (edge, maybe_child) = cost_return_on_error!(&mut cost, child.remove_edge(left));
            tree.attach(left, maybe_child)
                .maybe_balance()
                .map_ok(|tree| (edge, Some(tree)))
                .add_cost(cost)
        } else {
            // this node is the edge, detach its child if present
            self.detach(!left)
        }
    }
}

#[cfg(test)]
mod test {
    use super::*;
    use crate::{
        merk::TreeFeatureType::BasicMerk,
        test_utils::{apply_memonly, assert_tree_invariants, del_entry, make_tree_seq, seq_key},
        tree::*,
    };

    #[test]
    fn simple_insert() {
<<<<<<< HEAD
        let batch = [(b"foo2".to_vec(), Op::Put(b"bar2".to_vec()), Some(BasicMerk))];
        let tree = Tree::new(b"foo".to_vec(), b"bar".to_vec(), BasicMerk).unwrap();
=======
        let batch = [(b"foo2".to_vec(), Op::Put(b"bar2".to_vec()))];
        let tree = Tree::new(b"foo".to_vec(), b"bar".to_vec()).unwrap();
>>>>>>> 1e892bd9
        let (maybe_walker, new_keys, updated_keys, deleted_keys, _updated_root_key_from) =
            Walker::new(tree, PanicSource {})
                .apply_sorted_without_costs(&batch)
                .unwrap()
                .expect("apply errored");
        let walker = maybe_walker.expect("should be Some");
        assert_eq!(walker.tree().key(), b"foo");
        assert_eq!(walker.into_inner().child(false).unwrap().key(), b"foo2");
        assert!(updated_keys.is_empty());
        assert!(deleted_keys.is_empty());
        assert_eq!(new_keys.len(), 2)
    }

    #[test]
    fn simple_update() {
<<<<<<< HEAD
        let batch = [(b"foo".to_vec(), Op::Put(b"bar2".to_vec()), Some(BasicMerk))];
        let tree = Tree::new(b"foo".to_vec(), b"bar".to_vec(), BasicMerk).unwrap();
=======
        let batch = [(b"foo".to_vec(), Op::Put(b"bar2".to_vec()))];
        let tree = Tree::new(b"foo".to_vec(), b"bar".to_vec()).unwrap();
>>>>>>> 1e892bd9
        let (maybe_walker, _new_keys, updated_keys, deleted_keys, _updated_root_key_from) =
            Walker::new(tree, PanicSource {})
                .apply_sorted_without_costs(&batch)
                .unwrap()
                .expect("apply errored");
        let walker = maybe_walker.expect("should be Some");
        assert_eq!(walker.tree().key(), b"foo");
        assert_eq!(walker.tree().value_as_slice(), b"bar2");
        assert!(walker.tree().link(true).is_none());
        assert!(walker.tree().link(false).is_none());
        assert!(!updated_keys.is_empty());
        assert!(deleted_keys.is_empty());
    }

    #[test]
    fn simple_delete() {
        let batch = [(b"foo2".to_vec(), Op::Delete, None)];
        let tree = Tree::from_fields(
            b"foo".to_vec(),
            b"bar".to_vec(),
            [123; 32],
            None,
            Some(Link::Loaded {
                hash: [123; 32],
                sum: None,
                child_heights: (0, 0),
                tree: Tree::new(b"foo2".to_vec(), b"bar2".to_vec(), BasicMerk).unwrap(),
            }),
            BasicMerk,
        )
        .unwrap();
        let (maybe_walker, _new_keys, updated_keys, deleted_keys, _updated_root_key_from) =
            Walker::new(tree, PanicSource {})
                .apply_sorted_without_costs(&batch)
                .unwrap()
                .expect("apply errored");
        let walker = maybe_walker.expect("should be Some");
        assert_eq!(walker.tree().key(), b"foo");
        assert_eq!(walker.tree().value_as_slice(), b"bar");
        assert!(walker.tree().link(true).is_none());
        assert!(walker.tree().link(false).is_none());
        assert!(updated_keys.is_empty());
        assert_eq!(deleted_keys.len(), 1);
        assert_eq!(deleted_keys.front().unwrap().0.as_slice(), b"foo2");
    }

    #[test]
    fn delete_non_existent() {
        // TODO: should be none here
        let batch = [(b"foo2".to_vec(), Op::Delete, None)];
        let tree = Tree::new(b"foo".to_vec(), b"bar".to_vec(), BasicMerk).unwrap();
        Walker::new(tree, PanicSource {})
            .apply_sorted_without_costs(&batch)
            .unwrap()
            .unwrap();
    }

    #[test]
    fn delete_only_node() {
<<<<<<< HEAD
        // TODO: should be none here
        let batch = [(b"foo".to_vec(), Op::Delete, None)];
        let tree = Tree::new(b"foo".to_vec(), b"bar".to_vec(), BasicMerk).unwrap();
=======
        let batch = [(b"foo".to_vec(), Op::Delete)];
        let tree = Tree::new(b"foo".to_vec(), b"bar".to_vec()).unwrap();
>>>>>>> 1e892bd9
        let (maybe_walker, _new_keys, updated_keys, deleted_keys, _updated_root_key_from) =
            Walker::new(tree, PanicSource {})
                .apply_sorted_without_costs(&batch)
                .unwrap()
                .expect("apply errored");
        assert!(maybe_walker.is_none());
        assert!(updated_keys.is_empty());
        assert_eq!(deleted_keys.len(), 1);
        assert_eq!(deleted_keys.front().unwrap().0.as_slice(), b"foo");
    }

    #[test]
    fn delete_deep() {
        let tree = make_tree_seq(50);
        let batch = [del_entry(5)];
        let (maybe_walker, _new_keys, updated_keys, deleted_keys, _updated_root_key_from) =
            Walker::new(tree, PanicSource {})
                .apply_sorted_without_costs(&batch)
                .unwrap()
                .expect("apply errored");
        maybe_walker.expect("should be Some");
        assert!(updated_keys.is_empty());
        assert_eq!(deleted_keys.len(), 1);
        assert_eq!(deleted_keys.front().unwrap().0.as_slice(), seq_key(5));
    }

    #[test]
    fn delete_recursive() {
        let tree = make_tree_seq(50);
        let batch = [del_entry(29), del_entry(34)];
        let (maybe_walker, _new_keys, updated_keys, mut deleted_keys, _updated_root_key_from) =
            Walker::new(tree, PanicSource {})
                .apply_sorted_without_costs(&batch)
                .unwrap()
                .expect("apply errored");
        maybe_walker.expect("should be Some");
        assert!(updated_keys.is_empty());
        assert_eq!(deleted_keys.len(), 2);
        assert_eq!(deleted_keys.pop_front().unwrap().0.as_slice(), seq_key(29));
        assert_eq!(deleted_keys.pop_front().unwrap().0.as_slice(), seq_key(34));
    }

    #[test]
    fn delete_recursive_2() {
        let tree = make_tree_seq(10);
        let batch = [del_entry(7), del_entry(9)];
        let (maybe_walker, _new_keys, updated_keys, deleted_keys, _updated_root_key_from) =
            Walker::new(tree, PanicSource {})
                .apply_sorted_without_costs(&batch)
                .unwrap()
                .expect("apply errored");
        maybe_walker.expect("should be Some");
        let mut deleted_keys: Vec<&Vec<u8>> = deleted_keys.iter().map(|(v, _)| v).collect();
        deleted_keys.sort();
        assert!(updated_keys.is_empty());
        assert_eq!(deleted_keys, vec![&seq_key(7), &seq_key(9)]);
    }

    #[test]
    fn apply_empty_none() {
        let (maybe_tree, _new_keys, updated_keys, deleted_keys, _updated_root_key_from) =
            Walker::<PanicSource>::apply_to::<Vec<u8>, _>(None, &[], PanicSource {}, &|_, _| Ok(0))
                .unwrap()
                .expect("apply_to failed");
        assert!(maybe_tree.is_none());
        assert!(updated_keys.is_empty());
        assert!(deleted_keys.is_empty());
    }

    #[test]
    fn insert_empty_single() {
<<<<<<< HEAD
        let batch = vec![(vec![0], Op::Put(vec![1]), Some(BasicMerk))];
=======
        let batch = vec![(vec![0], Op::Put(vec![1]))];
>>>>>>> 1e892bd9
        let (maybe_tree, _new_keys, updated_keys, deleted_keys, _updated_root_key_from) =
            Walker::<PanicSource>::apply_to(None, &batch, PanicSource {}, &|_, _| Ok(0))
                .unwrap()
                .expect("apply_to failed");
        let tree = maybe_tree.expect("expected tree");
        assert_eq!(tree.key(), &[0]);
        assert_eq!(tree.value_as_slice(), &[1]);
        assert_tree_invariants(&tree);
        assert!(updated_keys.is_empty());
        assert!(deleted_keys.is_empty());
    }

    #[test]
    fn insert_updated_single() {
        let batch = vec![(vec![0], Op::Put(vec![1]))];
        let (maybe_tree, _new_keys, updated_keys, deleted_keys, _updated_root_key_from) =
            Walker::<PanicSource>::apply_to(None, &batch, PanicSource {}, &|_, _| Ok(0))
                .unwrap()
                .expect("apply_to failed");
        assert!(updated_keys.is_empty());
        assert!(deleted_keys.is_empty());

        let maybe_walker = maybe_tree.map(|tree| Walker::<PanicSource>::new(tree, PanicSource {}));
        let batch = vec![(vec![0], Op::Put(vec![2])), (vec![1], Op::Put(vec![2]))];
        let (maybe_tree, _new_keys, updated_keys, deleted_keys, _updated_root_key_from) =
            Walker::<PanicSource>::apply_to(maybe_walker, &batch, PanicSource {}, &|_, _| Ok(0))
                .unwrap()
                .expect("apply_to failed");
        let tree = maybe_tree.expect("expected tree");
        assert_eq!(tree.key(), &[0]);
        assert_eq!(tree.value_as_slice(), &[2]);
        assert_eq!(updated_keys.len(), 1);
        assert!(deleted_keys.is_empty());
    }

    #[test]
    fn insert_updated_multiple() {
        let batch = vec![
            (vec![0], Op::Put(vec![1])),
            (vec![1], Op::Put(vec![2])),
            (vec![2], Op::Put(vec![3])),
        ];
        let (maybe_tree, _new_keys, updated_keys, deleted_keys, _updated_root_key_from) =
            Walker::<PanicSource>::apply_to(None, &batch, PanicSource {}, &|_, _| Ok(0))
                .unwrap()
                .expect("apply_to failed");
        assert!(updated_keys.is_empty());
        assert!(deleted_keys.is_empty());

        let maybe_walker = maybe_tree.map(|tree| Walker::<PanicSource>::new(tree, PanicSource {}));
        let batch = vec![
            (vec![0], Op::Put(vec![5])),
            (vec![1], Op::Put(vec![8])),
            (vec![2], Op::Delete),
        ];
        let (maybe_tree, _new_keys, updated_keys, deleted_keys, _updated_root_key_from) =
            Walker::<PanicSource>::apply_to(maybe_walker, &batch, PanicSource {}, &|_, _| Ok(0))
                .unwrap()
                .expect("apply_to failed");
        let tree = maybe_tree.expect("expected tree");
        assert_eq!(tree.key(), &[1]);
        assert_eq!(tree.value_as_slice(), &[8]);
        assert_eq!(updated_keys.len(), 2);
        assert_eq!(updated_keys, BTreeSet::from([vec![0], vec![1]]));
        assert_eq!(deleted_keys.len(), 1);
    }

    #[test]
    fn insert_root_single() {
        let tree = Tree::new(vec![5], vec![123], BasicMerk).unwrap();
        let batch = vec![(vec![6], Op::Put(vec![123]), Some(BasicMerk))];
        let tree = apply_memonly(tree, &batch);
        assert_eq!(tree.key(), &[5]);
        assert!(tree.child(true).is_none());
        assert_eq!(tree.child(false).expect("expected child").key(), &[6]);
    }

    #[test]
    fn insert_root_double() {
        let tree = Tree::new(vec![5], vec![123], BasicMerk).unwrap();
        let batch = vec![
            (vec![4], Op::Put(vec![123]), Some(BasicMerk)),
            (vec![6], Op::Put(vec![123]), Some(BasicMerk)),
        ];
        let tree = apply_memonly(tree, &batch);
        assert_eq!(tree.key(), &[5]);
        assert_eq!(tree.child(true).expect("expected child").key(), &[4]);
        assert_eq!(tree.child(false).expect("expected child").key(), &[6]);
    }

    #[test]
    fn insert_rebalance() {
        let tree = Tree::new(vec![5], vec![123], BasicMerk).unwrap();

        let batch = vec![(vec![6], Op::Put(vec![123]), Some(BasicMerk))];
        let tree = apply_memonly(tree, &batch);

        let batch = vec![(vec![7], Op::Put(vec![123]), Some(BasicMerk))];
        let tree = apply_memonly(tree, &batch);

        assert_eq!(tree.key(), &[6]);
        assert_eq!(tree.child(true).expect("expected child").key(), &[5]);
        assert_eq!(tree.child(false).expect("expected child").key(), &[7]);
    }

    #[test]
    fn insert_100_sequential() {
        let mut tree = Tree::new(vec![0], vec![123], BasicMerk).unwrap();

        for i in 0..100 {
            let batch = vec![(vec![i + 1], Op::Put(vec![123]), Some(BasicMerk))];
            tree = apply_memonly(tree, &batch);
        }

        assert_eq!(tree.key(), &[63]);
        assert_eq!(tree.child(true).expect("expected child").key(), &[31]);
        assert_eq!(tree.child(false).expect("expected child").key(), &[79]);
    }
}<|MERGE_RESOLUTION|>--- conflicted
+++ resolved
@@ -3,12 +3,7 @@
     fmt,
 };
 
-<<<<<<< HEAD
 use anyhow::{anyhow, Result};
-use integer_encoding::VarInt;
-=======
-use anyhow::Result;
->>>>>>> 1e892bd9
 use costs::{
     cost_return_on_error, cost_return_on_error_no_add,
     storage_cost::{
@@ -21,12 +16,8 @@
 use Op::*;
 
 use super::{Fetch, Link, Tree, Walker};
-<<<<<<< HEAD
 use crate::{CryptoHash, HASH_LENGTH_U32, HASH_LENGTH_U32_X2, TreeFeatureType};
 use crate::tree::kv::KV;
-=======
-use crate::{CryptoHash, HASH_LENGTH_U32};
->>>>>>> 1e892bd9
 
 /// Type alias to add more sense to function signatures.
 type UpdatedRootKeyFrom = Option<Vec<u8>>;
@@ -263,17 +254,6 @@
                 mid_feature_type.expect("confirmed exists above").to_owned(),
             )
             .unwrap_add_cost(&mut cost),
-<<<<<<< HEAD
-            PutLayeredReference(_, value_cost, referenced_value) | ReplaceLayeredReference(_, value_cost, referenced_value) => Tree::new_with_layered_value_hash(
-                mid_key.as_ref().to_vec(),
-                mid_value,
-                *value_cost,
-                referenced_value.to_owned(),
-                mid_feature_type.expect("confirmed exists above").to_owned(),
-            )
-                .unwrap_add_cost(&mut cost),
-            Delete | DeleteLayered(..) => unreachable!("cannot get here, should return at the top"),
-=======
             PutLayeredReference(_, value_cost, referenced_value)
             | ReplaceLayeredReference(_, value_cost, referenced_value) => {
                 Tree::new_with_layered_value_hash(
@@ -281,11 +261,11 @@
                     mid_value,
                     *value_cost,
                     referenced_value.to_owned(),
+                    mid_feature_type.expect("confirmed exists above").to_owned(),
                 )
                 .unwrap_add_cost(&mut cost)
             }
             Delete | DeleteLayered => unreachable!("cannot get here, should return at the top"),
->>>>>>> 1e892bd9
         };
         let mid_walker = Walker::new(mid_tree, PanicSource {});
 
@@ -366,18 +346,14 @@
                 PutCombinedReference(value, referenced_value) => self
                     .put_value_and_reference_value_hash(value.to_vec(), referenced_value.to_owned(), feature_type.expect("confirmed is some above"))
                     .unwrap_add_cost(&mut cost),
-<<<<<<< HEAD
-                PutLayeredReference(value, value_cost, referenced_value) |ReplaceLayeredReference(value, value_cost, referenced_value) => self
-                    .put_value_with_reference_value_hash_and_value_cost(value.to_vec(), referenced_value.to_owned(), *value_cost, feature_type.expect("confirmed is some above"))
-=======
                 PutLayeredReference(value, value_cost, referenced_value)
                 | ReplaceLayeredReference(value, value_cost, referenced_value) => self
                     .put_value_with_reference_value_hash_and_value_cost(
                         value.to_vec(),
                         referenced_value.to_owned(),
                         *value_cost,
+                        feature_type.expect("confirmed is some above"),
                     )
->>>>>>> 1e892bd9
                     .unwrap_add_cost(&mut cost),
                 Delete | DeleteLayered => {
                     // TODO: we shouldn't have to do this as 2 different calls to apply
@@ -731,13 +707,8 @@
 
     #[test]
     fn simple_insert() {
-<<<<<<< HEAD
         let batch = [(b"foo2".to_vec(), Op::Put(b"bar2".to_vec()), Some(BasicMerk))];
         let tree = Tree::new(b"foo".to_vec(), b"bar".to_vec(), BasicMerk).unwrap();
-=======
-        let batch = [(b"foo2".to_vec(), Op::Put(b"bar2".to_vec()))];
-        let tree = Tree::new(b"foo".to_vec(), b"bar".to_vec()).unwrap();
->>>>>>> 1e892bd9
         let (maybe_walker, new_keys, updated_keys, deleted_keys, _updated_root_key_from) =
             Walker::new(tree, PanicSource {})
                 .apply_sorted_without_costs(&batch)
@@ -753,13 +724,8 @@
 
     #[test]
     fn simple_update() {
-<<<<<<< HEAD
         let batch = [(b"foo".to_vec(), Op::Put(b"bar2".to_vec()), Some(BasicMerk))];
         let tree = Tree::new(b"foo".to_vec(), b"bar".to_vec(), BasicMerk).unwrap();
-=======
-        let batch = [(b"foo".to_vec(), Op::Put(b"bar2".to_vec()))];
-        let tree = Tree::new(b"foo".to_vec(), b"bar".to_vec()).unwrap();
->>>>>>> 1e892bd9
         let (maybe_walker, _new_keys, updated_keys, deleted_keys, _updated_root_key_from) =
             Walker::new(tree, PanicSource {})
                 .apply_sorted_without_costs(&batch)
@@ -819,14 +785,9 @@
 
     #[test]
     fn delete_only_node() {
-<<<<<<< HEAD
         // TODO: should be none here
         let batch = [(b"foo".to_vec(), Op::Delete, None)];
         let tree = Tree::new(b"foo".to_vec(), b"bar".to_vec(), BasicMerk).unwrap();
-=======
-        let batch = [(b"foo".to_vec(), Op::Delete)];
-        let tree = Tree::new(b"foo".to_vec(), b"bar".to_vec()).unwrap();
->>>>>>> 1e892bd9
         let (maybe_walker, _new_keys, updated_keys, deleted_keys, _updated_root_key_from) =
             Walker::new(tree, PanicSource {})
                 .apply_sorted_without_costs(&batch)
@@ -898,11 +859,7 @@
 
     #[test]
     fn insert_empty_single() {
-<<<<<<< HEAD
         let batch = vec![(vec![0], Op::Put(vec![1]), Some(BasicMerk))];
-=======
-        let batch = vec![(vec![0], Op::Put(vec![1]))];
->>>>>>> 1e892bd9
         let (maybe_tree, _new_keys, updated_keys, deleted_keys, _updated_root_key_from) =
             Walker::<PanicSource>::apply_to(None, &batch, PanicSource {}, &|_, _| Ok(0))
                 .unwrap()
