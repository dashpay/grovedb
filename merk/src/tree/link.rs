--- conflicted
+++ resolved
@@ -12,10 +12,6 @@
 
 #[cfg(feature = "minimal")]
 use super::{hash::CryptoHash, TreeNode};
-
-use crate::merk::NodeType;
-#[cfg(feature = "minimal")]
-use crate::tree::tree_feature_type::AggregateData;
 #[cfg(feature = "minimal")]
 use crate::merk::NodeType;
 #[cfg(feature = "minimal")]
@@ -169,11 +165,7 @@
     /// of variant `Link::Modified` since we have not yet recomputed the tree's
     /// hash.
     #[inline]
-<<<<<<< HEAD
-    pub const fn aggregateData(&self) -> AggregateData {
-=======
     pub const fn aggregate_data(&self) -> AggregateData {
->>>>>>> 384894fb
         match self {
             Link::Modified { .. } => panic!("Cannot get hash from modified link"),
             Link::Reference { aggregate_data, .. } => *aggregate_data,
@@ -534,19 +526,11 @@
                 1 => {
                     let encoded_sum: i64 = input.read_varint()?;
                     AggregateData::Sum(encoded_sum)
-<<<<<<< HEAD
                 }
                 2 => {
                     let encoded_big_sum: i128 = input.read_i128::<BigEndian>()?;
                     AggregateData::BigSum(encoded_big_sum)
                 }
-=======
-                }
-                2 => {
-                    let encoded_big_sum: i128 = input.read_i128::<BigEndian>()?;
-                    AggregateData::BigSum(encoded_big_sum)
-                }
->>>>>>> 384894fb
                 3 => {
                     let encoded_count: u64 = input.read_varint()?;
                     AggregateData::Count(encoded_count)
@@ -822,10 +806,6 @@
             55, 55, 55, 55, 55, 55, 55, 55, 55, 55, 55, 55, 55, 123, 124, 0,
         ];
         let link = Link::decode(bytes.as_slice()).expect("expected to decode a link");
-<<<<<<< HEAD
-        assert_eq!(link.aggregateData(), AggregateData::NoAggregateData);
-=======
         assert_eq!(link.aggregate_data(), AggregateData::NoAggregateData);
->>>>>>> 384894fb
     }
 }