--- conflicted
+++ resolved
@@ -3,26 +3,20 @@
 #[cfg(feature = "minimal")]
 use std::io::{Read, Write};
 
-<<<<<<< HEAD
+#[cfg(feature = "minimal")]
 use byteorder::{BigEndian, ReadBytesExt, WriteBytesExt};
-#[cfg(feature = "full")]
-=======
-#[cfg(feature = "minimal")]
->>>>>>> c24eea20
+#[cfg(feature = "minimal")]
 use ed::{Decode, Encode, Result, Terminated};
 #[cfg(feature = "minimal")]
 use integer_encoding::{VarInt, VarIntReader, VarIntWriter};
 
 #[cfg(feature = "minimal")]
 use super::{hash::CryptoHash, TreeNode};
-<<<<<<< HEAD
+#[cfg(feature = "minimal")]
 use crate::merk::NodeType;
-#[cfg(feature = "full")]
+#[cfg(feature = "minimal")]
 use crate::tree::tree_feature_type::AggregateData;
-#[cfg(feature = "full")]
-=======
-#[cfg(feature = "minimal")]
->>>>>>> c24eea20
+#[cfg(feature = "minimal")]
 use crate::HASH_LENGTH_U32;
 // TODO: optimize memory footprint
 
@@ -171,7 +165,7 @@
     /// of variant `Link::Modified` since we have not yet recomputed the tree's
     /// hash.
     #[inline]
-    pub const fn aggregateData(&self) -> AggregateData {
+    pub const fn aggregate_data(&self) -> AggregateData {
         match self {
             Link::Modified { .. } => panic!("Cannot get hash from modified link"),
             Link::Reference { aggregate_data, .. } => *aggregate_data,
