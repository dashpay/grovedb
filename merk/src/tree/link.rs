use std::io::{Read, Write};

use byteorder::{BigEndian, ReadBytesExt};
use ed::{Decode, Encode, Result, Terminated};
<<<<<<< HEAD
use integer_encoding::{FixedInt, VarInt};

use super::{hash::Hash, Tree};
use crate::merk::OptionOrMerkType;
=======
use crate::{HASH_LENGTH, HASH_LENGTH_U32, HASH_LENGTH_U32_X2};

use super::{hash::CryptoHash, Tree};
>>>>>>> fa533496

// TODO: optimize memory footprint

/// Represents a reference to a child tree node. Links may or may not contain
/// the child's `Tree` instance (storing its key if not).
#[derive(Clone, Debug)]
pub enum Link {
    /// Represents a child tree node which has been pruned from memory, only
    /// retaining a reference to it (its key). The child node can always be
    /// fetched from the backing store by this key when necessary.
    Reference {
        hash: CryptoHash,
        child_heights: (u8, u8),
        key: Vec<u8>,
        sum: Option<i64>,
    },

    /// Represents a tree node which has been modified since the `Tree`'s last
    /// hash computation. The child's hash is not stored since it has not yet
    /// been recomputed. The child's `Tree` instance is stored in the link.
    #[rustfmt::skip]
    Modified {
        pending_writes: usize, // TODO: rename to `pending_hashes`
        child_heights: (u8, u8),
        tree: Tree
    },

    /// Represents a tree node which has been modified since the `Tree`'s last
    /// commit, but which has an up-to-date hash. The child's `Tree` instance is
    /// stored in the link.
    Uncommitted {
        hash: CryptoHash,
        child_heights: (u8, u8),
        tree: Tree,
        sum: Option<i64>,
    },

    /// Represents a tree node which has not been modified, has an up-to-date
    /// hash, and which is being retained in memory.
    Loaded {
        hash: CryptoHash,
        child_heights: (u8, u8),
        tree: Tree,
        sum: Option<i64>,
    },
}

impl Link {
    /// Creates a `Link::Modified` from the given `Tree`.
    #[inline]
    pub const fn from_modified_tree(tree: Tree) -> Self {
        let pending_writes = 1 + tree.child_pending_writes(true) + tree.child_pending_writes(false);

        Self::Modified {
            pending_writes,
            child_heights: tree.child_heights(),
            tree,
        }
    }

    /// Creates a `Link::Modified` from the given tree, if any. If `None`,
    /// returns `None`.
    pub fn maybe_from_modified_tree(maybe_tree: Option<Tree>) -> Option<Self> {
        maybe_tree.map(Self::from_modified_tree)
    }

    /// Returns `true` if the link is of the `Link::Reference` variant.
    #[inline]
    pub const fn is_reference(&self) -> bool {
        matches!(self, Link::Reference { .. })
    }

    /// Returns `true` if the link is of the `Link::Modified` variant.
    #[inline]
    pub const fn is_modified(&self) -> bool {
        matches!(self, Link::Modified { .. })
    }

    /// Returns `true` if the link is of the `Link::Uncommitted` variant.
    #[inline]
    pub const fn is_uncommitted(&self) -> bool {
        matches!(self, Link::Uncommitted { .. })
    }

    /// Returns `true` if the link is of the `Link::Loaded` variant.
    #[inline]
    pub const fn is_stored(&self) -> bool {
        matches!(self, Link::Loaded { .. })
    }

    /// Returns the key of the tree referenced by this link, as a slice.
    #[inline]
    pub fn key(&self) -> &[u8] {
        match self {
            Link::Reference { key, .. } => key.as_slice(),
            Link::Modified { tree, .. } => tree.key(),
            Link::Uncommitted { tree, .. } => tree.key(),
            Link::Loaded { tree, .. } => tree.key(),
        }
    }

    /// Returns the `Tree` instance of the tree referenced by the link. If the
    /// link is of variant `Link::Reference`, the returned value will be `None`.
    #[inline]
    pub const fn tree(&self) -> Option<&Tree> {
        match self {
            // TODO: panic for Reference, don't return Option?
            Link::Reference { .. } => None,
            Link::Modified { tree, .. } => Some(tree),
            Link::Uncommitted { tree, .. } => Some(tree),
            Link::Loaded { tree, .. } => Some(tree),
        }
    }

    /// Returns the hash of the tree referenced by the link. Panics if link is
    /// of variant `Link::Modified` since we have not yet recomputed the tree's
    /// hash.
    #[inline]
    pub const fn hash(&self) -> &CryptoHash {
        match self {
            Link::Modified { .. } => panic!("Cannot get hash from modified link"),
            Link::Reference { hash, .. } => hash,
            Link::Uncommitted { hash, .. } => hash,
            Link::Loaded { hash, .. } => hash,
        }
    }

    /// Returns the sum of the tree referenced by the link. Panics if link is
    /// of variant `Link::Modified` since we have not yet recomputed the tree's
    /// hash.
    #[inline]
    pub const fn sum(&self) -> Option<i64> {
        match self {
            Link::Modified { .. } => panic!("Cannot get hash from modified link"),
            Link::Reference { sum, .. } => *sum,
            Link::Uncommitted { sum, .. } => *sum,
            Link::Loaded { sum, .. } => *sum,
        }
    }

    /// Returns the height of the children of the tree referenced by the link,
    /// if any (note: not the height of the referenced tree itself). Return
    /// value is `(left_child_height, right_child_height)`.
    #[inline]
    pub const fn height(&self) -> u8 {
        const fn max(a: u8, b: u8) -> u8 {
            if a >= b {
                a
            } else {
                b
            }
        }

        let (left_height, right_height) = match self {
            Link::Reference { child_heights, .. } => *child_heights,
            Link::Modified { child_heights, .. } => *child_heights,
            Link::Uncommitted { child_heights, .. } => *child_heights,
            Link::Loaded { child_heights, .. } => *child_heights,
        };
        1 + max(left_height, right_height)
    }

    /// Returns the balance factor of the tree referenced by the link.
    #[inline]
    pub const fn balance_factor(&self) -> i8 {
        let (left_height, right_height) = match self {
            Link::Reference { child_heights, .. } => *child_heights,
            Link::Modified { child_heights, .. } => *child_heights,
            Link::Uncommitted { child_heights, .. } => *child_heights,
            Link::Loaded { child_heights, .. } => *child_heights,
        };
        right_height as i8 - left_height as i8
    }

    /// Consumes the link and converts to variant `Link::Reference`. Panics if
    /// the link is of variant `Link::Modified` or `Link::Uncommitted`.
    #[inline]
    pub fn into_reference(self) -> Self {
        match self {
            Link::Reference { .. } => self,
            Link::Modified { .. } => panic!("Cannot prune Modified tree"),
            Link::Uncommitted { .. } => panic!("Cannot prune Uncommitted tree"),
            Link::Loaded {
                hash,
                sum,
                child_heights,
                tree,
            } => Self::Reference {
                hash,
                sum,
                child_heights,
                key: tree.take_key(),
            },
        }
    }

    #[inline]
    pub(crate) fn child_heights_mut(&mut self) -> &mut (u8, u8) {
        match self {
            Link::Reference {
                ref mut child_heights,
                ..
            } => child_heights,
            Link::Modified {
                ref mut child_heights,
                ..
            } => child_heights,
            Link::Uncommitted {
                ref mut child_heights,
                ..
            } => child_heights,
            Link::Loaded {
                ref mut child_heights,
                ..
            } => child_heights,
        }
    }

    // Costs for operations within a single merk
    #[inline]
    pub const fn encoded_link_size(not_prefixed_key_len: u32) -> u32 {
        // Links are optional values that represent the right or left node for a given
        // 1 byte to represent key_length (this is a u8)
        // key_length to represent the actual key
        // 32 bytes for the hash of the node
        // 1 byte for the left child height
        // 1 byte for the right child height
        not_prefixed_key_len + HASH_LENGTH_U32 + 3
    }
}

impl Encode for Link {
    #[inline]
    fn encode_into<W: Write>(&self, out: &mut W) -> Result<()> {
        let (hash, sum, key, (left_height, right_height)) = match self {
            Link::Reference {
                hash,
                sum,
                key,
                child_heights,
            } => (hash, sum, key.as_slice(), child_heights),
            Link::Loaded {
                hash,
                sum,
                tree,
                child_heights,
            } => (hash, sum, tree.key(), child_heights),
            Link::Uncommitted {
                hash,
                sum,
                tree,
                child_heights,
            } => (hash, sum, tree.key(), child_heights),

            Link::Modified { .. } => panic!("No encoding for Link::Modified"),
        };

        debug_assert!(key.len() < 256, "Key length must be less than 256");

        out.write_all(&[key.len() as u8])?;
        out.write_all(key)?;

        out.write_all(hash)?;

        out.write_all(&[*left_height, *right_height])?;

        match sum {
            None => {
                out.write_all(&[0]);
            }
            Some(sum_value) => {
                out.write_all(&[1]);
                let encoded_sum = sum_value.encode_var_vec();
                out.write_all(&[encoded_sum.len() as u8]);
                out.write_all(&encoded_sum);
            }
        }

        Ok(())
    }

    #[inline]
    fn encoding_length(&self) -> Result<usize> {
        debug_assert!(self.key().len() < 256, "Key length must be less than 256");

        Ok(match self {
<<<<<<< HEAD
            Link::Reference { key, sum, .. } => match sum {
                None => 1 + key.len() + 32 + 2 + 1,
                Some(sum_value) => {
                    let encoded_sum_value = sum_value.encode_var_vec();
                    // 1 for key len
                    // key_len for keys
                    // 32 for hash
                    // 2 for child heights
                    // 1 to represent presence of sum value
                    //    if above is 1, then
                    //    1 for sum len
                    //    sum_len for sum vale
                    1 + key.len() + 32 + 2 + 1 + 1 + encoded_sum_value.len()
                }
            },
            Link::Modified { .. } => panic!("No encoding for Link::Modified"),
            Link::Uncommitted { tree, sum, .. } => match sum {
                None => 1 + tree.key().len() + 32 + 2 + 1,
                Some(sum_value) => {
                    let encoded_sum_value = sum_value.encode_var_vec();
                    1 + tree.key().len() + 32 + 2 + 1 + 1 + encoded_sum_value.len()
                }
            },
            Link::Loaded { tree, sum, .. } => match sum {
                None => 1 + tree.key().len() + 32 + 2 + 1,
                Some(sum_value) => {
                    let encoded_sum_value = sum_value.encode_var_vec();
                    1 + tree.key().len() + 32 + 2 + 1 + 1 + encoded_sum_value.len()
                }
            },
=======
            Link::Reference { key, .. } => 1 + key.len() + HASH_LENGTH + 2,
            Link::Modified { .. } => panic!("No encoding for Link::Modified"),
            Link::Uncommitted { tree, .. } => 1 + tree.key().len() + HASH_LENGTH + 2,
            Link::Loaded { tree, .. } => 1 + tree.key().len() + HASH_LENGTH + 2,
>>>>>>> fa533496
        })
    }
}

impl Link {
    #[inline]
    fn default_reference() -> Self {
        Self::Reference {
            key: Vec::with_capacity(64),
            hash: Default::default(),
            sum: None,
            child_heights: (0, 0),
        }
    }
}

impl Decode for Link {
    #[inline]
    fn decode<R: Read>(input: R) -> Result<Self> {
        let mut link = Self::default_reference();
        Self::decode_into(&mut link, input)?;
        Ok(link)
    }

    #[inline]
    fn decode_into<R: Read>(&mut self, mut input: R) -> Result<()> {
        if !self.is_reference() {
            // don't create new struct if self is already Link::Reference,
            // so we can re-use the key vec
            *self = Self::default_reference();
        }

        if let Link::Reference {
            ref mut sum,
            ref mut key,
            ref mut hash,
            ref mut child_heights,
        } = self
        {
            let length = read_u8(&mut input)? as usize;

            key.resize(length, 0);
            input.read_exact(key.as_mut())?;

            input.read_exact(&mut hash[..])?;

            child_heights.0 = read_u8(&mut input)?;
            child_heights.1 = read_u8(&mut input)?;

            let has_sum = read_u8(&mut input)?;
            *sum = match has_sum {
                0 => None,
                1 => {
                    let length = read_u8(&mut input)?;
                    let mut encoded_sum: Vec<u8> = vec![0; length as usize];
                    input.read_exact(&mut encoded_sum)?;
                    Some(
                        i64::decode_var(&encoded_sum)
                            .ok_or(ed::Error::UnexpectedByte(55))?
                            .0,
                    )
                }
                _ => return Err(ed::Error::UnexpectedByte(55)),
            };
        } else {
            unreachable!()
        }

        Ok(())
    }
}

impl Terminated for Link {}

#[inline]
fn read_u8<R: Read>(mut input: R) -> Result<u8> {
    let mut length = [0];
    input.read_exact(length.as_mut())?;
    Ok(length[0])
}

#[cfg(test)]
mod test {
    use super::{
        super::{hash::NULL_HASH, Tree},
        *,
    };
    use crate::merk::TreeFeatureType::BasicMerk;

    #[test]
    fn from_modified_tree() {
        let tree = Tree::new(vec![0], vec![1], BasicMerk).unwrap();
        let link = Link::from_modified_tree(tree);
        assert!(link.is_modified());
        assert_eq!(link.height(), 1);
        assert_eq!(link.tree().expect("expected tree").key(), &[0]);
        if let Link::Modified { pending_writes, .. } = link {
            assert_eq!(pending_writes, 1);
        } else {
            panic!("Expected Link::Modified");
        }
    }

    #[test]
    fn maybe_from_modified_tree() {
        let link = Link::maybe_from_modified_tree(None);
        assert!(link.is_none());

        let tree = Tree::new(vec![0], vec![1], BasicMerk).unwrap();
        let link = Link::maybe_from_modified_tree(Some(tree));
        assert!(link.expect("expected link").is_modified());
    }

    #[test]
    fn types() {
        let hash = NULL_HASH;
        let sum = None;
        let child_heights = (0, 0);
        let pending_writes = 1;
        let key = vec![0];
        let tree = || Tree::new(vec![0], vec![1], BasicMerk).unwrap();

        let reference = Link::Reference {
            hash,
            sum,
            child_heights,
            key,
        };
        let modified = Link::Modified {
            pending_writes,
            child_heights,
            tree: tree(),
        };
        let uncommitted = Link::Uncommitted {
            hash,
            sum,
            child_heights,
            tree: tree(),
        };
        let loaded = Link::Loaded {
            hash,
            sum,
            child_heights,
            tree: tree(),
        };

        assert!(reference.is_reference());
        assert!(!reference.is_modified());
        assert!(!reference.is_uncommitted());
        assert!(!reference.is_stored());
        assert!(reference.tree().is_none());
        assert_eq!(reference.hash(), &[0; 32]);
        assert_eq!(reference.height(), 1);
        assert!(reference.into_reference().is_reference());

        assert!(!modified.is_reference());
        assert!(modified.is_modified());
        assert!(!modified.is_uncommitted());
        assert!(!modified.is_stored());
        assert!(modified.tree().is_some());
        assert_eq!(modified.height(), 1);

        assert!(!uncommitted.is_reference());
        assert!(!uncommitted.is_modified());
        assert!(uncommitted.is_uncommitted());
        assert!(!uncommitted.is_stored());
        assert!(uncommitted.tree().is_some());
        assert_eq!(uncommitted.hash(), &[0; 32]);
        assert_eq!(uncommitted.height(), 1);

        assert!(!loaded.is_reference());
        assert!(!loaded.is_modified());
        assert!(!loaded.is_uncommitted());
        assert!(loaded.is_stored());
        assert!(loaded.tree().is_some());
        assert_eq!(loaded.hash(), &[0; 32]);
        assert_eq!(loaded.height(), 1);
        assert!(loaded.into_reference().is_reference());
    }

    #[test]
    #[should_panic]
    fn modified_hash() {
        Link::Modified {
            pending_writes: 1,
            child_heights: (1, 1),
            tree: Tree::new(vec![0], vec![1], BasicMerk).unwrap(),
        }
        .hash();
    }

    #[test]
    #[should_panic]
    fn modified_into_reference() {
        Link::Modified {
            pending_writes: 1,
            child_heights: (1, 1),
            tree: Tree::new(vec![0], vec![1], BasicMerk).unwrap(),
        }
        .into_reference();
    }

    #[test]
    #[should_panic]
    fn uncommitted_into_reference() {
        Link::Uncommitted {
            hash: [1; 32],
            sum: None,
            child_heights: (1, 1),
            tree: Tree::new(vec![0], vec![1], BasicMerk).unwrap(),
        }
        .into_reference();
    }

    #[test]
    fn encode_link() {
        let link = Link::Reference {
            key: vec![1, 2, 3],
            sum: None,
            child_heights: (123, 124),
            hash: [55; 32],
        };
        assert_eq!(link.encoding_length().unwrap(), 39);

        let mut bytes = vec![];
        link.encode_into(&mut bytes).unwrap();
        assert_eq!(
            bytes,
            vec![
                3, 1, 2, 3, 55, 55, 55, 55, 55, 55, 55, 55, 55, 55, 55, 55, 55, 55, 55, 55, 55, 55,
                55, 55, 55, 55, 55, 55, 55, 55, 55, 55, 55, 55, 55, 55, 123, 124, 0
            ]
        );
    }

    #[test]
    fn encode_link_with_sum() {
        let link = Link::Reference {
            key: vec![1, 2, 3],
            sum: Some(50),
            child_heights: (123, 124),
            hash: [55; 32],
        };
        assert_eq!(link.encoding_length().unwrap(), 41);

        let mut bytes = vec![];
        link.encode_into(&mut bytes).unwrap();

        assert_eq!(link.encoding_length().unwrap(), bytes.len());
        assert_eq!(
            bytes,
            vec![
                3, 1, 2, 3, 55, 55, 55, 55, 55, 55, 55, 55, 55, 55, 55, 55, 55, 55, 55, 55, 55, 55,
                55, 55, 55, 55, 55, 55, 55, 55, 55, 55, 55, 55, 55, 55, 123, 124, 1, 1, 100,
            ]
        );
    }

    #[test]
    #[should_panic]
    fn encode_link_long_key() {
        let link = Link::Reference {
            key: vec![123; 300],
            sum: None,
            child_heights: (123, 124),
            hash: [55; 32],
        };
        let mut bytes = vec![];
        link.encode_into(&mut bytes).unwrap();
    }

    #[test]
    fn decode_link() {
        let bytes = vec![
            3, 1, 2, 3, 55, 55, 55, 55, 55, 55, 55, 55, 55, 55, 55, 55, 55, 55, 55, 55, 55, 55, 55,
            55, 55, 55, 55, 55, 55, 55, 55, 55, 55, 55, 55, 55, 123, 124, 0,
        ];
        let link = Link::decode(bytes.as_slice()).expect("expected to decode a link");
        assert_eq!(link.sum(), None);
    }
}<|MERGE_RESOLUTION|>--- conflicted
+++ resolved
@@ -2,16 +2,11 @@
 
 use byteorder::{BigEndian, ReadBytesExt};
 use ed::{Decode, Encode, Result, Terminated};
-<<<<<<< HEAD
 use integer_encoding::{FixedInt, VarInt};
-
-use super::{hash::Hash, Tree};
+use crate::{HASH_LENGTH, HASH_LENGTH_U32, HASH_LENGTH_U32_X2};
+
+use super::{hash::CryptoHash, Tree};
 use crate::merk::OptionOrMerkType;
-=======
-use crate::{HASH_LENGTH, HASH_LENGTH_U32, HASH_LENGTH_U32_X2};
-
-use super::{hash::CryptoHash, Tree};
->>>>>>> fa533496
 
 // TODO: optimize memory footprint
 
@@ -298,7 +293,6 @@
         debug_assert!(self.key().len() < 256, "Key length must be less than 256");
 
         Ok(match self {
-<<<<<<< HEAD
             Link::Reference { key, sum, .. } => match sum {
                 None => 1 + key.len() + 32 + 2 + 1,
                 Some(sum_value) => {
@@ -311,7 +305,7 @@
                     //    if above is 1, then
                     //    1 for sum len
                     //    sum_len for sum vale
-                    1 + key.len() + 32 + 2 + 1 + 1 + encoded_sum_value.len()
+                    1 + key.len() + HASH_LENGTH + 2 + 1 + 1 + encoded_sum_value.len()
                 }
             },
             Link::Modified { .. } => panic!("No encoding for Link::Modified"),
@@ -319,22 +313,16 @@
                 None => 1 + tree.key().len() + 32 + 2 + 1,
                 Some(sum_value) => {
                     let encoded_sum_value = sum_value.encode_var_vec();
-                    1 + tree.key().len() + 32 + 2 + 1 + 1 + encoded_sum_value.len()
+                    1 + tree.key().len() + HASH_LENGTH + 2 + 1 + 1 + encoded_sum_value.len()
                 }
             },
             Link::Loaded { tree, sum, .. } => match sum {
                 None => 1 + tree.key().len() + 32 + 2 + 1,
                 Some(sum_value) => {
                     let encoded_sum_value = sum_value.encode_var_vec();
-                    1 + tree.key().len() + 32 + 2 + 1 + 1 + encoded_sum_value.len()
+                    1 + tree.key().len() + HASH_LENGTH + 2 + 1 + 1 + encoded_sum_value.len()
                 }
             },
-=======
-            Link::Reference { key, .. } => 1 + key.len() + HASH_LENGTH + 2,
-            Link::Modified { .. } => panic!("No encoding for Link::Modified"),
-            Link::Uncommitted { tree, .. } => 1 + tree.key().len() + HASH_LENGTH + 2,
-            Link::Loaded { tree, .. } => 1 + tree.key().len() + HASH_LENGTH + 2,
->>>>>>> fa533496
         })
     }
 }
