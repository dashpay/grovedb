--- conflicted
+++ resolved
@@ -4,16 +4,10 @@
 use ed::{Decode, Encode, Result, Terminated};
 use integer_encoding::VarInt;
 
-<<<<<<< HEAD
 use super::hash::{CryptoHash, HASH_LENGTH, NULL_HASH};
-use crate::tree::{hash::value_hash, kv_digest_to_kv_hash};
-=======
-use super::hash::{Hash, HASH_LENGTH, NULL_HASH};
 use crate::tree::{
-    hash::{combine_hash, value_hash},
-    kv_digest_to_kv_hash,
+    hash::{combine_hash, value_hash, kv_digest_to_kv_hash},
 };
->>>>>>> b7d16fcc
 
 // TODO: maybe use something similar to Vec but without capacity field,
 //       (should save 16 bytes per entry). also, maybe a shorter length
@@ -68,7 +62,7 @@
     pub fn new_with_combined_value_hash(
         key: Vec<u8>,
         value: Vec<u8>,
-        supplied_value_hash: Hash,
+        supplied_value_hash: CryptoHash,
     ) -> CostContext<Self> {
         let mut cost = OperationCost::default();
         let actual_value_hash = value_hash(value.as_slice()).unwrap_add_cost(&mut cost);
