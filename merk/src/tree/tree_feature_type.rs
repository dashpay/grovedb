--- conflicted
+++ resolved
@@ -3,16 +3,12 @@
 #[cfg(any(feature = "minimal", feature = "verify"))]
 use std::io::{Read, Write};
 
-<<<<<<< HEAD
-=======
-#[cfg(any(feature = "minimal", feature = "verify"))]
->>>>>>> 384894fb
+#[cfg(any(feature = "minimal", feature = "verify"))]
 use byteorder::{BigEndian, ReadBytesExt, WriteBytesExt};
 #[cfg(feature = "minimal")]
 use ed::Terminated;
 #[cfg(any(feature = "minimal", feature = "verify"))]
 use ed::{Decode, Encode};
-use grovedb_costs::TreeCostType;
 #[cfg(any(feature = "minimal", feature = "verify"))]
 use grovedb_costs::TreeCostType;
 #[cfg(any(feature = "minimal", feature = "verify"))]
