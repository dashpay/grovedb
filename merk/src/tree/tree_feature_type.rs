--- conflicted
+++ resolved
@@ -3,21 +3,13 @@
 #[cfg(any(feature = "minimal", feature = "verify"))]
 use std::io::{Read, Write};
 
-<<<<<<< HEAD
 use byteorder::{BigEndian, ReadBytesExt, WriteBytesExt};
-#[cfg(feature = "full")]
-=======
 #[cfg(feature = "minimal")]
->>>>>>> fd0d0a12
 use ed::Terminated;
 #[cfg(any(feature = "minimal", feature = "verify"))]
 use ed::{Decode, Encode};
-<<<<<<< HEAD
 use grovedb_costs::TreeCostType;
-#[cfg(any(feature = "full", feature = "verify"))]
-=======
-#[cfg(any(feature = "minimal", feature = "verify"))]
->>>>>>> fd0d0a12
+#[cfg(any(feature = "minimal", feature = "verify"))]
 use integer_encoding::{VarInt, VarIntReader, VarIntWriter};
 
 #[cfg(any(feature = "minimal", feature = "verify"))]
