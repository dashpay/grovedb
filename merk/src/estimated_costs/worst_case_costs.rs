// MIT LICENSE
//
// Copyright (c) 2021 Dash Core Group
//
// Permission is hereby granted, free of charge, to any
// person obtaining a copy of this software and associated
// documentation files (the "Software"), to deal in the
// Software without restriction, including without
// limitation the rights to use, copy, modify, merge,
// publish, distribute, sublicense, and/or sell copies of
// the Software, and to permit persons to whom the Software
// is furnished to do so, subject to the following
// conditions:
//
// The above copyright notice and this permission notice
// shall be included in all copies or substantial portions
// of the Software.
//
// THE SOFTWARE IS PROVIDED "AS IS", WITHOUT WARRANTY OF
// ANY KIND, EXPRESS OR IMPLIED, INCLUDING BUT NOT LIMITED
// TO THE WARRANTIES OF MERCHANTABILITY, FITNESS FOR A
// PARTICULAR PURPOSE AND NONINFRINGEMENT. IN NO EVENT
// SHALL THE AUTHORS OR COPYRIGHT HOLDERS BE LIABLE FOR ANY
// CLAIM, DAMAGES OR OTHER LIABILITY, WHETHER IN AN ACTION
// OF CONTRACT, TORT OR OTHERWISE, ARISING FROM, OUT OF OR
// IN CONNECTION WITH THE SOFTWARE OR THE USE OR OTHER
// DEALINGS IN THE SOFTWARE.

//! Worst case costs for Merk

use std::cmp::Ordering;

#[cfg(feature = "minimal")]
use grovedb_costs::{CostResult, CostsExt, OperationCost};

<<<<<<< HEAD
use crate::merk::NodeType;
#[cfg(feature = "full")]
=======
#[cfg(feature = "minimal")]
>>>>>>> fd0d0a12
use crate::{
    error::Error,
    merk::defaults::MAX_PREFIXED_KEY_SIZE,
    tree::{kv::KV, Link, TreeNode},
    HASH_BLOCK_SIZE, HASH_BLOCK_SIZE_U32, HASH_LENGTH,
};

#[cfg(feature = "minimal")]
#[derive(Clone, PartialEq, Eq, Debug)]
/// Worst case layer info
pub enum WorstCaseLayerInformation {
    /// Max elements number
    MaxElementsNumber(u32),
    /// Number of levels
    NumberOfLevels(u32),
}

#[cfg(feature = "minimal")]
impl TreeNode {
    /// Return worst case size of encoded tree
    pub fn worst_case_encoded_tree_size(
        not_prefixed_key_len: u32,
        max_element_size: u32,
        node_type: NodeType,
    ) -> u32 {
        // two option values for the left and right link
        // the actual left and right link encoding size
        // the encoded kv node size
        2 + (2 * Link::encoded_link_size(not_prefixed_key_len, node_type))
            + KV::encoded_kv_node_size(max_element_size, node_type)
    }
}

#[cfg(feature = "minimal")]
/// Add worst case for getting a merk node
pub fn add_worst_case_get_merk_node(
    cost: &mut OperationCost,
    not_prefixed_key_len: u32,
    max_element_size: u32,
    node_type: NodeType,
) -> Result<(), Error> {
    // Worst case scenario, the element is not already in memory.
    // One direct seek has to be performed to read the node from storage.
    cost.seek_count += 1;

    // To write a node to disk, the left link, right link and kv nodes are encoded.
    // worst case, the node has both the left and right link present.
    cost.storage_loaded_bytes +=
        TreeNode::worst_case_encoded_tree_size(not_prefixed_key_len, max_element_size, node_type)
            as u64;
    Ok(())
}

#[cfg(feature = "minimal")]
/// Add worst case for getting a merk tree
pub fn add_worst_case_merk_has_value(
    cost: &mut OperationCost,
    not_prefixed_key_len: u32,
    max_element_size: u32,
) {
    cost.seek_count += 1;
    cost.storage_loaded_bytes += not_prefixed_key_len as u64 + max_element_size as u64;
}

#[cfg(feature = "minimal")]
/// Add worst case for insertion into merk
pub fn add_worst_case_merk_insert(
    cost: &mut OperationCost,
    key_len: u32,
    value_len: u32,
    node_type: NodeType,
) {
    cost.storage_cost.added_bytes +=
        KV::node_byte_cost_size_for_key_and_raw_value_lengths(key_len, value_len, node_type);
    // .. and hash computation for the inserted element itself
    // todo: verify this
    cost.hash_node_calls += 1 + ((value_len - 1) / HASH_BLOCK_SIZE_U32);
}

#[cfg(feature = "minimal")]
/// Add worst case for insertion into merk
pub fn add_worst_case_merk_replace_layered(
    cost: &mut OperationCost,
    key_len: u32,
    value_len: u32,
    node_type: NodeType,
) {
    // todo: verify this
    cost.hash_node_calls += 1 + ((value_len - 1) / HASH_BLOCK_SIZE_U32);
    cost.storage_cost.replaced_bytes =
        KV::layered_value_byte_cost_size_for_key_and_value_lengths(key_len, value_len, node_type);
    // 37 + 35 + key_len
}

#[cfg(feature = "minimal")]
/// Add average case for deletion from merk
pub fn add_worst_case_merk_delete_layered(cost: &mut OperationCost, _key_len: u32, value_len: u32) {
    // todo: verify this
    cost.seek_count += 1;
    cost.hash_node_calls += 1 + ((value_len - 1) / HASH_BLOCK_SIZE_U32);
}

#[cfg(feature = "minimal")]
/// Add average case for deletion from merk
pub fn add_worst_case_merk_delete(cost: &mut OperationCost, _key_len: u32, value_len: u32) {
    // todo: verify this
    cost.seek_count += 1;
    cost.hash_node_calls += 1 + ((value_len - 1) / HASH_BLOCK_SIZE_U32);
}

#[cfg(feature = "minimal")]
const fn node_hash_update_count() -> u32 {
    // It's a hash of node hash, left and right
    let bytes = HASH_LENGTH * 3;
    // todo: verify this

    1 + ((bytes - 1) / HASH_BLOCK_SIZE) as u32
}

#[cfg(feature = "minimal")]
/// Add worst case for getting a merk tree root hash
pub fn add_worst_case_merk_root_hash(cost: &mut OperationCost) {
    cost.hash_node_calls += node_hash_update_count();
}

#[cfg(feature = "minimal")]
/// Merk biggest value size
pub const MERK_BIGGEST_VALUE_SIZE: u32 = u16::MAX as u32;
#[cfg(feature = "minimal")]
/// Merk biggest key size
pub const MERK_BIGGEST_KEY_SIZE: u32 = 256;

#[cfg(feature = "minimal")]
/// Worst case cost of a merk propagation
pub fn worst_case_merk_propagate(input: &WorstCaseLayerInformation) -> CostResult<(), Error> {
    let mut cost = OperationCost::default();
    add_worst_case_merk_propagate(&mut cost, input).wrap_with_cost(cost)
}

#[cfg(feature = "minimal")]
/// Add worst case cost of a merk propagation
pub fn add_worst_case_merk_propagate(
    cost: &mut OperationCost,
    input: &WorstCaseLayerInformation,
) -> Result<(), Error> {
    let mut nodes_updated = 0;
    // Propagation requires to recompute and write hashes up to the root
    let levels = match input {
        WorstCaseLayerInformation::MaxElementsNumber(n) => {
            if *n == u32::MAX {
                32
            } else {
                ((*n + 1) as f32).log2().ceil() as u32
            }
        }
        WorstCaseLayerInformation::NumberOfLevels(n) => *n,
    };
    nodes_updated += levels;

    match levels.cmp(&2) {
        Ordering::Equal => {
            // we can get about 1 rotation, if there are more than 2 levels
            nodes_updated += 1;
        }
        Ordering::Greater => {
            // In AVL tree two rotation may happen at most on insertion, some of them may
            // update one more node except one we already have on our path to the
            // root, thus two more updates.
            nodes_updated += 2;
        }
        _ => {}
    }

    // todo: verify these numbers
    cost.storage_cost.replaced_bytes += nodes_updated * MERK_BIGGEST_VALUE_SIZE;
    cost.storage_loaded_bytes +=
        nodes_updated as u64 * (MERK_BIGGEST_VALUE_SIZE + MERK_BIGGEST_KEY_SIZE) as u64;
    cost.seek_count += nodes_updated;
    cost.hash_node_calls += nodes_updated * 2;
    Ok(())
}

#[cfg(feature = "minimal")]
/// Add worst case cost for is_empty_tree_except
pub fn add_worst_case_cost_for_is_empty_tree_except(
    cost: &mut OperationCost,
    except_keys_count: u16,
) {
    cost.seek_count += except_keys_count as u32 + 1;
    cost.storage_loaded_bytes += MAX_PREFIXED_KEY_SIZE * (except_keys_count as u64 + 1);
}

/// Add average case cost for is_empty_tree_except
#[cfg(feature = "minimal")]
pub fn add_average_case_cost_for_is_empty_tree_except(
    cost: &mut OperationCost,
    except_keys_count: u16,
    estimated_prefixed_key_size: u32,
) {
    cost.seek_count += except_keys_count as u32 + 1;
    cost.storage_loaded_bytes +=
        estimated_prefixed_key_size as u64 * (except_keys_count as u64 + 1);
}<|MERGE_RESOLUTION|>--- conflicted
+++ resolved
@@ -33,12 +33,8 @@
 #[cfg(feature = "minimal")]
 use grovedb_costs::{CostResult, CostsExt, OperationCost};
 
-<<<<<<< HEAD
 use crate::merk::NodeType;
-#[cfg(feature = "full")]
-=======
-#[cfg(feature = "minimal")]
->>>>>>> fd0d0a12
+#[cfg(feature = "minimal")]
 use crate::{
     error::Error,
     merk::defaults::MAX_PREFIXED_KEY_SIZE,
