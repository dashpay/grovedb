--- conflicted
+++ resolved
@@ -5,10 +5,10 @@
 #[cfg(feature = "minimal")]
 use integer_encoding::VarInt;
 
+#[cfg(feature = "minimal")]
 use crate::merk::{tree_type::TreeType, NodeType};
 #[cfg(feature = "minimal")]
-use crate::merk::{tree_type::TreeType, NodeType};
-#[cfg(feature = "minimal")]
+
 use crate::{tree::kv::KV, HASH_BLOCK_SIZE_U32, HASH_LENGTH_U32};
 
 #[cfg(feature = "minimal")]
@@ -29,27 +29,15 @@
 /// The cost of a sum value
 pub const SUM_VALUE_EXTRA_COST: u32 = 9;
 
-<<<<<<< HEAD
 #[cfg(any(feature = "full", feature = "verify"))]
 /// The cost of a count value
 pub const COUNT_VALUE_EXTRA_COST: u32 = 9;
 
-#[cfg(any(feature = "full", feature = "verify"))]
-/// The cost of a big sum value
-pub const BIG_SUM_VALUE_EXTRA_COST: u32 = 16;
-
-#[cfg(feature = "minimal")]
-=======
-#[cfg(any(feature = "minimal", feature = "verify"))]
-/// The cost of a count value
-pub const COUNT_VALUE_EXTRA_COST: u32 = 9;
-
 #[cfg(any(feature = "minimal", feature = "verify"))]
 /// The cost of a big sum value
 pub const BIG_SUM_VALUE_EXTRA_COST: u32 = 16;
 
-#[cfg(feature = "full")]
->>>>>>> 384894fb
+#[cfg(feature = "minimal")]
 /// The cost of a summed subtree layer
 /// This is the layer size + 9 for the encoded value
 pub const SUM_LAYER_COST_SIZE: u32 = LAYER_COST_SIZE + SUM_VALUE_EXTRA_COST;
@@ -60,20 +48,12 @@
 pub const SUM_AND_COUNT_LAYER_COST_SIZE: u32 =
     LAYER_COST_SIZE + SUM_VALUE_EXTRA_COST + COUNT_VALUE_EXTRA_COST;
 
-<<<<<<< HEAD
-#[cfg(feature = "minimal")]
-=======
-#[cfg(feature = "full")]
->>>>>>> 384894fb
+#[cfg(feature = "minimal")]
 /// The cost of a summed subtree layer
 /// This is the layer size + 16 for the encoded value
 pub const BIG_SUM_LAYER_COST_SIZE: u32 = LAYER_COST_SIZE + BIG_SUM_VALUE_EXTRA_COST;
 
-<<<<<<< HEAD
-#[cfg(feature = "minimal")]
-=======
-#[cfg(feature = "full")]
->>>>>>> 384894fb
+#[cfg(feature = "minimal")]
 impl KV {
     fn encoded_kv_node_size(element_size: u32, node_type: NodeType) -> u32 {
         // We always charge 8 bytes for the sum node (even though
