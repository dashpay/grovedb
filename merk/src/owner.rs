--- conflicted
+++ resolved
@@ -1,4 +1,3 @@
-<<<<<<< HEAD
 // MIT LICENSE
 //
 // Copyright (c) 2021 Dash Core Group
@@ -29,9 +28,6 @@
 
 //! Owner
 
-#[cfg(feature = "full")]
-=======
->>>>>>> af53d372
 use std::ops::{Deref, DerefMut};
 
 /// A container type which holds a value that may be temporarily owned by a
