// MIT LICENSE
//
// Copyright (c) 2021 Dash Core Group
//
// Permission is hereby granted, free of charge, to any
// person obtaining a copy of this software and associated
// documentation files (the "Software"), to deal in the
// Software without restriction, including without
// limitation the rights to use, copy, modify, merge,
// publish, distribute, sublicense, and/or sell copies of
// the Software, and to permit persons to whom the Software
// is furnished to do so, subject to the following
// conditions:
//
// The above copyright notice and this permission notice
// shall be included in all copies or substantial portions
// of the Software.
//
// THE SOFTWARE IS PROVIDED "AS IS", WITHOUT WARRANTY OF
// ANY KIND, EXPRESS OR IMPLIED, INCLUDING BUT NOT LIMITED
// TO THE WARRANTIES OF MERCHANTABILITY, FITNESS FOR A
// PARTICULAR PURPOSE AND NONINFRINGEMENT. IN NO EVENT
// SHALL THE AUTHORS OR COPYRIGHT HOLDERS BE LIABLE FOR ANY
// CLAIM, DAMAGES OR OTHER LIABILITY, WHETHER IN AN ACTION
// OF CONTRACT, TORT OR OTHERWISE, ARISING FROM, OUT OF OR
// IN CONNECTION WITH THE SOFTWARE OR THE USE OR OTHER
// DEALINGS IN THE SOFTWARE.

//! Merk

pub mod chunks;
pub(crate) mod defaults;

pub mod options;

pub mod apply;
pub mod clear;
pub mod committer;
pub mod get;
mod meta;
pub mod open;
pub mod prove;
pub mod restore;
pub mod source;

use std::{
    cell::Cell,
    collections::{BTreeMap, BTreeSet, HashMap, LinkedList},
    fmt,
};

use committer::MerkCommitter;
use grovedb_costs::{
    cost_return_on_error, cost_return_on_error_default, cost_return_on_error_no_add,
    storage_cost::key_value_cost::KeyValueStorageCost, ChildrenSizesWithValue, CostContext,
    CostResult, CostsExt, FeatureSumLength, OperationCost, TreeCostType,
};
use grovedb_storage::{self, Batch, RawIterator, StorageContext};
use grovedb_version::version::GroveVersion;
use source::MerkSource;

use crate::{
    error::Error,
    merk::{defaults::ROOT_KEY_KEY, options::MerkOptions},
    proofs::{
        chunk::{
            chunk::{LEFT, RIGHT},
            util::traversal_instruction_as_vec_bytes,
        },
        query::query_item::QueryItem,
        Query,
    },
    tree::{
        kv::ValueDefinedCostType, AggregateData, AuxMerkBatch, CryptoHash, Op, RefWalker, TreeNode,
        NULL_HASH,
    },
    tree_type::TreeType,
    Error::{CostsError, EdError, StorageError},
    Link,
    MerkType::{BaseMerk, LayeredMerk, StandaloneMerk},
};

/// Key update types
pub struct KeyUpdates {
    pub new_keys: BTreeSet<Vec<u8>>,
    pub updated_keys: BTreeSet<Vec<u8>>,
    pub deleted_keys: LinkedList<(Vec<u8>, KeyValueStorageCost)>,
    pub updated_root_key_from: Option<Vec<u8>>,
}

impl KeyUpdates {
    /// New KeyUpdate
    pub fn new(
        new_keys: BTreeSet<Vec<u8>>,
        updated_keys: BTreeSet<Vec<u8>>,
        deleted_keys: LinkedList<(Vec<u8>, KeyValueStorageCost)>,
        updated_root_key_from: Option<Vec<u8>>,
    ) -> Self {
        Self {
            new_keys,
            updated_keys,
            deleted_keys,
            updated_root_key_from,
        }
    }
}

/// Type alias for simple function signature
pub type BatchValue = (
    Vec<u8>,
    Option<(TreeCostType, FeatureSumLength)>,
    ChildrenSizesWithValue,
    KeyValueStorageCost,
);

/// Root hash key and sum
pub type RootHashKeyAndAggregateData = (CryptoHash, Option<Vec<u8>>, AggregateData);

/// KVIterator allows you to lazily iterate over each kv pair of a subtree
pub struct KVIterator<'a, I: RawIterator> {
    raw_iter: I,
    _query: &'a Query,
    left_to_right: bool,
    query_iterator: Box<dyn Iterator<Item = &'a QueryItem> + 'a>,
    current_query_item: Option<&'a QueryItem>,
}

impl<'a, I: RawIterator> KVIterator<'a, I> {
    /// New iterator
    pub fn new(raw_iter: I, query: &'a Query) -> CostContext<Self> {
        let mut cost = OperationCost::default();
        let mut iterator = KVIterator {
            raw_iter,
            _query: query,
            left_to_right: query.left_to_right,
            current_query_item: None,
            query_iterator: query.directional_iter(query.left_to_right),
        };
        iterator.seek().unwrap_add_cost(&mut cost);
        iterator.wrap_with_cost(cost)
    }

    /// Returns the current node the iter points to if it's valid for the given
    /// query item returns None otherwise
    fn get_kv(&mut self, query_item: &QueryItem) -> CostContext<Option<(Vec<u8>, Vec<u8>)>> {
        let mut cost = OperationCost::default();

        if query_item
            .iter_is_valid_for_type(&self.raw_iter, None, self.left_to_right)
            .unwrap_add_cost(&mut cost)
        {
            let kv = (
                self.raw_iter
                    .key()
                    .unwrap_add_cost(&mut cost)
                    .expect("key must exist as iter is valid")
                    .to_vec(),
                self.raw_iter
                    .value()
                    .unwrap_add_cost(&mut cost)
                    .expect("value must exists as iter is valid")
                    .to_vec(),
            );
            if self.left_to_right {
                self.raw_iter.next().unwrap_add_cost(&mut cost)
            } else {
                self.raw_iter.prev().unwrap_add_cost(&mut cost)
            }
            Some(kv).wrap_with_cost(cost)
        } else {
            None.wrap_with_cost(cost)
        }
    }

    /// Moves the iter to the start of the next query item
    fn seek(&mut self) -> CostContext<()> {
        let mut cost = OperationCost::default();

        self.current_query_item = self.query_iterator.next();
        if let Some(query_item) = self.current_query_item {
            query_item
                .seek_for_iter(&mut self.raw_iter, self.left_to_right)
                .unwrap_add_cost(&mut cost);
        }

        ().wrap_with_cost(cost)
    }
}

// Cannot be an Iterator as it should return cost
impl<I: RawIterator> KVIterator<'_, I> {
    /// Next key-value
    pub fn next_kv(&mut self) -> CostContext<Option<(Vec<u8>, Vec<u8>)>> {
        let mut cost = OperationCost::default();

        if let Some(query_item) = self.current_query_item {
            let kv_pair = self.get_kv(query_item).unwrap_add_cost(&mut cost);

            if kv_pair.is_some() {
                kv_pair.wrap_with_cost(cost)
            } else {
                self.seek().unwrap_add_cost(&mut cost);
                self.next_kv().add_cost(cost)
            }
        } else {
            None.wrap_with_cost(cost)
        }
    }
}

#[derive(PartialEq, Eq)]
/// Merk types
pub enum MerkType {
    /// A StandaloneMerk has it's root key storage on a field and pays for root
    /// key updates
    StandaloneMerk,
    /// A BaseMerk has it's root key storage on a field but does not pay for
    /// when these keys change
    BaseMerk,
    /// A LayeredMerk has it's root key storage inside a parent merk
    LayeredMerk,
}

impl fmt::Display for MerkType {
    fn fmt(&self, f: &mut fmt::Formatter<'_>) -> fmt::Result {
        let description = match self {
            MerkType::StandaloneMerk => "StandaloneMerk",
            MerkType::BaseMerk => "BaseMerk",
            MerkType::LayeredMerk => "LayeredMerk",
        };
        write!(f, "{}", description)
    }
}

impl MerkType {
    /// Returns bool
    pub(crate) fn requires_root_storage_update(&self) -> bool {
        match self {
            StandaloneMerk => true,
            BaseMerk => true,
            LayeredMerk => false,
        }
    }
}

#[cfg(any(feature = "minimal", feature = "verify"))]
#[derive(Clone, Copy, Debug, PartialEq, Eq, Hash)]
pub enum NodeType {
    NormalNode,
    SumNode,
    BigSumNode,
    CountNode,
    CountSumNode,
}

impl NodeType {
    pub const fn feature_len(&self) -> u32 {
        match self {
            NodeType::NormalNode => 1,
            NodeType::SumNode => 9,
            NodeType::BigSumNode => 17,
            NodeType::CountNode => 9,
            NodeType::CountSumNode => 17,
        }
    }

    pub const fn cost(&self) -> u32 {
        match self {
            NodeType::NormalNode => 0,
            NodeType::SumNode => 8,
            NodeType::BigSumNode => 16,
            NodeType::CountNode => 8,
            NodeType::CountSumNode => 16,
        }
    }
}

/// A handle to a Merkle key/value store backed by RocksDB.
pub struct Merk<S> {
    pub(crate) tree: Cell<Option<TreeNode>>,
    pub(crate) root_tree_key: Cell<Option<Vec<u8>>>,
    /// Storage
    pub storage: S,
    /// Merk type
    pub merk_type: MerkType,
<<<<<<< HEAD
    /// Is sum tree?
    pub is_sum_tree: bool,
    /// Metadata storage cache. As well as trees work in-memory until committed,
    /// meta KV storage shall be able to work the same way.
    meta_cache: HashMap<Vec<u8>, Option<Vec<u8>>>,
=======
    /// The tree type
    pub tree_type: TreeType,
>>>>>>> 44c2244b
}

impl<S> fmt::Debug for Merk<S> {
    fn fmt(&self, f: &mut fmt::Formatter<'_>) -> fmt::Result {
        f.debug_struct("Merk").finish()
    }
}

// key, maybe value, maybe child reference hooks, maybe key value storage costs
pub type UseTreeMutResult = CostResult<
    Vec<(
        Vec<u8>,
        Option<(TreeCostType, FeatureSumLength)>,
        ChildrenSizesWithValue,
        KeyValueStorageCost,
    )>,
    Error,
>;

impl<'db, S> Merk<S>
where
    S: StorageContext<'db>,
{
    /// Returns the root hash of the tree (a digest for the entire store which
    /// proofs can be checked against). If the tree is empty, returns the null
    /// hash (zero-filled).
    pub fn root_hash(&self) -> CostContext<CryptoHash> {
        self.use_tree(|tree| {
            tree.map_or(NULL_HASH.wrap_with_cost(Default::default()), |tree| {
                tree.hash()
            })
        })
    }

    /// Returns if the merk has a root tree set
    pub fn has_root_key(&self) -> bool {
        let tree = self.tree.take();
        let res = tree.is_some();
        self.tree.set(tree);
        res
    }

    /// Returns the total aggregate data in the Merk tree
    pub fn aggregate_data(&self) -> Result<AggregateData, Error> {
        self.use_tree(|tree| match tree {
            None => Ok(AggregateData::NoAggregateData),
            Some(tree) => tree.aggregate_data(),
        })
    }

    /// Returns the height of the Merk tree
    pub fn height(&self) -> Option<u8> {
        self.use_tree(|tree| tree.map(|tree| tree.height()))
    }

    /// Returns the root non-prefixed key of the tree. If the tree is empty,
    /// None.
    pub fn root_key(&self) -> Option<Vec<u8>> {
        self.use_tree(|tree| tree.map(|tree| tree.key().to_vec()))
    }

    /// Returns the root hash and non-prefixed key of the tree.
    pub fn root_hash_key_and_aggregate_data(
        &self,
    ) -> CostResult<RootHashKeyAndAggregateData, Error> {
        self.use_tree(|tree| match tree {
            None => Ok((NULL_HASH, None, AggregateData::NoAggregateData))
                .wrap_with_cost(Default::default()),
            Some(tree) => {
                let aggregate_data = cost_return_on_error_default!(tree.aggregate_data());
                tree.hash()
                    .map(|hash| Ok((hash, Some(tree.key().to_vec()), aggregate_data)))
            }
        })
    }

    /// Commit tree changes
    pub fn commit<K>(
        &mut self,
        key_updates: KeyUpdates,
        aux: &AuxMerkBatch<K>,
        options: Option<MerkOptions>,
        old_specialized_cost: &impl Fn(&Vec<u8>, &Vec<u8>) -> Result<u32, Error>,
    ) -> CostResult<(), Error>
    where
        K: AsRef<[u8]>,
    {
        let mut cost = OperationCost::default();
        let options = options.unwrap_or_default();
        let mut batch = self.storage.new_batch();
        let to_batch_wrapped = self.use_tree_mut(|maybe_tree| -> UseTreeMutResult {
            // TODO: concurrent commit
            let mut inner_cost = OperationCost::default();

            if let Some(tree) = maybe_tree {
                // TODO: configurable committer
                let mut committer = MerkCommitter::new(tree.height(), 100);
                cost_return_on_error!(
                    &mut inner_cost,
                    tree.commit(&mut committer, old_specialized_cost)
                );

                let tree_key = tree.key();
                // if they are a base merk we should update the root key
                if self.merk_type.requires_root_storage_update() {
                    // there are two situation where we want to put the root key
                    // it was updated from something else
                    // or it is part of new keys
                    if key_updates.updated_root_key_from.is_some()
                        || key_updates.new_keys.contains(tree_key)
                    {
                        let costs = if self.merk_type == StandaloneMerk {
                            // if we are a standalone merk we want real costs
                            Some(KeyValueStorageCost::for_updated_root_cost(
                                key_updates
                                    .updated_root_key_from
                                    .as_ref()
                                    .map(|k| k.len() as u32),
                                tree_key.len() as u32,
                            ))
                        } else {
                            // if we are a base merk we estimate these costs are free
                            // This None does not guarantee they are free though
                            None
                        };

                        // update pointer to root node
                        cost_return_on_error_no_add!(
                            inner_cost,
                            batch
                                .put_root(ROOT_KEY_KEY, tree_key, costs)
                                .map_err(CostsError)
                        );
                    }
                }

                Ok(committer.batch)
            } else {
                if self.merk_type.requires_root_storage_update() {
                    // empty tree, delete pointer to root
                    let cost = if options.base_root_storage_is_free {
                        Some(KeyValueStorageCost::default()) // don't pay for
                                                             // root costs
                    } else {
                        None // means it will be calculated
                    };
                    batch.delete_root(ROOT_KEY_KEY, cost);
                }

                Ok(vec![])
            }
            .wrap_with_cost(inner_cost)
        });

        let mut to_batch = cost_return_on_error!(&mut cost, to_batch_wrapped);

        // TODO: move this to MerkCommitter impl?
        for (key, maybe_cost) in key_updates.deleted_keys {
            to_batch.push((key, None, None, maybe_cost));
        }
        to_batch.sort_by(|a, b| a.0.cmp(&b.0));
        for (key, maybe_sum_tree_cost, maybe_value, storage_cost) in to_batch {
            if let Some((value, left_size, right_size)) = maybe_value {
                cost_return_on_error_no_add!(
                    cost,
                    batch
                        .put(
                            &key,
                            &value,
                            Some((maybe_sum_tree_cost, left_size, right_size)),
                            Some(storage_cost)
                        )
                        .map_err(CostsError)
                );
            } else {
                batch.delete(&key, Some(storage_cost));
            }
        }

        for (key, value, storage_cost) in aux {
            match value {
                Op::Put(value, ..) => cost_return_on_error_no_add!(
                    cost,
                    batch
                        .put_aux(key, value, storage_cost.clone())
                        .map_err(CostsError)
                ),
                Op::Delete => batch.delete_aux(key, storage_cost.clone()),
                _ => {
                    cost_return_on_error_no_add!(
                        cost,
                        Err(Error::InvalidOperation(
                            "only put and delete allowed for aux storage"
                        ))
                    );
                }
            };
        }

        // write to db
        self.storage
            .commit_batch(batch)
            .map_err(StorageError)
            .add_cost(cost)
    }

    /// Walk
    pub fn walk<'s, T>(&'s self, f: impl FnOnce(Option<RefWalker<MerkSource<'s, S>>>) -> T) -> T {
        let mut tree = self.tree.take();
        let maybe_walker = tree
            .as_mut()
            .map(|tree| RefWalker::new(tree, self.source()));
        let res = f(maybe_walker);
        self.tree.set(tree);
        res
    }

    /// Checks if it's an empty tree
    pub fn is_empty_tree(&self) -> CostContext<bool> {
        let mut iter = self.storage.raw_iter();
        iter.seek_to_first().flat_map(|_| iter.valid().map(|x| !x))
    }

    /// Checks if it's an empty tree excluding exceptions
    pub fn is_empty_tree_except(&self, mut except_keys: BTreeSet<&[u8]>) -> CostContext<bool> {
        let mut cost = OperationCost::default();

        let mut iter = self.storage.raw_iter();
        iter.seek_to_first().unwrap_add_cost(&mut cost);
        while let Some(key) = iter.key().unwrap_add_cost(&mut cost) {
            if except_keys.take(key).is_none() {
                return false.wrap_with_cost(cost);
            }
            iter.next().unwrap_add_cost(&mut cost)
        }
        true.wrap_with_cost(cost)
    }

    /// Use tree
    pub(crate) fn use_tree<T>(&self, f: impl FnOnce(Option<&TreeNode>) -> T) -> T {
        let tree = self.tree.take();
        let res = f(tree.as_ref());
        self.tree.set(tree);
        res
    }

    fn use_tree_mut<T>(&self, mut f: impl FnMut(Option<&mut TreeNode>) -> T) -> T {
        let mut tree = self.tree.take();
        let res = f(tree.as_mut());
        self.tree.set(tree);
        res
    }

    /// Sets the tree's top node (base) key
    /// The base root key should only be used if the Merk tree is independent
    /// Meaning that it doesn't have a parent Merk
    pub fn set_base_root_key(&mut self, key: Option<Vec<u8>>) -> CostResult<(), Error> {
        if let Some(key) = key {
            self.storage
                .put_root(ROOT_KEY_KEY, key.as_slice(), None)
                .map_err(Error::StorageError) // todo: maybe
                                              // change None?
        } else {
            self.storage
                .delete_root(ROOT_KEY_KEY, None)
                .map_err(Error::StorageError) // todo: maybe
                                              // change None?
        }
    }

    /// Loads the Merk from the base root key
    /// The base root key should only be used if the Merk tree is independent
    /// Meaning that it doesn't have a parent Merk
    pub(crate) fn load_base_root(
        &mut self,
        value_defined_cost_fn: Option<
            impl Fn(&[u8], &GroveVersion) -> Option<ValueDefinedCostType>,
        >,
        grove_version: &GroveVersion,
    ) -> CostResult<(), Error> {
        self.storage
            .get_root(ROOT_KEY_KEY)
            .map(|root_result| root_result.map_err(Error::StorageError))
            .flat_map_ok(|tree_root_key_opt| {
                // In case of successful seek for root key check if it exists
                if let Some(tree_root_key) = tree_root_key_opt {
                    // Trying to build a tree out of it, costs will be accumulated because
                    // `Tree::get` returns `CostContext` and this call happens inside `flat_map_ok`.
                    TreeNode::get(
                        &self.storage,
                        tree_root_key,
                        value_defined_cost_fn,
                        grove_version,
                    )
                    .map_ok(|tree| {
                        if let Some(t) = tree.as_ref() {
                            self.root_tree_key = Cell::new(Some(t.key().to_vec()));
                        }
                        self.tree = Cell::new(tree);
                    })
                } else {
                    Ok(()).wrap_with_cost(Default::default())
                }
            })
    }

    /// Loads the Merk from it's parent root key
    /// The base root key should only be used if the Merk tree is independent
    /// Meaning that it doesn't have a parent Merk
    pub(crate) fn load_root(
        &mut self,
        value_defined_cost_fn: Option<
            impl Fn(&[u8], &GroveVersion) -> Option<ValueDefinedCostType>,
        >,
        grove_version: &GroveVersion,
    ) -> CostResult<(), Error> {
        // In case of successful seek for root key check if it exists
        if let Some(tree_root_key) = self.root_tree_key.get_mut() {
            // Trying to build a tree out of it, costs will be accumulated because
            // `Tree::get` returns `CostContext` and this call happens inside `flat_map_ok`.
            TreeNode::get(
                &self.storage,
                tree_root_key,
                value_defined_cost_fn,
                grove_version,
            )
            .map_ok(|tree| {
                self.tree = Cell::new(tree);
            })
        } else {
            // The tree is empty
            Ok(()).wrap_with_cost(Default::default())
        }
    }

    /// Verifies the correctness of a merk tree
    /// hash values are computed correctly, heights are accurate and links
    /// consistent with backing store.
    // TODO: define the return types
    pub fn verify(
        &self,
        skip_sum_checks: bool,
        grove_version: &GroveVersion,
    ) -> (BTreeMap<Vec<u8>, CryptoHash>, BTreeMap<Vec<u8>, Vec<u8>>) {
        let tree = self.tree.take();

        let mut bad_link_map: BTreeMap<Vec<u8>, CryptoHash> = BTreeMap::new();
        let mut parent_keys: BTreeMap<Vec<u8>, Vec<u8>> = BTreeMap::new();
        let mut root_traversal_instruction = vec![];

        // TODO: remove clone
        self.verify_tree(
            // TODO: handle unwrap
            &tree.clone().unwrap(),
            &mut root_traversal_instruction,
            &mut bad_link_map,
            &mut parent_keys,
            skip_sum_checks,
            grove_version,
        );
        self.tree.set(tree);

        (bad_link_map, parent_keys)
    }

    fn verify_tree(
        &self,
        tree: &TreeNode,
        traversal_instruction: &mut Vec<bool>,
        bad_link_map: &mut BTreeMap<Vec<u8>, CryptoHash>,
        parent_keys: &mut BTreeMap<Vec<u8>, Vec<u8>>,
        skip_sum_checks: bool,
        grove_version: &GroveVersion,
    ) {
        if let Some(link) = tree.link(LEFT) {
            traversal_instruction.push(LEFT);
            self.verify_link(
                link,
                tree.key(),
                traversal_instruction,
                bad_link_map,
                parent_keys,
                skip_sum_checks,
                grove_version,
            );
            traversal_instruction.pop();
        }

        if let Some(link) = tree.link(RIGHT) {
            traversal_instruction.push(RIGHT);
            self.verify_link(
                link,
                tree.key(),
                traversal_instruction,
                bad_link_map,
                parent_keys,
                skip_sum_checks,
                grove_version,
            );
            traversal_instruction.pop();
        }
    }

    fn verify_link(
        &self,
        link: &Link,
        parent_key: &[u8],
        traversal_instruction: &mut Vec<bool>,
        bad_link_map: &mut BTreeMap<Vec<u8>, CryptoHash>,
        parent_keys: &mut BTreeMap<Vec<u8>, Vec<u8>>,
        skip_sum_checks: bool,
        grove_version: &GroveVersion,
    ) {
        let (hash, key, aggregate_data) = match link {
            Link::Reference {
                hash,
                key,
                aggregate_data,
                ..
            } => (hash.to_owned(), key.to_owned(), aggregate_data.to_owned()),
            Link::Modified { tree, .. } => (
                tree.hash().unwrap(),
                tree.key().to_vec(),
                tree.aggregate_data().unwrap(),
            ),
            Link::Loaded {
                hash,
                child_heights: _,
                aggregate_data,
                tree,
            } => (
                hash.to_owned(),
                tree.key().to_vec(),
                aggregate_data.to_owned(),
            ),
            _ => todo!(),
        };

        let instruction_id = traversal_instruction_as_vec_bytes(traversal_instruction);
        let node = TreeNode::get(
            &self.storage,
            key,
            None::<&fn(&[u8], &GroveVersion) -> Option<ValueDefinedCostType>>,
            grove_version,
        )
        .unwrap();

        if node.is_err() {
            bad_link_map.insert(instruction_id.to_vec(), hash);
            parent_keys.insert(instruction_id.to_vec(), parent_key.to_vec());
            return;
        }

        let node = node.unwrap();
        if node.is_none() {
            bad_link_map.insert(instruction_id.to_vec(), hash);
            parent_keys.insert(instruction_id.to_vec(), parent_key.to_vec());
            return;
        }

        let node = node.unwrap();
        if node.hash().unwrap() != hash {
            bad_link_map.insert(instruction_id.to_vec(), hash);
            parent_keys.insert(instruction_id.to_vec(), parent_key.to_vec());
            return;
        }

        // Need to skip this when restoring a sum tree
        if !skip_sum_checks && node.aggregate_data().unwrap() != aggregate_data {
            bad_link_map.insert(instruction_id.to_vec(), hash);
            parent_keys.insert(instruction_id.to_vec(), parent_key.to_vec());
            return;
        }

        // TODO: check child heights
        // all checks passed, recurse
        self.verify_tree(
            &node,
            traversal_instruction,
            bad_link_map,
            parent_keys,
            skip_sum_checks,
            grove_version,
        );
    }
}

fn fetch_node<'db>(
    db: &impl StorageContext<'db>,
    key: &[u8],
    value_defined_cost_fn: Option<impl Fn(&[u8], &GroveVersion) -> Option<ValueDefinedCostType>>,
    grove_version: &GroveVersion,
) -> Result<Option<TreeNode>, Error> {
    let bytes = db.get(key).unwrap().map_err(StorageError)?; // TODO: get_pinned ?
    if let Some(bytes) = bytes {
        Ok(Some(
            TreeNode::decode(key.to_vec(), &bytes, value_defined_cost_fn, grove_version)
                .map_err(EdError)?,
        ))
    } else {
        Ok(None)
    }
}

// // TODO: get rid of Fetch/source and use GroveDB storage_cost abstraction

#[cfg(test)]
mod test {

    use grovedb_path::SubtreePath;
    use grovedb_storage::{
        rocksdb_storage::{PrefixedRocksDbTransactionContext, RocksDbStorage},
        RawIterator, Storage, StorageBatch, StorageContext,
    };
    use grovedb_version::version::GroveVersion;
    use tempfile::TempDir;

    use super::{Merk, RefWalker};
    use crate::{
        merk::source::MerkSource, test_utils::*, tree::kv::ValueDefinedCostType,
        tree_type::TreeType, Op, TreeFeatureType::BasicMerkNode,
    };
    // TODO: Close and then reopen test

    fn assert_invariants(merk: &TempMerk) {
        merk.use_tree(|maybe_tree| {
            let tree = maybe_tree.expect("expected tree");
            assert_tree_invariants(tree);
        })
    }

    #[test]
    fn simple_insert_apply() {
        let grove_version = GroveVersion::latest();
        let batch_size = 20;
        let mut merk = TempMerk::new(grove_version);
        let batch = make_batch_seq(0..batch_size);
        merk.apply::<_, Vec<_>>(&batch, &[], None, grove_version)
            .unwrap()
            .expect("apply failed");

        assert_invariants(&merk);
        assert_eq!(
            merk.root_hash().unwrap(),
            [
                126, 168, 96, 201, 59, 225, 123, 33, 206, 154, 87, 23, 139, 143, 136, 52, 103, 9,
                218, 90, 71, 153, 240, 47, 227, 168, 1, 104, 239, 237, 140, 147
            ]
        );
    }

    #[test]
    fn tree_height() {
        let grove_version = GroveVersion::latest();
        let mut merk = TempMerk::new(grove_version);
        let batch = make_batch_seq(0..1);
        merk.apply::<_, Vec<_>>(&batch, &[], None, grove_version)
            .unwrap()
            .expect("apply failed");
        assert_eq!(merk.height(), Some(1));

        // height 2
        let mut merk = TempMerk::new(grove_version);
        let batch = make_batch_seq(0..2);
        merk.apply::<_, Vec<_>>(&batch, &[], None, grove_version)
            .unwrap()
            .expect("apply failed");
        assert_eq!(merk.height(), Some(2));

        // height 5
        // 2^5 - 1 = 31 (max number of elements in tree of height 5)
        let mut merk = TempMerk::new(grove_version);
        let batch = make_batch_seq(0..31);
        merk.apply::<_, Vec<_>>(&batch, &[], None, grove_version)
            .unwrap()
            .expect("apply failed");
        assert_eq!(merk.height(), Some(5));

        // should still be height 5 for 29 elements
        let mut merk = TempMerk::new(grove_version);
        let batch = make_batch_seq(0..29);
        merk.apply::<_, Vec<_>>(&batch, &[], None, grove_version)
            .unwrap()
            .expect("apply failed");
        assert_eq!(merk.height(), Some(5));
    }

    #[test]
    fn insert_uncached() {
        let grove_version = GroveVersion::latest();
        let batch_size = 20;
        let mut merk = TempMerk::new(grove_version);

        let batch = make_batch_seq(0..batch_size);
        merk.apply::<_, Vec<_>>(&batch, &[], None, grove_version)
            .unwrap()
            .expect("apply failed");
        assert_invariants(&merk);

        let batch = make_batch_seq(batch_size..(batch_size * 2));
        merk.apply::<_, Vec<_>>(&batch, &[], None, grove_version)
            .unwrap()
            .expect("apply failed");
        assert_invariants(&merk);
    }

    #[test]
    fn insert_two() {
        let grove_version = GroveVersion::latest();
        let tree_size = 2;
        let batch_size = 1;
        let mut merk = TempMerk::new(grove_version);

        for i in 0..(tree_size / batch_size) {
            let batch = make_batch_rand(batch_size, i);
            merk.apply::<_, Vec<_>>(&batch, &[], None, grove_version)
                .unwrap()
                .expect("apply failed");
        }
    }

    #[test]
    fn insert_rand() {
        let grove_version = GroveVersion::latest();
        let tree_size = 40;
        let batch_size = 4;
        let mut merk = TempMerk::new(grove_version);

        for i in 0..(tree_size / batch_size) {
            println!("i:{i}");
            let batch = make_batch_rand(batch_size, i);
            merk.apply::<_, Vec<_>>(&batch, &[], None, grove_version)
                .unwrap()
                .expect("apply failed");
        }
    }

    #[test]
    fn actual_deletes() {
        let grove_version = GroveVersion::latest();
        let mut merk = TempMerk::new(grove_version);

        let batch = make_batch_rand(10, 1);
        merk.apply::<_, Vec<_>>(&batch, &[], None, grove_version)
            .unwrap()
            .expect("apply failed");

        let key = batch.first().unwrap().0.clone();
        merk.apply::<_, Vec<_>>(&[(key.clone(), Op::Delete)], &[], None, grove_version)
            .unwrap()
            .unwrap();

        let value = merk.storage.get(key.as_slice()).unwrap().unwrap();
        assert!(value.is_none());
    }

    #[test]
    fn aux_data() {
        let grove_version = GroveVersion::latest();
        let mut merk = TempMerk::new(grove_version);
        merk.apply::<Vec<_>, _>(
            &[],
            &[(vec![1, 2, 3], Op::Put(vec![4, 5, 6], BasicMerkNode), None)],
            None,
            grove_version,
        )
        .unwrap()
        .expect("apply failed");
        merk.commit(grove_version);

        let val = merk.get_aux(&[1, 2, 3]).unwrap().unwrap();
        assert_eq!(val, Some(vec![4, 5, 6]));
    }

    #[test]
    fn get_not_found() {
        let grove_version = GroveVersion::latest();
        let mut merk = TempMerk::new(grove_version);

        // no root
        assert!(merk
            .get(
                &[1, 2, 3],
                true,
                None::<&fn(&[u8], &GroveVersion) -> Option<ValueDefinedCostType>>,
                grove_version
            )
            .unwrap()
            .unwrap()
            .is_none());

        // cached
        merk.apply::<_, Vec<_>>(
            &[(vec![5, 5, 5], Op::Put(vec![], BasicMerkNode))],
            &[],
            None,
            grove_version,
        )
        .unwrap()
        .unwrap();
        assert!(merk
            .get(
                &[1, 2, 3],
                true,
                None::<&fn(&[u8], &GroveVersion) -> Option<ValueDefinedCostType>>,
                grove_version
            )
            .unwrap()
            .unwrap()
            .is_none());

        // uncached
        merk.apply::<_, Vec<_>>(
            &[
                (vec![0, 0, 0], Op::Put(vec![], BasicMerkNode)),
                (vec![1, 1, 1], Op::Put(vec![], BasicMerkNode)),
                (vec![2, 2, 2], Op::Put(vec![], BasicMerkNode)),
            ],
            &[],
            None,
            grove_version,
        )
        .unwrap()
        .unwrap();
        assert!(merk
            .get(
                &[3, 3, 3],
                true,
                None::<&fn(&[u8], &GroveVersion) -> Option<ValueDefinedCostType>>,
                grove_version
            )
            .unwrap()
            .unwrap()
            .is_none());
    }

    // TODO: what this test should do?
    #[test]
    fn reopen_check_root_hash() {
        let grove_version = GroveVersion::latest();
        let tmp_dir = TempDir::new().expect("cannot open tempdir");
        let storage = RocksDbStorage::default_rocksdb_with_path(tmp_dir.path())
            .expect("cannot open rocksdb storage");
<<<<<<< HEAD
        let tx = storage.start_transaction();
        let mut merk = Merk::open_base(
            storage
                .get_transactional_storage_context(SubtreePath::empty(), None, &tx)
=======
        let transaction = storage.start_transaction();

        let mut merk = Merk::open_base(
            storage
                .get_transactional_storage_context(SubtreePath::empty(), None, &transaction)
>>>>>>> 44c2244b
                .unwrap(),
            TreeType::NormalTree,
            None::<&fn(&[u8], &GroveVersion) -> Option<ValueDefinedCostType>>,
            grove_version,
        )
        .unwrap()
        .expect("cannot open merk");
        let batch = make_batch_seq(1..10);
        merk.apply::<_, Vec<_>>(batch.as_slice(), &[], None, grove_version)
            .unwrap()
            .unwrap();
        let batch = make_batch_seq(11..12);
        merk.apply::<_, Vec<_>>(batch.as_slice(), &[], None, grove_version)
            .unwrap()
            .unwrap();
    }

    #[test]
    fn test_get_node_cost() {
        let grove_version = GroveVersion::latest();
        let tmp_dir = TempDir::new().expect("cannot open tempdir");
        let storage = RocksDbStorage::default_rocksdb_with_path(tmp_dir.path())
            .expect("cannot open rocksdb storage");
<<<<<<< HEAD
        let tx = storage.start_transaction();
        let mut merk = Merk::open_base(
            storage
                .get_transactional_storage_context(SubtreePath::empty(), None, &tx)
=======
        let transaction = storage.start_transaction();

        let mut merk = Merk::open_base(
            storage
                .get_transactional_storage_context(SubtreePath::empty(), None, &transaction)
>>>>>>> 44c2244b
                .unwrap(),
            TreeType::NormalTree,
            None::<&fn(&[u8], &GroveVersion) -> Option<ValueDefinedCostType>>,
            grove_version,
        )
        .unwrap()
        .expect("cannot open merk");
        let batch = make_batch_seq(1..10);
        merk.apply::<_, Vec<_>>(batch.as_slice(), &[], None, grove_version)
            .unwrap()
            .unwrap();
        drop(merk);
    }

    #[test]
    fn reopen() {
        let grove_version = GroveVersion::latest();
        fn collect(
            mut node: RefWalker<MerkSource<PrefixedRocksDbTransactionContext>>,
            nodes: &mut Vec<Vec<u8>>,
        ) {
            let grove_version = GroveVersion::latest();
            nodes.push(node.tree().encode());
            if let Some(c) = node
                .walk(
                    true,
                    None::<&fn(&[u8], &GroveVersion) -> Option<ValueDefinedCostType>>,
                    grove_version,
                )
                .unwrap()
                .unwrap()
            {
                collect(c, nodes);
            }
            if let Some(c) = node
                .walk(
                    false,
                    None::<&fn(&[u8], &GroveVersion) -> Option<ValueDefinedCostType>>,
                    grove_version,
                )
                .unwrap()
                .unwrap()
            {
                collect(c, nodes);
            }
        }

        let tmp_dir = TempDir::new().expect("cannot open tempdir");

        let original_nodes = {
            let storage = RocksDbStorage::default_rocksdb_with_path(tmp_dir.path())
                .expect("cannot open rocksdb storage");
            let batch = StorageBatch::new();
<<<<<<< HEAD
            let tx = storage.start_transaction();
            let mut merk = Merk::open_base(
                storage
                    .get_transactional_storage_context(SubtreePath::empty(), Some(&batch), &tx)
=======
            let transaction = storage.start_transaction();

            let mut merk = Merk::open_base(
                storage
                    .get_transactional_storage_context(
                        SubtreePath::empty(),
                        Some(&batch),
                        &transaction,
                    )
>>>>>>> 44c2244b
                    .unwrap(),
                TreeType::NormalTree,
                None::<&fn(&[u8], &GroveVersion) -> Option<ValueDefinedCostType>>,
                grove_version,
            )
            .unwrap()
            .expect("cannot open merk");
            let merk_batch = make_batch_seq(1..10_000);
            merk.apply::<_, Vec<_>>(merk_batch.as_slice(), &[], None, grove_version)
                .unwrap()
                .unwrap();

            storage
<<<<<<< HEAD
                .commit_multi_context_batch(batch, Some(&tx))
=======
                .commit_multi_context_batch(batch, Some(&transaction))
>>>>>>> 44c2244b
                .unwrap()
                .expect("cannot commit batch");

            let merk = Merk::open_base(
                storage
<<<<<<< HEAD
                    .get_transactional_storage_context(SubtreePath::empty(), None, &tx)
=======
                    .get_transactional_storage_context(SubtreePath::empty(), None, &transaction)
>>>>>>> 44c2244b
                    .unwrap(),
                TreeType::NormalTree,
                None::<&fn(&[u8], &GroveVersion) -> Option<ValueDefinedCostType>>,
                grove_version,
            )
            .unwrap()
            .expect("cannot open merk");

            let mut tree = merk.tree.take().unwrap();
            let walker = RefWalker::new(&mut tree, merk.source());

            let mut nodes = vec![];
            collect(walker, &mut nodes);
<<<<<<< HEAD
            storage
                .commit_transaction(tx)
                .unwrap()
                .expect("unable to commit transaction");
=======

            storage.commit_transaction(transaction).unwrap().unwrap();

>>>>>>> 44c2244b
            nodes
        };

        let storage = RocksDbStorage::default_rocksdb_with_path(tmp_dir.path())
            .expect("cannot open rocksdb storage");
<<<<<<< HEAD
        let tx = storage.start_transaction();
        let merk = Merk::open_base(
            storage
                .get_transactional_storage_context(SubtreePath::empty(), None, &tx)
=======
        let transaction = storage.start_transaction();

        let merk = Merk::open_base(
            storage
                .get_transactional_storage_context(SubtreePath::empty(), None, &transaction)
>>>>>>> 44c2244b
                .unwrap(),
            TreeType::NormalTree,
            None::<&fn(&[u8], &GroveVersion) -> Option<ValueDefinedCostType>>,
            grove_version,
        )
        .unwrap()
        .expect("cannot open merk");
        let mut tree = merk.tree.take().unwrap();
        let walker = RefWalker::new(&mut tree, merk.source());

        let mut reopen_nodes = vec![];
        collect(walker, &mut reopen_nodes);

        assert_eq!(reopen_nodes, original_nodes);
    }

    type PrefixedStorageIter<'db, 'ctx> =
        &'ctx mut <PrefixedRocksDbTransactionContext<'db> as StorageContext<'db>>::RawIterator;

    #[test]
    fn reopen_iter() {
        let grove_version = GroveVersion::latest();
        fn collect(iter: PrefixedStorageIter<'_, '_>, nodes: &mut Vec<(Vec<u8>, Vec<u8>)>) {
            while iter.valid().unwrap() {
                nodes.push((
                    iter.key().unwrap().unwrap().to_vec(),
                    iter.value().unwrap().unwrap().to_vec(),
                ));
                iter.next().unwrap();
            }
        }
        let tmp_dir = TempDir::new().expect("cannot open tempdir");

        let original_nodes = {
            let storage = RocksDbStorage::default_rocksdb_with_path(tmp_dir.path())
                .expect("cannot open rocksdb storage");
            let batch = StorageBatch::new();
<<<<<<< HEAD
            let tx = storage.start_transaction();
            let mut merk = Merk::open_base(
                storage
                    .get_transactional_storage_context(SubtreePath::empty(), Some(&batch), &tx)
=======
            let transaction = storage.start_transaction();

            let mut merk = Merk::open_base(
                storage
                    .get_transactional_storage_context(
                        SubtreePath::empty(),
                        Some(&batch),
                        &transaction,
                    )
>>>>>>> 44c2244b
                    .unwrap(),
                TreeType::NormalTree,
                None::<&fn(&[u8], &GroveVersion) -> Option<ValueDefinedCostType>>,
                grove_version,
            )
            .unwrap()
            .expect("cannot open merk");
            let merk_batch = make_batch_seq(1..10_000);
            merk.apply::<_, Vec<_>>(merk_batch.as_slice(), &[], None, grove_version)
                .unwrap()
                .unwrap();

            storage
                .commit_multi_context_batch(batch, Some(&transaction))
                .unwrap()
                .expect("cannot commit batch");

            let mut nodes = vec![];
            let tx = storage.start_transaction();
            let merk = Merk::open_base(
                storage
<<<<<<< HEAD
                    .get_transactional_storage_context(SubtreePath::empty(), None, &tx)
=======
                    .get_transactional_storage_context(SubtreePath::empty(), None, &transaction)
>>>>>>> 44c2244b
                    .unwrap(),
                TreeType::NormalTree,
                None::<&fn(&[u8], &GroveVersion) -> Option<ValueDefinedCostType>>,
                grove_version,
            )
            .unwrap()
            .expect("cannot open merk");
            collect(&mut merk.storage.raw_iter(), &mut nodes);

            storage.commit_transaction(transaction).unwrap().unwrap();

            nodes
        };

        let storage = RocksDbStorage::default_rocksdb_with_path(tmp_dir.path())
            .expect("cannot open rocksdb storage");
<<<<<<< HEAD
        let tx = storage.start_transaction();
        let merk = Merk::open_base(
            storage
                .get_transactional_storage_context(SubtreePath::empty(), None, &tx)
=======
        let transaction = storage.start_transaction();
        let merk = Merk::open_base(
            storage
                .get_transactional_storage_context(SubtreePath::empty(), None, &transaction)
>>>>>>> 44c2244b
                .unwrap(),
            TreeType::NormalTree,
            None::<&fn(&[u8], &GroveVersion) -> Option<ValueDefinedCostType>>,
            grove_version,
        )
        .unwrap()
        .expect("cannot open merk");

        let mut reopen_nodes = vec![];
        collect(&mut merk.storage.raw_iter(), &mut reopen_nodes);

        assert_eq!(reopen_nodes, original_nodes);
    }

    #[test]
    fn update_node() {
        let grove_version = GroveVersion::latest();
        let tmp_dir = TempDir::new().expect("cannot open tempdir");
        let storage = RocksDbStorage::default_rocksdb_with_path(tmp_dir.path())
            .expect("cannot open rocksdb storage");
        let batch = StorageBatch::new();
<<<<<<< HEAD
        let tx = storage.start_transaction();
        let mut merk = Merk::open_base(
            storage
                .get_transactional_storage_context(SubtreePath::empty(), Some(&batch), &tx)
=======
        let transaction = storage.start_transaction();

        let mut merk = Merk::open_base(
            storage
                .get_transactional_storage_context(SubtreePath::empty(), Some(&batch), &transaction)
>>>>>>> 44c2244b
                .unwrap(),
            TreeType::NormalTree,
            None::<&fn(&[u8], &GroveVersion) -> Option<ValueDefinedCostType>>,
            grove_version,
        )
        .unwrap()
        .expect("cannot open merk");

        merk.apply::<_, Vec<_>>(
            &[(b"9".to_vec(), Op::Put(b"a".to_vec(), BasicMerkNode))],
            &[],
            None,
            grove_version,
        )
        .unwrap()
        .expect("should insert successfully");
        merk.apply::<_, Vec<_>>(
            &[(b"10".to_vec(), Op::Put(b"a".to_vec(), BasicMerkNode))],
            &[],
            None,
            grove_version,
        )
        .unwrap()
        .expect("should insert successfully");

        let result = merk
            .get(
                b"10".as_slice(),
                true,
                None::<&fn(&[u8], &GroveVersion) -> Option<ValueDefinedCostType>>,
                grove_version,
            )
            .unwrap()
            .expect("should get successfully");
        assert_eq!(result, Some(b"a".to_vec()));

        // Update the node
        merk.apply::<_, Vec<_>>(
            &[(b"10".to_vec(), Op::Put(b"b".to_vec(), BasicMerkNode))],
            &[],
            None,
            grove_version,
        )
        .unwrap()
        .expect("should insert successfully");
        let result = merk
            .get(
                b"10".as_slice(),
                true,
                None::<&fn(&[u8], &GroveVersion) -> Option<ValueDefinedCostType>>,
                grove_version,
            )
            .unwrap()
            .expect("should get successfully");
        assert_eq!(result, Some(b"b".to_vec()));

        storage
<<<<<<< HEAD
            .commit_multi_context_batch(batch, Some(&tx))
=======
            .commit_multi_context_batch(batch, Some(&transaction))
>>>>>>> 44c2244b
            .unwrap()
            .expect("cannot commit batch");

        let mut merk = Merk::open_base(
            storage
<<<<<<< HEAD
                .get_transactional_storage_context(SubtreePath::empty(), None, &tx)
=======
                .get_transactional_storage_context(SubtreePath::empty(), None, &transaction)
>>>>>>> 44c2244b
                .unwrap(),
            TreeType::NormalTree,
            None::<&fn(&[u8], &GroveVersion) -> Option<ValueDefinedCostType>>,
            grove_version,
        )
        .unwrap()
        .expect("cannot open merk");

        // Update the node after dropping merk
        merk.apply::<_, Vec<_>>(
            &[(b"10".to_vec(), Op::Put(b"c".to_vec(), BasicMerkNode))],
            &[],
            None,
            grove_version,
        )
        .unwrap()
        .expect("should insert successfully");
        let result = merk
            .get(
                b"10".as_slice(),
                true,
                None::<&fn(&[u8], &GroveVersion) -> Option<ValueDefinedCostType>>,
                grove_version,
            )
            .unwrap()
            .expect("should get successfully");
        assert_eq!(result, Some(b"c".to_vec()));
    }
}<|MERGE_RESOLUTION|>--- conflicted
+++ resolved
@@ -283,16 +283,11 @@
     pub storage: S,
     /// Merk type
     pub merk_type: MerkType,
-<<<<<<< HEAD
-    /// Is sum tree?
-    pub is_sum_tree: bool,
     /// Metadata storage cache. As well as trees work in-memory until committed,
     /// meta KV storage shall be able to work the same way.
     meta_cache: HashMap<Vec<u8>, Option<Vec<u8>>>,
-=======
     /// The tree type
     pub tree_type: TreeType,
->>>>>>> 44c2244b
 }
 
 impl<S> fmt::Debug for Merk<S> {
@@ -1036,18 +1031,11 @@
         let tmp_dir = TempDir::new().expect("cannot open tempdir");
         let storage = RocksDbStorage::default_rocksdb_with_path(tmp_dir.path())
             .expect("cannot open rocksdb storage");
-<<<<<<< HEAD
-        let tx = storage.start_transaction();
-        let mut merk = Merk::open_base(
-            storage
-                .get_transactional_storage_context(SubtreePath::empty(), None, &tx)
-=======
         let transaction = storage.start_transaction();
 
         let mut merk = Merk::open_base(
             storage
                 .get_transactional_storage_context(SubtreePath::empty(), None, &transaction)
->>>>>>> 44c2244b
                 .unwrap(),
             TreeType::NormalTree,
             None::<&fn(&[u8], &GroveVersion) -> Option<ValueDefinedCostType>>,
@@ -1071,18 +1059,11 @@
         let tmp_dir = TempDir::new().expect("cannot open tempdir");
         let storage = RocksDbStorage::default_rocksdb_with_path(tmp_dir.path())
             .expect("cannot open rocksdb storage");
-<<<<<<< HEAD
-        let tx = storage.start_transaction();
-        let mut merk = Merk::open_base(
-            storage
-                .get_transactional_storage_context(SubtreePath::empty(), None, &tx)
-=======
         let transaction = storage.start_transaction();
 
         let mut merk = Merk::open_base(
             storage
                 .get_transactional_storage_context(SubtreePath::empty(), None, &transaction)
->>>>>>> 44c2244b
                 .unwrap(),
             TreeType::NormalTree,
             None::<&fn(&[u8], &GroveVersion) -> Option<ValueDefinedCostType>>,
@@ -1136,12 +1117,6 @@
             let storage = RocksDbStorage::default_rocksdb_with_path(tmp_dir.path())
                 .expect("cannot open rocksdb storage");
             let batch = StorageBatch::new();
-<<<<<<< HEAD
-            let tx = storage.start_transaction();
-            let mut merk = Merk::open_base(
-                storage
-                    .get_transactional_storage_context(SubtreePath::empty(), Some(&batch), &tx)
-=======
             let transaction = storage.start_transaction();
 
             let mut merk = Merk::open_base(
@@ -1151,7 +1126,6 @@
                         Some(&batch),
                         &transaction,
                     )
->>>>>>> 44c2244b
                     .unwrap(),
                 TreeType::NormalTree,
                 None::<&fn(&[u8], &GroveVersion) -> Option<ValueDefinedCostType>>,
@@ -1165,21 +1139,13 @@
                 .unwrap();
 
             storage
-<<<<<<< HEAD
-                .commit_multi_context_batch(batch, Some(&tx))
-=======
                 .commit_multi_context_batch(batch, Some(&transaction))
->>>>>>> 44c2244b
                 .unwrap()
                 .expect("cannot commit batch");
 
             let merk = Merk::open_base(
                 storage
-<<<<<<< HEAD
-                    .get_transactional_storage_context(SubtreePath::empty(), None, &tx)
-=======
                     .get_transactional_storage_context(SubtreePath::empty(), None, &transaction)
->>>>>>> 44c2244b
                     .unwrap(),
                 TreeType::NormalTree,
                 None::<&fn(&[u8], &GroveVersion) -> Option<ValueDefinedCostType>>,
@@ -1193,33 +1159,19 @@
 
             let mut nodes = vec![];
             collect(walker, &mut nodes);
-<<<<<<< HEAD
-            storage
-                .commit_transaction(tx)
-                .unwrap()
-                .expect("unable to commit transaction");
-=======
 
             storage.commit_transaction(transaction).unwrap().unwrap();
 
->>>>>>> 44c2244b
             nodes
         };
 
         let storage = RocksDbStorage::default_rocksdb_with_path(tmp_dir.path())
             .expect("cannot open rocksdb storage");
-<<<<<<< HEAD
-        let tx = storage.start_transaction();
-        let merk = Merk::open_base(
-            storage
-                .get_transactional_storage_context(SubtreePath::empty(), None, &tx)
-=======
         let transaction = storage.start_transaction();
 
         let merk = Merk::open_base(
             storage
                 .get_transactional_storage_context(SubtreePath::empty(), None, &transaction)
->>>>>>> 44c2244b
                 .unwrap(),
             TreeType::NormalTree,
             None::<&fn(&[u8], &GroveVersion) -> Option<ValueDefinedCostType>>,
@@ -1257,12 +1209,6 @@
             let storage = RocksDbStorage::default_rocksdb_with_path(tmp_dir.path())
                 .expect("cannot open rocksdb storage");
             let batch = StorageBatch::new();
-<<<<<<< HEAD
-            let tx = storage.start_transaction();
-            let mut merk = Merk::open_base(
-                storage
-                    .get_transactional_storage_context(SubtreePath::empty(), Some(&batch), &tx)
-=======
             let transaction = storage.start_transaction();
 
             let mut merk = Merk::open_base(
@@ -1272,7 +1218,6 @@
                         Some(&batch),
                         &transaction,
                     )
->>>>>>> 44c2244b
                     .unwrap(),
                 TreeType::NormalTree,
                 None::<&fn(&[u8], &GroveVersion) -> Option<ValueDefinedCostType>>,
@@ -1291,14 +1236,9 @@
                 .expect("cannot commit batch");
 
             let mut nodes = vec![];
-            let tx = storage.start_transaction();
             let merk = Merk::open_base(
                 storage
-<<<<<<< HEAD
-                    .get_transactional_storage_context(SubtreePath::empty(), None, &tx)
-=======
                     .get_transactional_storage_context(SubtreePath::empty(), None, &transaction)
->>>>>>> 44c2244b
                     .unwrap(),
                 TreeType::NormalTree,
                 None::<&fn(&[u8], &GroveVersion) -> Option<ValueDefinedCostType>>,
@@ -1315,17 +1255,10 @@
 
         let storage = RocksDbStorage::default_rocksdb_with_path(tmp_dir.path())
             .expect("cannot open rocksdb storage");
-<<<<<<< HEAD
-        let tx = storage.start_transaction();
-        let merk = Merk::open_base(
-            storage
-                .get_transactional_storage_context(SubtreePath::empty(), None, &tx)
-=======
         let transaction = storage.start_transaction();
         let merk = Merk::open_base(
             storage
                 .get_transactional_storage_context(SubtreePath::empty(), None, &transaction)
->>>>>>> 44c2244b
                 .unwrap(),
             TreeType::NormalTree,
             None::<&fn(&[u8], &GroveVersion) -> Option<ValueDefinedCostType>>,
@@ -1347,18 +1280,11 @@
         let storage = RocksDbStorage::default_rocksdb_with_path(tmp_dir.path())
             .expect("cannot open rocksdb storage");
         let batch = StorageBatch::new();
-<<<<<<< HEAD
-        let tx = storage.start_transaction();
-        let mut merk = Merk::open_base(
-            storage
-                .get_transactional_storage_context(SubtreePath::empty(), Some(&batch), &tx)
-=======
         let transaction = storage.start_transaction();
 
         let mut merk = Merk::open_base(
             storage
                 .get_transactional_storage_context(SubtreePath::empty(), Some(&batch), &transaction)
->>>>>>> 44c2244b
                 .unwrap(),
             TreeType::NormalTree,
             None::<&fn(&[u8], &GroveVersion) -> Option<ValueDefinedCostType>>,
@@ -1416,21 +1342,13 @@
         assert_eq!(result, Some(b"b".to_vec()));
 
         storage
-<<<<<<< HEAD
-            .commit_multi_context_batch(batch, Some(&tx))
-=======
             .commit_multi_context_batch(batch, Some(&transaction))
->>>>>>> 44c2244b
             .unwrap()
             .expect("cannot commit batch");
 
         let mut merk = Merk::open_base(
             storage
-<<<<<<< HEAD
-                .get_transactional_storage_context(SubtreePath::empty(), None, &tx)
-=======
                 .get_transactional_storage_context(SubtreePath::empty(), None, &transaction)
->>>>>>> 44c2244b
                 .unwrap(),
             TreeType::NormalTree,
             None::<&fn(&[u8], &GroveVersion) -> Option<ValueDefinedCostType>>,
