pub mod chunks;
pub(crate) mod defaults;
pub mod options;
pub mod restore;

use std::{
    cell::Cell,
    cmp::Ordering,
    collections::{BTreeSet, LinkedList},
    fmt,
    io::{Read, Write},
    marker::Destruct,
    mem,
};

use anyhow::{anyhow, Error, Result};
use ed::{Decode, Encode, Terminated};
use integer_encoding::VarInt;
use costs::{
    cost_return_on_error, cost_return_on_error_no_add,
    storage_cost::{
        key_value_cost::KeyValueStorageCost,
        removal::{StorageRemovedBytes, StorageRemovedBytes::BasicStorageRemoval},
        StorageCost,
    },
    CostContext, CostResult, CostsExt, OperationCost,
};
use storage::{self, error::Error::CostError, Batch, RawIterator, StorageContext};

use crate::{
<<<<<<< HEAD
    merk::defaults::{MAX_UPDATE_VALUE_BASED_ON_COSTS_TIMES, ROOT_KEY_KEY},
    MerkType::{BaseMerk, LayeredMerk, StandaloneMerk, BaseSumMerk, LayeredSumMerk, StandaloneSumMerk},
    proofs::{encode_into, Op as ProofOp, Query, query::QueryItem},
=======
    merk::{
        defaults::{MAX_UPDATE_VALUE_BASED_ON_COSTS_TIMES, ROOT_KEY_KEY},
        options::MerkOptions,
    },
    proofs::{encode_into, query::QueryItem, Op as ProofOp, Query},
>>>>>>> 1e892bd9
    tree::{
        kv::KV, AuxMerkBatch, Commit, CryptoHash, Fetch, Link, MerkBatch, Op, RefWalker, Tree,
        Walker, NULL_HASH,
    },
<<<<<<< HEAD
    TreeFeatureType::{BasicMerk, SummedMerk},
=======
    MerkType::{BaseMerk, LayeredMerk, StandaloneMerk},
>>>>>>> 1e892bd9
};

type Proof = (LinkedList<ProofOp>, Option<u16>, Option<u16>);

pub struct ProofConstructionResult {
    pub proof: Vec<u8>,
    pub limit: Option<u16>,
    pub offset: Option<u16>,
}

impl ProofConstructionResult {
    pub fn new(proof: Vec<u8>, limit: Option<u16>, offset: Option<u16>) -> Self {
        Self {
            proof,
            limit,
            offset,
        }
    }
}

pub struct ProofWithoutEncodingResult {
    pub proof: LinkedList<ProofOp>,
    pub limit: Option<u16>,
    pub offset: Option<u16>,
}

impl ProofWithoutEncodingResult {
    pub fn new(proof: LinkedList<ProofOp>, limit: Option<u16>, offset: Option<u16>) -> Self {
        Self {
            proof,
            limit,
            offset,
        }
    }
}

/// KVIterator allows you to lazily iterate over each kv pair of a subtree
pub struct KVIterator<'a, I: RawIterator> {
    raw_iter: I,
    _query: &'a Query,
    left_to_right: bool,
    query_iterator: Box<dyn Iterator<Item = &'a QueryItem> + 'a>,
    current_query_item: Option<&'a QueryItem>,
}

impl<'a, I: RawIterator> KVIterator<'a, I> {
    pub fn new(raw_iter: I, query: &'a Query) -> CostContext<Self> {
        let mut cost = OperationCost::default();
        let mut iterator = KVIterator {
            raw_iter,
            _query: query,
            left_to_right: query.left_to_right,
            current_query_item: None,
            query_iterator: query.directional_iter(query.left_to_right),
        };
        iterator.seek().unwrap_add_cost(&mut cost);
        iterator.wrap_with_cost(cost)
    }

    /// Returns the current node the iter points to if it's valid for the given
    /// query item returns None otherwise
    fn get_kv(&mut self, query_item: &QueryItem) -> CostContext<Option<(Vec<u8>, Vec<u8>)>> {
        let mut cost = OperationCost::default();

        if query_item
            .iter_is_valid_for_type(&self.raw_iter, None, self.left_to_right)
            .unwrap_add_cost(&mut cost)
        {
            let kv = (
                self.raw_iter
                    .key()
                    .unwrap_add_cost(&mut cost)
                    .expect("key must exist as iter is valid")
                    .to_vec(),
                self.raw_iter
                    .value()
                    .unwrap_add_cost(&mut cost)
                    .expect("value must exists as iter is valid")
                    .to_vec(),
            );
            if self.left_to_right {
                self.raw_iter.next().unwrap_add_cost(&mut cost)
            } else {
                self.raw_iter.prev().unwrap_add_cost(&mut cost)
            }
            Some(kv).wrap_with_cost(cost)
        } else {
            None.wrap_with_cost(cost)
        }
    }

    /// Moves the iter to the start of the next query item
    fn seek(&mut self) -> CostContext<()> {
        let mut cost = OperationCost::default();

        self.current_query_item = self.query_iterator.next();
        if let Some(query_item) = self.current_query_item {
            query_item
                .seek_for_iter(&mut self.raw_iter, self.left_to_right)
                .unwrap_add_cost(&mut cost);
        }

        ().wrap_with_cost(cost)
    }
}

// Cannot be an Iterator as it should return cost
impl<'a, I: RawIterator> KVIterator<'a, I> {
    pub fn next(&mut self) -> CostContext<Option<(Vec<u8>, Vec<u8>)>> {
        let mut cost = OperationCost::default();

        if let Some(query_item) = self.current_query_item {
            let kv_pair = self.get_kv(query_item).unwrap_add_cost(&mut cost);

            if kv_pair.is_some() {
                kv_pair.wrap_with_cost(cost)
            } else {
                self.seek().unwrap_add_cost(&mut cost);
                self.next().add_cost(cost)
            }
        } else {
            None.wrap_with_cost(cost)
        }
    }
}

// TODO: Move to seperate file
#[derive(Copy, Clone, PartialEq, Eq, Debug)]
pub enum TreeFeatureType {
    BasicMerk,
    SummedMerk(i64),
}

impl Terminated for TreeFeatureType {}

impl Encode for TreeFeatureType {
    #[inline]
    fn encode_into<W: Write>(&self, dest: &mut W) -> ed::Result<()> {
        match self {
            TreeFeatureType::BasicMerk => {
                dest.write_all(&[0])?;
                Ok(())
            }
            TreeFeatureType::SummedMerk(sum) => {
                dest.write_all(&[1])?;
                let encoded_sum = sum.encode_var_vec();
                dest.write_all(&[encoded_sum.len() as u8]);
                dest.write_all(&encoded_sum);
                Ok(())
            }
        }
    }

    #[inline]
    fn encoding_length(&self) -> ed::Result<usize> {
        match self {
            TreeFeatureType::BasicMerk => Ok(1),
            TreeFeatureType::SummedMerk(sum) => {
                let encoded_sum = sum.encode_var_vec();
                Ok(1 + 1 + encoded_sum.len())
            }
        }
    }
}

impl Decode for TreeFeatureType {
    #[inline]
    fn decode<R: Read>(mut input: R) -> ed::Result<Self> {
        let mut feature_type: [u8; 1] = [13];
        input.read_exact(&mut feature_type)?;
        match feature_type {
            [0] => Ok(BasicMerk),
            [1] => {
                let mut length: [u8; 1] = [0];
                input.read_exact(&mut length)?;
                let mut encoded_sum: Vec<u8> = vec![0; length[0] as usize];
                input.read_exact(&mut encoded_sum)?;
                let sum = i64::decode_var(&encoded_sum).ok_or(ed::Error::UnexpectedByte(55))?;
                Ok(SummedMerk(sum.0))
            }
            _ => Err(ed::Error::UnexpectedByte(55)),
        }
    }
}

#[derive(PartialEq, Eq)]
pub enum MerkType {
    /// A StandaloneMerk has it's root key storage on a field and pays for root
    /// key updates
    StandaloneMerk,
    /// A BaseMerk has it's root key storage on a field but does not pay for
    /// when these keys change
    BaseMerk,
    /// A LayeredMerk has it's root key storage inside a parent merk
    LayeredMerk,
    /// A StandaloneSumMerk has it's root key storage on a field and pays for root
    /// key updates, it also sums elements
    StandaloneSumMerk,
    /// A BaseSumMerk has it's root key storage on a field but does not pay for
    /// when these keys change, it also sums elements
    BaseSumMerk,
    /// A LayeredSumMerk has it's root key storage inside a parent merk, it also sums elements
    LayeredSumMerk,
}

impl MerkType {
    pub fn is_standalone(&self) -> bool {
        match self {
            StandaloneMerk | StandaloneSumMerk => true,
            _ => false,
        }
    }
    pub fn is_base(&self) -> bool {
        match self {
            BaseMerk | BaseSumMerk => true,
            _ => false,
        }
    }
    pub fn is_layered(&self) -> bool {
        match self {
            LayeredMerk | LayeredSumMerk => true,
            _ => false,
        }
    }
    pub(crate) fn requires_root_storage_update(&self) -> bool {
        match self {
            StandaloneMerk => true,
            BaseMerk => true,
            LayeredMerk => false,
            StandaloneSumMerk => true,
            BaseSumMerk => true,
            LayeredSumMerk => false,
        }
    }
}

/// A handle to a Merkle key/value store backed by RocksDB.
pub struct Merk<S> {
    pub(crate) tree: Cell<Option<Tree>>,
    pub(crate) root_tree_key: Cell<Option<Vec<u8>>>,
    pub storage: S,
    pub merk_type: MerkType,
}

impl<S> fmt::Debug for Merk<S> {
    fn fmt(&self, f: &mut fmt::Formatter<'_>) -> fmt::Result {
        f.debug_struct("Merk").finish()
    }
}

// key, maybe value, maybe child reference hooks, maybe key value storage costs
pub type UseTreeMutResult = CostContext<
    Result<
        Vec<(
            Vec<u8>,
            Option<(Vec<u8>, Option<u32>, Option<u32>)>,
            Option<KeyValueStorageCost>,
        )>,
    >,
>;

impl<'db, S> Merk<S>
where
    S: StorageContext<'db>,
    <S as StorageContext<'db>>::Error: std::error::Error,
{
    pub fn open_empty(storage: S, merk_type: MerkType) -> Self {
        Self {
            tree: Cell::new(None),
            root_tree_key: Cell::new(None),
            storage,
            merk_type,
        }
    }

    pub fn open_standalone(storage: S, is_sum_tree: bool) -> CostContext<Result<Self>> {
        let merk_type = if is_sum_tree { StandaloneSumMerk} else { StandaloneMerk};
        let mut merk = Self {
            tree: Cell::new(None),
            root_tree_key: Cell::new(None),
            storage,
            merk_type,
        };

        merk.load_base_root().map_ok(|_| merk)
    }

    pub fn open_base(storage: S, is_sum_tree: bool) -> CostContext<Result<Self>> {
        let merk_type = if is_sum_tree { BaseSumMerk} else { BaseMerk};
        let mut merk = Self {
            tree: Cell::new(None),
            root_tree_key: Cell::new(None),
            storage,
            merk_type,
        };

        merk.load_base_root().map_ok(|_| merk)
    }

    pub fn open_layered_with_root_key(
        storage: S,
        root_key: Option<Vec<u8>>,
        is_sum_tree: bool,
    ) -> CostContext<Result<Self>> {
        let merk_type = if is_sum_tree { LayeredSumMerk} else { LayeredMerk};
        let mut merk = Self {
            tree: Cell::new(None),
            root_tree_key: Cell::new(root_key),
            storage,
<<<<<<< HEAD
            merk_type,
=======
            merk_type: LayeredMerk,
>>>>>>> 1e892bd9
        };

        merk.load_root().map_ok(|_| merk)
    }

    /// Deletes tree data
    pub fn clear(&mut self) -> CostContext<Result<()>> {
        let mut cost = OperationCost::default();

        let mut iter = self.storage.raw_iter();
        iter.seek_to_first().unwrap_add_cost(&mut cost);

        let mut to_delete = self.storage.new_batch();
        while iter.valid().unwrap_add_cost(&mut cost) {
            if let Some(key) = iter.key().unwrap_add_cost(&mut cost) {
                // todo: deal with cost reimbursement
                to_delete.delete(key, None);
            }
            iter.next().unwrap_add_cost(&mut cost);
        }
        cost_return_on_error!(
            &mut cost,
            self.storage.commit_batch(to_delete).map_err(|e| e.into())
        );
        self.tree.set(None);
        Ok(()).wrap_with_cost(cost)
    }

    /// Gets an auxiliary value.
    pub fn get_aux(&self, key: &[u8]) -> CostContext<Result<Option<Vec<u8>>>> {
        self.storage.get_aux(key).map_err(|e| e.into())
    }

    /// Returns if the value at the given key exists
    ///
    /// Note that this is essentially the same as a normal RocksDB `get`, so
    /// should be a fast operation and has almost no tree overhead.
    pub fn exists(&self, key: &[u8]) -> CostContext<Result<bool>> {
        self.has_node(key)
    }

    /// Gets a value for the given key. If the key is not found, `None` is
    /// returned.
    ///
    /// Note that this is essentially the same as a normal RocksDB `get`, so
    /// should be a fast operation and has almost no tree overhead.
    pub fn get(&self, key: &[u8]) -> CostContext<Result<Option<Vec<u8>>>> {
        self.get_node_fn(key, |node| {
            node.value_as_slice()
                .to_vec()
                .wrap_with_cost(Default::default())
        })
    }

    /// Returns the feature type for the node at the given key.
    pub fn get_feature_type(&self, key: &[u8]) -> CostContext<Result<Option<TreeFeatureType>>> {
        self.get_node_fn(key, |node| {
            node.feature_type().wrap_with_cost(Default::default())
        })
    }

    /// Gets a hash of a node by a given key, `None` is returned in case
    /// when node not found by the key.
    pub fn get_hash(&self, key: &[u8]) -> CostContext<Result<Option<CryptoHash>>> {
        self.get_node_fn(key, |node| node.hash())
    }

    /// Gets the value hash of a node by a given key, `None` is returned in case
    /// when node not found by the key.
    pub fn get_value_hash(&self, key: &[u8]) -> CostContext<Result<Option<CryptoHash>>> {
        self.get_node_fn(key, |node| {
            node.value_hash()
                .clone()
                .wrap_with_cost(OperationCost::default())
        })
    }

    /// Gets a hash of a node by a given key, `None` is returned in case
    /// when node not found by the key.
    pub fn get_kv_hash(&self, key: &[u8]) -> CostContext<Result<Option<CryptoHash>>> {
        self.get_node_fn(key, |node| {
            node.inner
                .kv
                .hash()
                .clone()
                .wrap_with_cost(OperationCost::default())
        })
    }

    /// Gets the value and value hash of a node by a given key, `None` is
    /// returned in case when node not found by the key.
    pub fn get_value_and_value_hash(
        &self,
        key: &[u8],
    ) -> CostContext<Result<Option<(Vec<u8>, CryptoHash)>>> {
        self.get_node_fn(key, |node| {
            (node.value_as_slice().to_vec(), node.value_hash().clone())
                .wrap_with_cost(OperationCost::default())
        })
    }

    /// See if a node's field exists
    fn has_node(&self, key: &[u8]) -> CostContext<Result<bool>> {
        self.use_tree(move |maybe_tree| {
            let mut cursor = match maybe_tree {
                None => return Ok(false).wrap_with_cost(Default::default()), // empty tree
                Some(tree) => tree,
            };

            loop {
                if key == cursor.key() {
                    return Ok(true).wrap_with_cost(OperationCost::default());
                }

                let left = key < cursor.key();
                let link = match cursor.link(left) {
                    None => return Ok(false).wrap_with_cost(Default::default()), // not found
                    Some(link) => link,
                };

                let maybe_child = link.tree();
                match maybe_child {
                    None => {
                        // fetch from RocksDB
                        break Tree::get(&self.storage, key).map_ok(|x| x.is_some());
                    }
                    Some(child) => cursor = child, // traverse to child
                }
            }
        })
    }

    /// Generic way to get a node's field
    fn get_node_fn<T, F>(&self, key: &[u8], f: F) -> CostContext<Result<Option<T>>>
    where
        F: FnOnce(&Tree) -> CostContext<T>,
    {
        self.use_tree(move |maybe_tree| {
            let mut cursor = match maybe_tree {
                None => return Ok(None).wrap_with_cost(Default::default()), // empty tree
                Some(tree) => tree,
            };

            loop {
                if key == cursor.key() {
                    return f(cursor).map(|x| Ok(Some(x)));
                }

                let left = key < cursor.key();
                let link = match cursor.link(left) {
                    None => return Ok(None).wrap_with_cost(Default::default()), // not found
                    Some(link) => link,
                };

                let maybe_child = link.tree();
                match maybe_child {
                    None => {
                        // fetch from RocksDB
                        break Tree::get(&self.storage, key).flat_map_ok(|maybe_node| {
                            let mut cost = OperationCost::default();
                            Ok(maybe_node.map(|node| f(&node).unwrap_add_cost(&mut cost)))
                                .wrap_with_cost(cost)
                        });
                    }
                    Some(child) => cursor = child, // traverse to child
                }
            }
        })
    }

    /// Returns the root hash of the tree (a digest for the entire store which
    /// proofs can be checked against). If the tree is empty, returns the null
    /// hash (zero-filled).
    pub fn root_hash(&self) -> CostContext<CryptoHash> {
        self.use_tree(|tree| {
            tree.map_or(NULL_HASH.wrap_with_cost(Default::default()), |tree| {
                tree.hash()
            })
        })
    }

    /// Returns whether the tree is a sum tree
    pub fn is_sum_tree(&self) -> bool {
        match self.merk_type {
            StandaloneMerk => false,
            BaseMerk => false,
            LayeredMerk => false,
            StandaloneSumMerk => true,
            BaseSumMerk => true,
            LayeredSumMerk => true,
        }
    }

    /// Returns the total sum value in the Merk tree
    pub fn sum(&self) -> Option<i64> {
        self.use_tree(|tree| tree.map_or(None, |tree| tree.sum()))
    }

    /// Returns the root non-prefixed key of the tree. If the tree is empty,
    /// None.
    pub fn root_key(&self) -> Option<Vec<u8>> {
        self.use_tree(|tree| tree.map(|tree| tree.key().to_vec()))
    }

    /// Returns the root hash and non-prefixed key of the tree.
    pub fn root_hash_and_key(&self) -> CostContext<(CryptoHash, Option<Vec<u8>>)> {
        self.use_tree(|tree| {
            tree.map_or(
                (NULL_HASH, None).wrap_with_cost(Default::default()),
                |tree| tree.hash().map(|hash| (hash, Some(tree.key().to_vec()))),
            )
        })
    }

    /// Applies a batch of operations (puts and deletes) to the tree.
    ///
    /// This will fail if the keys in `batch` are not sorted and unique. This
    /// check creates some overhead, so if you are sure your batch is sorted and
    /// unique you can use the unsafe `apply_unchecked` for a small performance
    /// gain.
    ///
    /// # Example
    /// ```
    /// # let mut store = merk::test_utils::TempMerk::new();
<<<<<<< HEAD
    /// # store.apply::<_, Vec<_>>(&[(vec![4,5,6], Op::Put(vec![0]), Some(BasicMerk))], None, &[], None).unwrap().expect("");
=======
    /// # store.apply::<_, Vec<_>>(&[(vec![4,5,6], Op::Put(vec![0]))], &[], None)
    ///         .unwrap().expect("");
>>>>>>> 1e892bd9
    ///
    /// use merk::{Op, TreeFeatureType::BasicMerk};
    ///
    /// let batch = &[
    ///     // puts value [4,5,6] to key[1,2,3]
    ///     (vec![1, 2, 3], Op::Put(vec![4, 5, 6]), Some(BasicMerk)),
    ///     // deletes key [4,5,6]
    ///     (vec![4, 5, 6], Op::Delete, None),
    /// ];
    /// store.apply::<_, Vec<_>>(batch, &[], None).unwrap().expect("");
    /// ```
    pub fn apply<KB, KA>(
        &mut self,
        batch: &MerkBatch<KB>,
        aux: &AuxMerkBatch<KA>,
        options: Option<MerkOptions>,
    ) -> CostContext<Result<()>>
    where
        KB: AsRef<[u8]>,
        KA: AsRef<[u8]>,
    {
        self.apply_with_costs_just_in_time_value_update(
            batch,
            aux,
            options,
            &|key, value| {
                Ok(KV::layered_value_byte_cost_size_for_key_and_value_lengths(
                    key.len() as u32,
                    value.len() as u32,
                ))
            },
            &mut |_costs, _old_value, _value| Ok((false, None)),
            &mut |_a, bytes_to_remove| Ok(BasicStorageRemoval(bytes_to_remove)),
        )
    }

    /// Applies a batch of operations (puts and deletes) to the tree.
    ///
    /// This will fail if the keys in `batch` are not sorted and unique. This
    /// check creates some overhead, so if you are sure your batch is sorted and
    /// unique you can use the unsafe `apply_unchecked` for a small performance
    /// gain.
    ///
    /// # Example
    /// ```
    /// # let mut store = merk::test_utils::TempMerk::new();
<<<<<<< HEAD
    /// # store.apply::<_, Vec<_>>(&[(vec![4,5,6], Op::Put(vec![0]))], None, &[], None).unwrap().expect("");
=======
    /// # store.apply::<_, Vec<_>>(&[(vec![4,5,6], Op::Put(vec![0]))], &[], None)
    ///         .unwrap().expect("");
>>>>>>> 1e892bd9
    ///
    /// use merk::Op;
    ///
    /// let batch = &[
    ///     (vec![1, 2, 3], Op::Put(vec![4, 5, 6])), // puts value [4,5,6] to key[1,2,3]
    ///     (vec![4, 5, 6], Op::Delete),             // deletes key [4,5,6]
    /// ];
    /// store.apply::<_, Vec<_>>(batch, &[], None).unwrap().expect("");
    /// ```
    pub fn apply_with_tree_costs<KB, KA>(
        &mut self,
        batch: &MerkBatch<KB>,
        aux: &AuxMerkBatch<KA>,
        options: Option<MerkOptions>,
        old_tree_cost: &impl Fn(&Vec<u8>, &Vec<u8>) -> Result<u32>,
    ) -> CostContext<Result<()>>
    where
        KB: AsRef<[u8]>,
        KA: AsRef<[u8]>,
    {
        self.apply_with_costs_just_in_time_value_update(
            batch,
            aux,
            options,
            old_tree_cost,
            &mut |_costs, _old_value, _value| Ok((false, None)),
            &mut |_a, bytes_to_remove| Ok(BasicStorageRemoval(bytes_to_remove)),
        )
    }

    /// Applies a batch of operations (puts and deletes) to the tree with the
    /// ability to update values based on costs.
    ///
    /// This will fail if the keys in `batch` are not sorted and unique. This
    /// check creates some overhead, so if you are sure your batch is sorted and
    /// unique you can use the unsafe `apply_unchecked` for a small performance
    /// gain.
    ///
    /// # Example
    /// ```
    /// # let mut store = merk::test_utils::TempMerk::new();
    /// # store.apply_with_costs_just_in_time_value_update::<_, Vec<_>>(
    ///     &[(vec![4,5,6], Op::Put(vec![0]), Some(BasicMerk))],
    ///     &[],
    ///     None,
<<<<<<< HEAD
    ///     &|s, o| Ok(0),
=======
    ///     &|k, v| Ok(0),
>>>>>>> 1e892bd9
    ///     &mut |s, v, o| Ok((false, None)),
    ///     &mut |s, o| Ok(NoStorageRemoval)
    /// ).unwrap().expect("");
    ///
    /// use costs::storage_cost::removal::StorageRemovedBytes::NoStorageRemoval;
    /// use merk::Op;
    /// use merk::TreeFeatureType::BasicMerk;
    ///
    /// let batch = &[
    ///     (vec![1, 2, 3], Op::Put(vec![4, 5, 6])), // puts value [4,5,6] to key[1,2,3]
    ///     (vec![4, 5, 6], Op::Delete),             // deletes key [4,5,6]
    /// ];
    ///
    /// store.apply_with_costs_just_in_time_value_update::<_, Vec<_>>(
    ///     batch,
    ///     &[],
    ///     None,
<<<<<<< HEAD
    ///     &|s, o| Ok(0),
=======
    ///     &|k, v| Ok(0),
>>>>>>> 1e892bd9
    ///     &mut |s, v, o| Ok((false, None)),
    ///     &mut |s, o| Ok(NoStorageRemoval)
    /// ).unwrap().expect("");
    /// ```
    pub fn apply_with_costs_just_in_time_value_update<KB, KA>(
        &mut self,
        batch: &MerkBatch<KB>,
        aux: &AuxMerkBatch<KA>,
        options: Option<MerkOptions>,
        old_tree_cost: &impl Fn(&Vec<u8>, &Vec<u8>) -> Result<u32>,
        update_tree_value_based_on_costs: &mut impl FnMut(
            &StorageCost,
            &Vec<u8>,
            &mut Vec<u8>,
        ) -> Result<(bool, Option<u32>)>,
        section_removal_bytes: &mut impl FnMut(&Vec<u8>, u32) -> Result<StorageRemovedBytes>,
    ) -> CostContext<Result<()>>
    where
        KB: AsRef<[u8]>,
        KA: AsRef<[u8]>,
    {
        // ensure keys in batch are sorted and unique
        let mut maybe_prev_key: Option<&KB> = None;
        for (key, ..) in batch.iter() {
            if let Some(prev_key) = maybe_prev_key {
                match prev_key.as_ref().cmp(key.as_ref()) {
                    Ordering::Greater => {
                        return Err(anyhow!("Keys in batch must be sorted"))
                            .wrap_with_cost(Default::default())
                    }
                    Ordering::Equal => {
                        return Err(anyhow!("Keys in batch must be unique"))
                            .wrap_with_cost(Default::default())
                    }
                    _ => (),
                }
            }
            maybe_prev_key = Some(key);
        }

        unsafe {
            self.apply_unchecked(
                batch,
                aux,
                options,
                old_tree_cost,
                update_tree_value_based_on_costs,
                section_removal_bytes,
            )
        }
    }

    /// Applies a batch of operations (puts and deletes) to the tree.
    ///
    /// # Safety
    /// This is unsafe because the keys in `batch` must be sorted and unique -
    /// if they are not, there will be undefined behavior. For a safe version of
    /// this method which checks to ensure the batch is sorted and unique, see
    /// `apply`.
    ///
    /// # Example
    /// ```
    /// # let mut store = merk::test_utils::TempMerk::new();
    /// # store.apply_with_costs_just_in_time_value_update::<_, Vec<_>>(
    ///     &[(vec![4,5,6], Op::Put(vec![0]), Some(BasicMerk)],
    ///     &[],
    ///     None,
<<<<<<< HEAD
    ///     &|s, o| Ok(0),
    ///     &mut |s, o, v| Ok(false),
=======
    ///     &|k, v| Ok(0),
    ///     &mut |s, o, v| Ok((false, None)),
>>>>>>> 1e892bd9
    ///     &mut |s, o| Ok(NoStorageRemoval)
    /// ).unwrap().expect("");
    ///
    /// use costs::storage_cost::removal::StorageRemovedBytes::NoStorageRemoval;
    /// use merk::Op;
    /// use merk::TreeFeatureType::BasicMerk;
    ///
    /// let batch = &[
    ///     // puts value [4,5,6] to key[1,2,3]
    ///     (vec![1, 2, 3], Op::Put(vec![4, 5, 6]), Some(BasicMerk)),
    ///     // deletes key [4,5,6]
    ///     (vec![4, 5, 6], Op::Delete, None),
    /// ];
    ///     unsafe { store.apply_unchecked::<_, Vec<_>, _, _, _>(    /// /// ///
    ///     batch,
    ///     &[],
    ///     None,
<<<<<<< HEAD
    ///     &|s, o| Ok(0),
=======
    ///     &|k, v| Ok(0),
>>>>>>> 1e892bd9
    ///     &mut |s, o, v| Ok((false, None)),
    ///     &mut |s, o| Ok(NoStorageRemoval)
    /// ).unwrap().expect("");
    /// }
    /// ```
    pub unsafe fn apply_unchecked<KB, KA, C, U, R>(
        &mut self,
        batch: &MerkBatch<KB>,
        aux: &AuxMerkBatch<KA>,
        options: Option<MerkOptions>,
        old_tree_cost: &C,
        update_tree_value_based_on_costs: &mut U,
        section_removal_bytes: &mut R,
    ) -> CostContext<Result<()>>
    where
        KB: AsRef<[u8]>,
        KA: AsRef<[u8]>,
        C: Fn(&Vec<u8>, &Vec<u8>) -> Result<u32>,
        U: FnMut(&StorageCost, &Vec<u8>, &mut Vec<u8>) -> Result<(bool, Option<u32>)>,
        R: FnMut(&Vec<u8>, u32) -> Result<StorageRemovedBytes>,
    {
        let maybe_walker = self
            .tree
            .take()
            .take()
            .map(|tree| Walker::new(tree, self.source()));

        if maybe_walker.is_some() {
            // dbg!(&maybe_walker.as_ref().unwrap().tree());
        }

        Walker::apply_to(maybe_walker, batch, self.source(), old_tree_cost).flat_map_ok(
            |(maybe_tree, new_keys, updated_keys, deleted_keys, updated_root_key_from)| {
                // we set the new root node of the merk tree
                self.tree.set(maybe_tree);
                // commit changes to db
                self.commit(
                    new_keys,
                    updated_keys,
                    deleted_keys,
                    updated_root_key_from,
                    aux,
                    options,
                    old_tree_cost,
                    update_tree_value_based_on_costs,
                    section_removal_bytes,
                )
            },
        )
    }

    /// Creates a Merkle proof for the list of queried keys. For each key in the
    /// query, if the key is found in the store then the value will be proven to
    /// be in the tree. For each key in the query that does not exist in the
    /// tree, its absence will be proven by including boundary keys.
    ///
    /// The proof returned is in an encoded format which can be verified with
    /// `merk::verify`.
    ///
    /// This will fail if the keys in `query` are not sorted and unique. This
    /// check adds some overhead, so if you are sure your batch is sorted and
    /// unique you can use the unsafe `prove_unchecked` for a small performance
    /// gain.
    pub fn prove(
        &self,
        query: Query,
        limit: Option<u16>,
        offset: Option<u16>,
    ) -> CostContext<Result<ProofConstructionResult>> {
        let left_to_right = query.left_to_right;
        self.prove_unchecked(query, limit, offset, left_to_right)
            .map_ok(|(proof, limit, offset)| {
                let mut bytes = Vec::with_capacity(128);
                encode_into(proof.iter(), &mut bytes);
                ProofConstructionResult::new(bytes, limit, offset)
            })
    }

    /// Creates a Merkle proof for the list of queried keys. For each key in the
    /// query, if the key is found in the store then the value will be proven to
    /// be in the tree. For each key in the query that does not exist in the
    /// tree, its absence will be proven by including boundary keys.
    ///
    /// The proof returned is in an intermediate format to be later encoded
    ///
    /// This will fail if the keys in `query` are not sorted and unique. This
    /// check adds some overhead, so if you are sure your batch is sorted and
    /// unique you can use the unsafe `prove_unchecked` for a small performance
    /// gain.
    pub fn prove_without_encoding(
        &self,
        query: Query,
        limit: Option<u16>,
        offset: Option<u16>,
    ) -> CostContext<Result<ProofWithoutEncodingResult>> {
        let left_to_right = query.left_to_right;
        self.prove_unchecked(query, limit, offset, left_to_right)
            .map_ok(|(proof, limit, offset)| ProofWithoutEncodingResult::new(proof, limit, offset))
    }

    /// Creates a Merkle proof for the list of queried keys. For each key in
    /// the query, if the key is found in the store then the value will be
    /// proven to be in the tree. For each key in the query that does not
    /// exist in the tree, its absence will be proven by including
    /// boundary keys.
    /// The proof returned is in an encoded format which can be verified with
    /// `merk::verify`.
    ///
    /// This is unsafe because the keys in `query` must be sorted and unique -
    /// if they are not, there will be undefined behavior. For a safe version
    /// of this method which checks to ensure the batch is sorted and
    /// unique, see `prove`.
    pub fn prove_unchecked<Q, I>(
        &self,
        query: I,
        limit: Option<u16>,
        offset: Option<u16>,
        left_to_right: bool,
    ) -> CostContext<Result<Proof>>
    where
        Q: Into<QueryItem>,
        I: IntoIterator<Item = Q>,
    {
        let query_vec: Vec<QueryItem> = query.into_iter().map(Into::into).collect();

        self.use_tree_mut(|maybe_tree| {
            maybe_tree
                .ok_or_else(|| anyhow!("Cannot create proof for empty tree"))
                .wrap_with_cost(Default::default())
                .flat_map_ok(|tree| {
                    let mut ref_walker = RefWalker::new(tree, self.source());
                    ref_walker.create_proof(query_vec.as_slice(), limit, offset, left_to_right)
                })
                .map_ok(|(proof, _, limit, offset, ..)| (proof, limit, offset))
        })
    }

    pub fn commit<K>(
        &mut self,
        new_keys: BTreeSet<Vec<u8>>,
        _updated_keys: BTreeSet<Vec<u8>>,
        deleted_keys: LinkedList<(Vec<u8>, Option<KeyValueStorageCost>)>,
        updated_root_key_from: Option<Vec<u8>>,
        aux: &AuxMerkBatch<K>,
        options: Option<MerkOptions>,
        old_tree_cost: &impl Fn(&Vec<u8>, &Vec<u8>) -> Result<u32>,
        update_tree_value_based_on_costs: &mut impl FnMut(
            &StorageCost,
            &Vec<u8>,
            &mut Vec<u8>,
        ) -> Result<(bool, Option<u32>)>,
        section_removal_bytes: &mut impl FnMut(&Vec<u8>, u32) -> Result<StorageRemovedBytes>,
    ) -> CostResult<(), Error>
    where
        K: AsRef<[u8]>,
    {
        // dbg!("committing");
        let mut cost = OperationCost::default();
        let options = options.unwrap_or_default();
        let mut batch = self.storage.new_batch();
        let to_batch_wrapped = self.use_tree_mut(|maybe_tree| -> UseTreeMutResult {
            // TODO: concurrent commit
            let mut inner_cost = OperationCost::default();

            if let Some(tree) = maybe_tree {
                // TODO: configurable committer
                let mut committer = MerkCommitter::new(tree.height(), 100);
                cost_return_on_error!(
                    &mut inner_cost,
                    tree.commit(
                        &mut committer,
                        old_tree_cost,
                        update_tree_value_based_on_costs,
                        section_removal_bytes
                    )
                );

                let tree_key = tree.key();
                // if they are a base merk we should update the root key
                if self.merk_type.requires_root_storage_update() {
                    // there are two situation where we want to put the root key
                    // it was updated from something else
                    // or it is part of new keys
                    if updated_root_key_from.is_some() || new_keys.contains(tree_key) {
                        let costs = if self.merk_type.is_standalone() {
                            // if we are a standalone merk we want real costs
                            Some(KeyValueStorageCost::for_updated_root_cost(
                                updated_root_key_from.as_ref().map(|k| k.len() as u32),
                                tree_key.len() as u32,
                            ))
                        } else {
                            // if we are a base merk we estimate these costs are free
                            // This None does not guarantee they are free though
                            None
                        };

                        // update pointer to root node
                        cost_return_on_error_no_add!(
                            &inner_cost,
                            batch
                                .put_root(ROOT_KEY_KEY, tree_key, costs)
                                .map_err(CostError)
                                .map_err(|e| e.into())
                        );
                    }
                }

                Ok(committer.batch)
            } else {
                if self.merk_type.requires_root_storage_update() {
                    // empty tree, delete pointer to root
                    let cost = if options.base_root_storage_is_free {
                        Some(KeyValueStorageCost::default()) // don't pay for
                                                             // root costs
                    } else {
                        None // means it will be calculated
                    };
                    batch.delete_root(ROOT_KEY_KEY, cost);
                }

                Ok(vec![])
            }
            .wrap_with_cost(inner_cost)
        });

        let mut to_batch = cost_return_on_error!(&mut cost, to_batch_wrapped);

        // TODO: move this to MerkCommitter impl?
        for (key, maybe_cost) in deleted_keys {
            to_batch.push((key, None, maybe_cost));
        }
        to_batch.sort_by(|a, b| a.0.cmp(&b.0));
        for (key, maybe_value, maybe_cost) in to_batch {
            if let Some((value, left_size, right_size)) = maybe_value {
                cost_return_on_error_no_add!(
                    &cost,
                    batch
                        .put(&key, &value, Some((left_size, right_size)), maybe_cost)
                        .map_err(|e| e.into())
                );
            } else {
                batch.delete(&key, maybe_cost);
            }
        }

        for (key, value, storage_cost) in aux {
            match value {
                Op::Put(value) => cost_return_on_error_no_add!(
                    &cost,
                    batch
                        .put_aux(key, value, storage_cost.clone())
                        .map_err(|e| e.into())
                ),
                Op::Delete => batch.delete_aux(key, storage_cost.clone()),
                _ => {
                    cost_return_on_error_no_add!(
                        &cost,
                        Err(anyhow!("only put and delete allowed for aux storage"))
                    );
                }
            };
        }

        // write to db
        self.storage
            .commit_batch(batch)
            .map_err(|e| e.into())
            .add_cost(cost)
    }

    pub fn walk<'s, T>(&'s self, f: impl FnOnce(Option<RefWalker<MerkSource<'s, S>>>) -> T) -> T {
        let mut tree = self.tree.take();
        let maybe_walker = tree
            .as_mut()
            .map(|tree| RefWalker::new(tree, self.source()));
        let res = f(maybe_walker);
        self.tree.set(tree);
        res
    }

    pub fn is_empty_tree(&self) -> CostContext<bool> {
        let mut iter = self.storage.raw_iter();
        iter.seek_to_first().flat_map(|_| iter.valid().map(|x| !x))
    }

    pub fn is_empty_tree_except(&self, mut except_keys: BTreeSet<&[u8]>) -> CostContext<bool> {
        let mut cost = OperationCost::default();

        let mut iter = self.storage.raw_iter();
        iter.seek_to_first().unwrap_add_cost(&mut cost);
        while let Some(key) = iter.key().unwrap_add_cost(&mut cost) {
            if except_keys.take(key).is_none() {
                return false.wrap_with_cost(cost);
            }
            iter.next().unwrap_add_cost(&mut cost)
        }
        true.wrap_with_cost(cost)
    }

    fn source(&self) -> MerkSource<S> {
        MerkSource {
            storage: &self.storage,
        }
    }

    pub(crate) fn use_tree<T>(&self, f: impl FnOnce(Option<&Tree>) -> T) -> T {
        let tree = self.tree.take();
        let res = f(tree.as_ref());
        self.tree.set(tree);
        res
    }

    fn use_tree_mut<T>(&self, mut f: impl FnMut(Option<&mut Tree>) -> T) -> T {
        let mut tree = self.tree.take();
        let res = f(tree.as_mut());
        self.tree.set(tree);
        res
    }

    /// Sets the tree's top node (base) key
    /// The base root key should only be used if the Merk tree is independent
    /// Meaning that it doesn't have a parent Merk
    pub fn set_base_root_key(&mut self, key: Option<Vec<u8>>) -> CostContext<Result<(), Error>> {
        if let Some(key) = key {
            self.storage
                .put_root(ROOT_KEY_KEY, key.as_slice(), None)
                .map_err(|e| anyhow!(e)) // todo: maybe change None?
        } else {
            self.storage
                .delete_root(ROOT_KEY_KEY, None)
                .map_err(|e| anyhow!(e)) // todo: maybe change None?
        }
    }

    /// Loads the Merk from the base root key
    /// The base root key should only be used if the Merk tree is independent
    /// Meaning that it doesn't have a parent Merk
    pub(crate) fn load_base_root(&mut self) -> CostContext<Result<()>> {
        self.storage
            .get_root(ROOT_KEY_KEY)
            .map(|root_result| root_result.map_err(|e| anyhow!(e)))
            .flat_map_ok(|tree_root_key_opt| {
                // In case of successful seek for root key check if it exists
                if let Some(tree_root_key) = tree_root_key_opt {
                    // Trying to build a tree out of it, costs will be accumulated because
                    // `Tree::get` returns `CostContext` and this call happens inside `flat_map_ok`.
                    Tree::get(&self.storage, &tree_root_key).map_ok(|tree| {
                        tree.as_ref().map(|t| {
                            self.root_tree_key = Cell::new(Some(t.key().to_vec()));
                        });
                        self.tree = Cell::new(tree);
                    })
                } else {
                    Ok(()).wrap_with_cost(Default::default())
                }
            })
    }

    /// Loads the Merk from it's parent root key
    /// The base root key should only be used if the Merk tree is independent
    /// Meaning that it doesn't have a parent Merk
    pub(crate) fn load_root(&mut self) -> CostContext<Result<()>> {
        // In case of successful seek for root key check if it exists
        if let Some(tree_root_key) = self.root_tree_key.get_mut() {
            // Trying to build a tree out of it, costs will be accumulated because
            // `Tree::get` returns `CostContext` and this call happens inside `flat_map_ok`.
            Tree::get(&self.storage, tree_root_key).map_ok(|tree| {
                self.tree = Cell::new(tree);
            })
        } else {
            // The tree is empty
            Ok(()).wrap_with_cost(Default::default())
        }
    }
}

fn fetch_node<'db>(db: &impl StorageContext<'db>, key: &[u8]) -> Result<Option<Tree>> {
    let bytes = db.get(key).unwrap()?; // TODO: get_pinned ?
    if let Some(bytes) = bytes {
        Ok(Some(Tree::decode(key.to_vec(), &bytes)?))
    } else {
        Ok(None)
    }
}

// impl Clone for Merk<S> {
//     fn clone(&self) -> Self {
//         let tree_clone = match self.tree.take() {
//             None => None,
//             Some(tree) => {
//                 let clone = tree.clone();
//                 self.tree.set(Some(tree));
//                 Some(clone)
//             }
//         };
//         Self {
//             tree: Cell::new(tree_clone),
//             storage_cost: self.storage_cost.clone(),
//         }
//     }
// }

// // TODO: get rid of Fetch/source and use GroveDB storage_cost abstraction
#[derive(Debug)]
pub struct MerkSource<'s, S> {
    storage: &'s S,
}

impl<'s, S> Clone for MerkSource<'s, S> {
    fn clone(&self) -> Self {
        MerkSource {
            storage: self.storage,
        }
    }
}

impl<'s, 'db, S> Fetch for MerkSource<'s, S>
where
    S: StorageContext<'db>,
{
    fn fetch(&self, link: &Link) -> CostContext<Result<Tree>> {
        Tree::get(self.storage, link.key())
            .map_ok(|x| x.ok_or_else(|| anyhow!("Key not found")))
            .flatten()
    }
}

struct MerkCommitter {
    /// The batch has a key, maybe a value, with the value bytes, maybe the left
    /// child size and maybe the right child size, then the
    /// key_value_storage_cost
    batch: Vec<(
        Vec<u8>,
        Option<(Vec<u8>, Option<u32>, Option<u32>)>,
        Option<KeyValueStorageCost>,
    )>,
    height: u8,
    levels: u8,
}

impl MerkCommitter {
    fn new(height: u8, levels: u8) -> Self {
        Self {
            batch: Vec::with_capacity(10000),
            height,
            levels,
        }
    }
}

impl Commit for MerkCommitter {
    fn write(
        &mut self,
        tree: &mut Tree,
        old_tree_cost: &impl Fn(&Vec<u8>, &Vec<u8>) -> Result<u32>,
        update_tree_value_based_on_costs: &mut impl FnMut(
            &StorageCost,
            &Vec<u8>,
            &mut Vec<u8>,
        ) -> Result<(bool, Option<u32>)>,
        section_removal_bytes: &mut impl FnMut(&Vec<u8>, u32) -> Result<StorageRemovedBytes>,
    ) -> Result<()> {
        let tree_size = tree.encoding_length();
        let (mut current_tree_plus_hook_size, mut storage_costs) =
            tree.kv_with_parent_hook_size_and_storage_cost(old_tree_cost)?;
        let mut i = 0;

        if let Some(old_value) = tree.old_value.clone() {
            // At this point the tree value can be updated based on client requirements
            // For example to store the costs
            loop {
                let (changed, value_defined_cost) = update_tree_value_based_on_costs(
                    &storage_costs.value_storage_cost,
                    &old_value,
                    tree.value_mut_ref(),
                )?;
                if !changed {
                    break;
                } else {
                    tree.inner.kv.value_defined_cost = value_defined_cost;
                    let after_update_tree_plus_hook_size =
                        tree.value_encoding_length_with_parent_to_child_reference() as u32;
                    if after_update_tree_plus_hook_size == current_tree_plus_hook_size {
                        break;
                    }
                    let new_size_and_storage_costs =
                        tree.kv_with_parent_hook_size_and_storage_cost(old_tree_cost)?;
                    current_tree_plus_hook_size = new_size_and_storage_costs.0;
                    storage_costs = new_size_and_storage_costs.1;
                }
                if i > MAX_UPDATE_VALUE_BASED_ON_COSTS_TIMES {
                    return Err(anyhow!("updated value based on costs too many times"));
                }
                i += 1;
            }

            if let BasicStorageRemoval(removed_bytes) =
                storage_costs.value_storage_cost.removed_bytes
            {
                storage_costs.value_storage_cost.removed_bytes =
                    section_removal_bytes(&old_value, removed_bytes)?;
            }
        }

        // Update old tree size after generating value storage_cost cost
        tree.old_size_with_parent_to_child_hook = current_tree_plus_hook_size;
        tree.old_value = Some(tree.value_ref().clone());

        let mut buf = Vec::with_capacity(tree_size as usize);
        tree.encode_into(&mut buf);

        let left_child_ref_size = tree.child_ref_size(true);
        let right_child_ref_size = tree.child_ref_size(false);
        self.batch.push((
            tree.key().to_vec(),
            Some((buf, left_child_ref_size, right_child_ref_size)),
            Some(storage_costs),
        ));
        Ok(())
    }

    fn prune(&self, tree: &Tree) -> (bool, bool) {
        // keep N top levels of tree
        let prune = (self.height - tree.height()) >= self.levels;
        (prune, prune)
    }
}

#[cfg(test)]
mod test {
    use std::iter::empty;

    use costs::OperationCost;
    use storage::{
        rocksdb_storage::{PrefixedRocksDbStorageContext, RocksDbStorage},
        RawIterator, Storage, StorageContext,
    };
    use tempfile::TempDir;

    use super::{Merk, MerkSource, RefWalker};
<<<<<<< HEAD
    use crate::{test_utils::*, Op, TreeFeatureType::BasicMerk};
=======
    use crate::{test_utils::*, Op};
>>>>>>> 1e892bd9

    // TODO: Close and then reopen test

    fn assert_invariants(merk: &TempMerk) {
        merk.use_tree(|maybe_tree| {
            let tree = maybe_tree.expect("expected tree");
            assert_tree_invariants(tree);
        })
    }

    #[test]
    fn test_reopen_root_hash() {
        let tmp_dir = TempDir::new().expect("cannot open tempdir");
        let storage = RocksDbStorage::default_rocksdb_with_path(tmp_dir.path())
            .expect("cannot open rocksdb storage");
        let test_prefix = [b"ayy"].into_iter().map(|x| x.as_slice());
        let mut merk = Merk::open_base(storage.get_storage_context(test_prefix.clone()).unwrap(), false)
            .unwrap()
            .unwrap();

<<<<<<< HEAD
        merk.apply::<_, Vec<_>>(
            &[(vec![1, 2, 3], Op::Put(vec![4, 5, 6]), Some(BasicMerk))],
            &[],
            None,
        )
        .unwrap()
        .expect("apply failed");
=======
        merk.apply::<_, Vec<_>>(&[(vec![1, 2, 3], Op::Put(vec![4, 5, 6]))], &[], None)
            .unwrap()
            .expect("apply failed");
>>>>>>> 1e892bd9

        let root_hash = merk.root_hash();
        drop(merk);
        let merk = Merk::open_base(storage.get_storage_context(test_prefix).unwrap(), false)
            .unwrap()
            .unwrap();
        assert_eq!(merk.root_hash(), root_hash);
    }

    #[test]
    fn test_open_fee() {
        let tmp_dir = TempDir::new().expect("cannot open tempdir");
        let storage = RocksDbStorage::default_rocksdb_with_path(tmp_dir.path())
            .expect("cannot open rocksdb storage");
        let test_prefix = [b"ayy"].into_iter().map(|x| x.as_slice());
        let merk_fee_context =
            Merk::open_base(storage.get_storage_context(test_prefix.clone()).unwrap(), false);

        // Opening not existing merk should cost only root key seek (except context
        // creation)
        assert!(matches!(
            merk_fee_context.cost(),
            OperationCost { seek_count: 1, .. }
        ));

        let mut merk = merk_fee_context.unwrap().unwrap();
<<<<<<< HEAD
        merk.apply::<_, Vec<_>>(
            &[(vec![1, 2, 3], Op::Put(vec![4, 5, 6]), Some(BasicMerk))],
            &[],
            None,
        )
        .unwrap()
        .expect("apply failed");
=======
        merk.apply::<_, Vec<_>>(&[(vec![1, 2, 3], Op::Put(vec![4, 5, 6]))], &[], None)
            .unwrap()
            .expect("apply failed");
>>>>>>> 1e892bd9

        drop(merk);

        let merk_fee_context = Merk::open_base(storage.get_storage_context(test_prefix).unwrap(), false);

        // Opening existing merk should cost two seeks. (except context creation)
        assert!(matches!(
            merk_fee_context.cost(),
            OperationCost { seek_count: 2, .. }
        ));
        assert!(merk_fee_context.cost().storage_loaded_bytes > 0);
    }

    #[test]
    fn simple_insert_apply() {
        let batch_size = 20;
        let mut merk = TempMerk::new();
        let batch = make_batch_seq(0..batch_size);
        merk.apply::<_, Vec<_>>(&batch, &[], None)
            .unwrap()
            .expect("apply failed");

        assert_invariants(&merk);
        assert_eq!(
            merk.root_hash().unwrap(),
            [
                126, 168, 96, 201, 59, 225, 123, 33, 206, 154, 87, 23, 139, 143, 136, 52, 103, 9,
                218, 90, 71, 153, 240, 47, 227, 168, 1, 104, 239, 237, 140, 147
            ]
        );
    }

    #[test]
    fn insert_uncached() {
        let batch_size = 20;
        let mut merk = TempMerk::new();

        let batch = make_batch_seq(0..batch_size);
        merk.apply::<_, Vec<_>>(&batch, &[], None)
            .unwrap()
            .expect("apply failed");
        assert_invariants(&merk);

        let batch = make_batch_seq(batch_size..(batch_size * 2));
        merk.apply::<_, Vec<_>>(&batch, &[], None)
            .unwrap()
            .expect("apply failed");
        assert_invariants(&merk);
    }

    #[test]
    fn test_has_node_with_empty_tree() {
        let mut merk = TempMerk::new();

        let key = b"something";

        let result = merk.has_node(key).unwrap().unwrap();

        assert!(!result);

        let batch_entry = (key, Op::Put(vec![123; 60]), Some(BasicMerk));

        let batch = vec![batch_entry];

        merk.apply::<_, Vec<_>>(&batch, &[], None)
            .unwrap()
            .expect("should ...");

        let result = merk.has_node(key).unwrap().unwrap();

        assert!(result);
    }

    #[test]
    fn insert_rand() {
        let tree_size = 40;
        let batch_size = 4;
        let mut merk = TempMerk::new();

        for i in 0..(tree_size / batch_size) {
            println!("i:{}", i);
            let batch = make_batch_rand(batch_size, i);
            merk.apply::<_, Vec<_>>(&batch, &[], None)
                .unwrap()
                .expect("apply failed");
        }
    }

    #[test]
    fn actual_deletes() {
        let mut merk = TempMerk::new();

        let batch = make_batch_rand(10, 1);
        merk.apply::<_, Vec<_>>(&batch, &[], None)
            .unwrap()
            .expect("apply failed");

        let key = batch.first().unwrap().0.clone();
<<<<<<< HEAD
        // TODO: should be None here
        merk.apply::<_, Vec<_>>(&[(key.clone(), Op::Delete, None)], &[], None)
=======
        merk.apply::<_, Vec<_>>(&[(key.clone(), Op::Delete)], &[], None)
>>>>>>> 1e892bd9
            .unwrap()
            .unwrap();

        let value = merk.storage.get(key.as_slice()).unwrap().unwrap();
        assert!(value.is_none());
    }

    #[test]
    fn aux_data() {
        let mut merk = TempMerk::new();
<<<<<<< HEAD
        // TODO: Should be None here also
        merk.apply::<Vec<_>, _>(&[], &[(vec![1, 2, 3], Op::Put(vec![4, 5, 6]), None)], None)
        .unwrap()
        .expect("apply failed");
=======
        merk.apply::<Vec<_>, _>(&[], &[(vec![1, 2, 3], Op::Put(vec![4, 5, 6]), None)], None)
            .unwrap()
            .expect("apply failed");
>>>>>>> 1e892bd9
        let val = merk.get_aux(&[1, 2, 3]).unwrap().unwrap();
        assert_eq!(val, Some(vec![4, 5, 6]));
    }

    #[test]
    fn simulated_crash() {
        let mut merk = CrashMerk::open_base().expect("failed to open merk");

        merk.apply::<_, Vec<_>>(
            &[(vec![0], Op::Put(vec![1]), Some(BasicMerk))],
            // TODO: should be none here
            &[(vec![2], Op::Put(vec![3]), None)],
            None,
        )
        .unwrap()
        .expect("apply failed");

        // make enough changes so that main column family gets auto-flushed
        for i in 0..250 {
            merk.apply::<_, Vec<_>>(&make_batch_seq(i * 2_000..(i + 1) * 2_000), &[], None)
                .unwrap()
                .expect("apply failed");
        }
        merk.crash();

        assert_eq!(merk.get_aux(&[2]).unwrap().unwrap(), Some(vec![3]));
    }

    #[test]
    fn get_not_found() {
        let mut merk = TempMerk::new();

        // no root
        assert!(merk.get(&[1, 2, 3]).unwrap().unwrap().is_none());

        // cached
<<<<<<< HEAD
        merk.apply::<_, Vec<_>>(&[(vec![5, 5, 5], Op::Put(vec![]), Some(BasicMerk))], &[], None)
=======
        merk.apply::<_, Vec<_>>(&[(vec![5, 5, 5], Op::Put(vec![]))], &[], None)
>>>>>>> 1e892bd9
            .unwrap()
            .unwrap();
        assert!(merk.get(&[1, 2, 3]).unwrap().unwrap().is_none());

        // uncached
        merk.apply::<_, Vec<_>>(
            &[
                (vec![0, 0, 0], Op::Put(vec![]), Some(BasicMerk)),
                (vec![1, 1, 1], Op::Put(vec![]), Some(BasicMerk)),
                (vec![2, 2, 2], Op::Put(vec![]), Some(BasicMerk)),
            ],
            &[],
            None,
        )
        .unwrap()
        .unwrap();
        assert!(merk.get(&[3, 3, 3]).unwrap().unwrap().is_none());
    }

    #[test]
    fn reopen_check_root_hash() {
        let tmp_dir = TempDir::new().expect("cannot open tempdir");
        let storage = RocksDbStorage::default_rocksdb_with_path(tmp_dir.path())
<<<<<<< HEAD
            .expect("cannot open rocksdb storage_cost");
        let mut merk = Merk::open_base(storage.get_storage_context(empty()).unwrap(), false)
=======
            .expect("cannot open rocksdb storage");
        let mut merk = Merk::open_base(storage.get_storage_context(empty()).unwrap())
>>>>>>> 1e892bd9
            .unwrap()
            .expect("cannot open merk");
        let batch = make_batch_seq(1..10);
        merk.apply::<_, Vec<_>>(batch.as_slice(), &[], None)
            .unwrap()
            .unwrap();
        let batch = make_batch_seq(11..12);
        merk.apply::<_, Vec<_>>(batch.as_slice(), &[], None)
            .unwrap()
            .unwrap();
    }

    #[test]
    fn test_get_node_cost() {
        let tmp_dir = TempDir::new().expect("cannot open tempdir");
        let storage = RocksDbStorage::default_rocksdb_with_path(tmp_dir.path())
<<<<<<< HEAD
            .expect("cannot open rocksdb storage_cost");
        let mut merk = Merk::open_base(storage.get_storage_context(empty()).unwrap(), false)
=======
            .expect("cannot open rocksdb storage");
        let mut merk = Merk::open_base(storage.get_storage_context(empty()).unwrap())
>>>>>>> 1e892bd9
            .unwrap()
            .expect("cannot open merk");
        let batch = make_batch_seq(1..10);
        merk.apply::<_, Vec<_>>(batch.as_slice(), &[], None)
            .unwrap()
            .unwrap();
        drop(merk);

        // let merk =
        // Merk::open_base(storage.get_storage_context(empty()).unwrap())
        //     .unwrap()
        //     .expect("cannot open merk");
        // let m = merk.get(&9_u64.to_be_bytes());
        // let merk.get(&8_u64.to_be_bytes());
        // dbg!(m);
    }

    #[test]
    fn reopen() {
        fn collect(
            mut node: RefWalker<MerkSource<PrefixedRocksDbStorageContext>>,
            nodes: &mut Vec<Vec<u8>>,
        ) {
            nodes.push(node.tree().encode());
            if let Some(c) = node.walk(true).unwrap().unwrap() {
                collect(c, nodes);
            }
            if let Some(c) = node.walk(false).unwrap().unwrap() {
                collect(c, nodes);
            }
        }

        let tmp_dir = TempDir::new().expect("cannot open tempdir");

        let original_nodes = {
            let storage = RocksDbStorage::default_rocksdb_with_path(tmp_dir.path())
<<<<<<< HEAD
                .expect("cannot open rocksdb storage_cost");
            let mut merk = Merk::open_base(storage.get_storage_context(empty()).unwrap(), false)
=======
                .expect("cannot open rocksdb storage");
            let mut merk = Merk::open_base(storage.get_storage_context(empty()).unwrap())
>>>>>>> 1e892bd9
                .unwrap()
                .expect("cannot open merk");
            let batch = make_batch_seq(1..10_000);
            merk.apply::<_, Vec<_>>(batch.as_slice(), &[], None)
                .unwrap()
                .unwrap();
            let mut tree = merk.tree.take().unwrap();
            let walker = RefWalker::new(&mut tree, merk.source());

            let mut nodes = vec![];
            collect(walker, &mut nodes);
            nodes
        };

        let storage = RocksDbStorage::default_rocksdb_with_path(tmp_dir.path())
<<<<<<< HEAD
            .expect("cannot open rocksdb storage_cost");
        let merk = Merk::open_base(storage.get_storage_context(empty()).unwrap(), false)
=======
            .expect("cannot open rocksdb storage");
        let merk = Merk::open_base(storage.get_storage_context(empty()).unwrap())
>>>>>>> 1e892bd9
            .unwrap()
            .expect("cannot open merk");
        let mut tree = merk.tree.take().unwrap();
        let walker = RefWalker::new(&mut tree, merk.source());

        let mut reopen_nodes = vec![];
        collect(walker, &mut reopen_nodes);

        assert_eq!(reopen_nodes, original_nodes);
    }

    type PrefixedStorageIter<'db, 'ctx> =
        &'ctx mut <PrefixedRocksDbStorageContext<'db> as StorageContext<'db>>::RawIterator;

    #[test]
    fn reopen_iter() {
        fn collect<'db, 'ctx>(
            iter: PrefixedStorageIter<'db, 'ctx>,
            nodes: &mut Vec<(Vec<u8>, Vec<u8>)>,
        ) {
            while iter.valid().unwrap() {
                nodes.push((
                    iter.key().unwrap().unwrap().to_vec(),
                    iter.value().unwrap().unwrap().to_vec(),
                ));
                iter.next().unwrap();
            }
        }
        let tmp_dir = TempDir::new().expect("cannot open tempdir");

        let original_nodes = {
            let storage = RocksDbStorage::default_rocksdb_with_path(tmp_dir.path())
<<<<<<< HEAD
                .expect("cannot open rocksdb storage_cost");
            let mut merk = Merk::open_base(storage.get_storage_context(empty()).unwrap(), false)
=======
                .expect("cannot open rocksdb storage");
            let mut merk = Merk::open_base(storage.get_storage_context(empty()).unwrap())
>>>>>>> 1e892bd9
                .unwrap()
                .expect("cannot open merk");
            let batch = make_batch_seq(1..10_000);
            merk.apply::<_, Vec<_>>(batch.as_slice(), &[], None)
                .unwrap()
                .unwrap();

            let mut nodes = vec![];
            collect(&mut merk.storage.raw_iter(), &mut nodes);
            nodes
        };
        let storage = RocksDbStorage::default_rocksdb_with_path(tmp_dir.path())
<<<<<<< HEAD
            .expect("cannot open rocksdb storage_cost");
        let merk = Merk::open_base(storage.get_storage_context(empty()).unwrap(), false)
=======
            .expect("cannot open rocksdb storage");
        let merk = Merk::open_base(storage.get_storage_context(empty()).unwrap())
>>>>>>> 1e892bd9
            .unwrap()
            .expect("cannot open merk");

        let mut reopen_nodes = vec![];
        collect(&mut merk.storage.raw_iter(), &mut reopen_nodes);

        assert_eq!(reopen_nodes, original_nodes);
    }

    #[test]
    fn update_node() {
        let tmp_dir = TempDir::new().expect("cannot open tempdir");
        let storage = RocksDbStorage::default_rocksdb_with_path(tmp_dir.path())
<<<<<<< HEAD
            .expect("cannot open rocksdb storage_cost");
        let mut merk = Merk::open_base(storage.get_storage_context(empty()).unwrap(), false)
            .unwrap()
            .expect("cannot open merk");

        merk.apply::<_, Vec<_>>(&[(b"9".to_vec(), Op::Put(b"a".to_vec()), None)], &[], None)
            .unwrap()
            .expect("should insert successfully");
        merk.apply::<_, Vec<_>>(&[(b"10".to_vec(), Op::Put(b"a".to_vec()), None)], &[], None)
=======
            .expect("cannot open rocksdb storage");
        let mut merk = Merk::open_base(storage.get_storage_context(empty()).unwrap())
            .unwrap()
            .expect("cannot open merk");

        merk.apply::<_, Vec<_>>(&[(b"9".to_vec(), Op::Put(b"a".to_vec()))], &[], None)
            .unwrap()
            .expect("should insert successfully");
        merk.apply::<_, Vec<_>>(&[(b"10".to_vec(), Op::Put(b"a".to_vec()))], &[], None)
>>>>>>> 1e892bd9
            .unwrap()
            .expect("should insert successfully");

        let result = merk
            .get(b"10".as_slice())
            .unwrap()
            .expect("should get successfully");
        assert_eq!(result, Some(b"a".to_vec()));

        // Update the node
<<<<<<< HEAD
        merk.apply::<_, Vec<_>>(&[(b"10".to_vec(), Op::Put(b"b".to_vec()), None)], &[], None)
=======
        merk.apply::<_, Vec<_>>(&[(b"10".to_vec(), Op::Put(b"b".to_vec()))], &[], None)
>>>>>>> 1e892bd9
            .unwrap()
            .expect("should insert successfully");
        let result = merk
            .get(b"10".as_slice())
            .unwrap()
            .expect("should get successfully");
        assert_eq!(result, Some(b"b".to_vec()));

        drop(merk);

        let mut merk = Merk::open_base(storage.get_storage_context(empty()).unwrap(), false)
            .unwrap()
            .expect("cannot open merk");

        // Update the node after dropping merk
<<<<<<< HEAD
        merk.apply::<_, Vec<_>>(&[(b"10".to_vec(), Op::Put(b"c".to_vec()), None)], &[], None)
=======
        merk.apply::<_, Vec<_>>(&[(b"10".to_vec(), Op::Put(b"c".to_vec()))], &[], None)
>>>>>>> 1e892bd9
            .unwrap()
            .expect("should insert successfully");
        let result = merk
            .get(b"10".as_slice())
            .unwrap()
            .expect("should get successfully");
        assert_eq!(result, Some(b"c".to_vec()));
    }
}<|MERGE_RESOLUTION|>--- conflicted
+++ resolved
@@ -27,28 +27,11 @@
 };
 use storage::{self, error::Error::CostError, Batch, RawIterator, StorageContext};
 
-use crate::{
-<<<<<<< HEAD
-    merk::defaults::{MAX_UPDATE_VALUE_BASED_ON_COSTS_TIMES, ROOT_KEY_KEY},
-    MerkType::{BaseMerk, LayeredMerk, StandaloneMerk, BaseSumMerk, LayeredSumMerk, StandaloneSumMerk},
-    proofs::{encode_into, Op as ProofOp, Query, query::QueryItem},
-=======
-    merk::{
-        defaults::{MAX_UPDATE_VALUE_BASED_ON_COSTS_TIMES, ROOT_KEY_KEY},
-        options::MerkOptions,
-    },
-    proofs::{encode_into, query::QueryItem, Op as ProofOp, Query},
->>>>>>> 1e892bd9
-    tree::{
-        kv::KV, AuxMerkBatch, Commit, CryptoHash, Fetch, Link, MerkBatch, Op, RefWalker, Tree,
-        Walker, NULL_HASH,
-    },
-<<<<<<< HEAD
-    TreeFeatureType::{BasicMerk, SummedMerk},
-=======
-    MerkType::{BaseMerk, LayeredMerk, StandaloneMerk},
->>>>>>> 1e892bd9
-};
+use crate::{merk::defaults::{MAX_UPDATE_VALUE_BASED_ON_COSTS_TIMES, ROOT_KEY_KEY}, MerkOptions, MerkType::{BaseMerk, LayeredMerk, StandaloneMerk, BaseSumMerk, LayeredSumMerk, StandaloneSumMerk}, proofs::{encode_into, Op as ProofOp, Query, query::QueryItem}, tree::{
+    AuxMerkBatch, Commit, CryptoHash, Fetch, Link, MerkBatch, NULL_HASH, Op, RefWalker, Tree,
+    Walker,
+}, TreeFeatureType::{BasicMerk, SummedMerk}};
+use crate::tree::kv::KV;
 
 type Proof = (LinkedList<ProofOp>, Option<u16>, Option<u16>);
 
@@ -357,11 +340,7 @@
             tree: Cell::new(None),
             root_tree_key: Cell::new(root_key),
             storage,
-<<<<<<< HEAD
             merk_type,
-=======
-            merk_type: LayeredMerk,
->>>>>>> 1e892bd9
         };
 
         merk.load_root().map_ok(|_| merk)
@@ -586,12 +565,8 @@
     /// # Example
     /// ```
     /// # let mut store = merk::test_utils::TempMerk::new();
-<<<<<<< HEAD
-    /// # store.apply::<_, Vec<_>>(&[(vec![4,5,6], Op::Put(vec![0]), Some(BasicMerk))], None, &[], None).unwrap().expect("");
-=======
-    /// # store.apply::<_, Vec<_>>(&[(vec![4,5,6], Op::Put(vec![0]))], &[], None)
+    /// # store.apply::<_, Vec<_>>(&[(vec![4,5,6], Op::Put(vec![0]), Some(BasicMerk))], &[], None)
     ///         .unwrap().expect("");
->>>>>>> 1e892bd9
     ///
     /// use merk::{Op, TreeFeatureType::BasicMerk};
     ///
@@ -638,14 +613,11 @@
     /// # Example
     /// ```
     /// # let mut store = merk::test_utils::TempMerk::new();
-<<<<<<< HEAD
-    /// # store.apply::<_, Vec<_>>(&[(vec![4,5,6], Op::Put(vec![0]))], None, &[], None).unwrap().expect("");
-=======
-    /// # store.apply::<_, Vec<_>>(&[(vec![4,5,6], Op::Put(vec![0]))], &[], None)
+    /// # store.apply::<_, Vec<_>>(&[(vec![4,5,6], Op::Put(vec![0]), Some(BasicMerk))], &[], None)
     ///         .unwrap().expect("");
->>>>>>> 1e892bd9
     ///
     /// use merk::Op;
+    /// use merk::TreeFeatureType::BasicMerk;
     ///
     /// let batch = &[
     ///     (vec![1, 2, 3], Op::Put(vec![4, 5, 6])), // puts value [4,5,6] to key[1,2,3]
@@ -689,11 +661,7 @@
     ///     &[(vec![4,5,6], Op::Put(vec![0]), Some(BasicMerk))],
     ///     &[],
     ///     None,
-<<<<<<< HEAD
-    ///     &|s, o| Ok(0),
-=======
     ///     &|k, v| Ok(0),
->>>>>>> 1e892bd9
     ///     &mut |s, v, o| Ok((false, None)),
     ///     &mut |s, o| Ok(NoStorageRemoval)
     /// ).unwrap().expect("");
@@ -711,11 +679,7 @@
     ///     batch,
     ///     &[],
     ///     None,
-<<<<<<< HEAD
-    ///     &|s, o| Ok(0),
-=======
     ///     &|k, v| Ok(0),
->>>>>>> 1e892bd9
     ///     &mut |s, v, o| Ok((false, None)),
     ///     &mut |s, o| Ok(NoStorageRemoval)
     /// ).unwrap().expect("");
@@ -780,16 +744,11 @@
     /// ```
     /// # let mut store = merk::test_utils::TempMerk::new();
     /// # store.apply_with_costs_just_in_time_value_update::<_, Vec<_>>(
-    ///     &[(vec![4,5,6], Op::Put(vec![0]), Some(BasicMerk)],
+    ///     &[(vec![4,5,6], Op::Put(vec![0]), Some(BasicMerk))],
     ///     &[],
     ///     None,
-<<<<<<< HEAD
-    ///     &|s, o| Ok(0),
-    ///     &mut |s, o, v| Ok(false),
-=======
     ///     &|k, v| Ok(0),
     ///     &mut |s, o, v| Ok((false, None)),
->>>>>>> 1e892bd9
     ///     &mut |s, o| Ok(NoStorageRemoval)
     /// ).unwrap().expect("");
     ///
@@ -807,11 +766,7 @@
     ///     batch,
     ///     &[],
     ///     None,
-<<<<<<< HEAD
-    ///     &|s, o| Ok(0),
-=======
     ///     &|k, v| Ok(0),
->>>>>>> 1e892bd9
     ///     &mut |s, o, v| Ok((false, None)),
     ///     &mut |s, o| Ok(NoStorageRemoval)
     /// ).unwrap().expect("");
@@ -1352,11 +1307,7 @@
     use tempfile::TempDir;
 
     use super::{Merk, MerkSource, RefWalker};
-<<<<<<< HEAD
     use crate::{test_utils::*, Op, TreeFeatureType::BasicMerk};
-=======
-    use crate::{test_utils::*, Op};
->>>>>>> 1e892bd9
 
     // TODO: Close and then reopen test
 
@@ -1377,19 +1328,9 @@
             .unwrap()
             .unwrap();
 
-<<<<<<< HEAD
-        merk.apply::<_, Vec<_>>(
-            &[(vec![1, 2, 3], Op::Put(vec![4, 5, 6]), Some(BasicMerk))],
-            &[],
-            None,
-        )
-        .unwrap()
-        .expect("apply failed");
-=======
-        merk.apply::<_, Vec<_>>(&[(vec![1, 2, 3], Op::Put(vec![4, 5, 6]))], &[], None)
+        merk.apply::<_, Vec<_>>(&[(vec![1, 2, 3], Op::Put(vec![4, 5, 6]), Some(BasicMerk))], &[], None)
             .unwrap()
             .expect("apply failed");
->>>>>>> 1e892bd9
 
         let root_hash = merk.root_hash();
         drop(merk);
@@ -1416,7 +1357,6 @@
         ));
 
         let mut merk = merk_fee_context.unwrap().unwrap();
-<<<<<<< HEAD
         merk.apply::<_, Vec<_>>(
             &[(vec![1, 2, 3], Op::Put(vec![4, 5, 6]), Some(BasicMerk))],
             &[],
@@ -1424,12 +1364,6 @@
         )
         .unwrap()
         .expect("apply failed");
-=======
-        merk.apply::<_, Vec<_>>(&[(vec![1, 2, 3], Op::Put(vec![4, 5, 6]))], &[], None)
-            .unwrap()
-            .expect("apply failed");
->>>>>>> 1e892bd9
-
         drop(merk);
 
         let merk_fee_context = Merk::open_base(storage.get_storage_context(test_prefix).unwrap(), false);
@@ -1527,12 +1461,8 @@
             .expect("apply failed");
 
         let key = batch.first().unwrap().0.clone();
-<<<<<<< HEAD
         // TODO: should be None here
         merk.apply::<_, Vec<_>>(&[(key.clone(), Op::Delete, None)], &[], None)
-=======
-        merk.apply::<_, Vec<_>>(&[(key.clone(), Op::Delete)], &[], None)
->>>>>>> 1e892bd9
             .unwrap()
             .unwrap();
 
@@ -1543,16 +1473,10 @@
     #[test]
     fn aux_data() {
         let mut merk = TempMerk::new();
-<<<<<<< HEAD
         // TODO: Should be None here also
         merk.apply::<Vec<_>, _>(&[], &[(vec![1, 2, 3], Op::Put(vec![4, 5, 6]), None)], None)
         .unwrap()
         .expect("apply failed");
-=======
-        merk.apply::<Vec<_>, _>(&[], &[(vec![1, 2, 3], Op::Put(vec![4, 5, 6]), None)], None)
-            .unwrap()
-            .expect("apply failed");
->>>>>>> 1e892bd9
         let val = merk.get_aux(&[1, 2, 3]).unwrap().unwrap();
         assert_eq!(val, Some(vec![4, 5, 6]));
     }
@@ -1589,11 +1513,7 @@
         assert!(merk.get(&[1, 2, 3]).unwrap().unwrap().is_none());
 
         // cached
-<<<<<<< HEAD
         merk.apply::<_, Vec<_>>(&[(vec![5, 5, 5], Op::Put(vec![]), Some(BasicMerk))], &[], None)
-=======
-        merk.apply::<_, Vec<_>>(&[(vec![5, 5, 5], Op::Put(vec![]))], &[], None)
->>>>>>> 1e892bd9
             .unwrap()
             .unwrap();
         assert!(merk.get(&[1, 2, 3]).unwrap().unwrap().is_none());
@@ -1617,13 +1537,8 @@
     fn reopen_check_root_hash() {
         let tmp_dir = TempDir::new().expect("cannot open tempdir");
         let storage = RocksDbStorage::default_rocksdb_with_path(tmp_dir.path())
-<<<<<<< HEAD
-            .expect("cannot open rocksdb storage_cost");
+            .expect("cannot open rocksdb storage");
         let mut merk = Merk::open_base(storage.get_storage_context(empty()).unwrap(), false)
-=======
-            .expect("cannot open rocksdb storage");
-        let mut merk = Merk::open_base(storage.get_storage_context(empty()).unwrap())
->>>>>>> 1e892bd9
             .unwrap()
             .expect("cannot open merk");
         let batch = make_batch_seq(1..10);
@@ -1640,13 +1555,8 @@
     fn test_get_node_cost() {
         let tmp_dir = TempDir::new().expect("cannot open tempdir");
         let storage = RocksDbStorage::default_rocksdb_with_path(tmp_dir.path())
-<<<<<<< HEAD
-            .expect("cannot open rocksdb storage_cost");
+            .expect("cannot open rocksdb storage");
         let mut merk = Merk::open_base(storage.get_storage_context(empty()).unwrap(), false)
-=======
-            .expect("cannot open rocksdb storage");
-        let mut merk = Merk::open_base(storage.get_storage_context(empty()).unwrap())
->>>>>>> 1e892bd9
             .unwrap()
             .expect("cannot open merk");
         let batch = make_batch_seq(1..10);
@@ -1683,13 +1593,8 @@
 
         let original_nodes = {
             let storage = RocksDbStorage::default_rocksdb_with_path(tmp_dir.path())
-<<<<<<< HEAD
-                .expect("cannot open rocksdb storage_cost");
+                .expect("cannot open rocksdb storage");
             let mut merk = Merk::open_base(storage.get_storage_context(empty()).unwrap(), false)
-=======
-                .expect("cannot open rocksdb storage");
-            let mut merk = Merk::open_base(storage.get_storage_context(empty()).unwrap())
->>>>>>> 1e892bd9
                 .unwrap()
                 .expect("cannot open merk");
             let batch = make_batch_seq(1..10_000);
@@ -1705,13 +1610,8 @@
         };
 
         let storage = RocksDbStorage::default_rocksdb_with_path(tmp_dir.path())
-<<<<<<< HEAD
-            .expect("cannot open rocksdb storage_cost");
+            .expect("cannot open rocksdb storage");
         let merk = Merk::open_base(storage.get_storage_context(empty()).unwrap(), false)
-=======
-            .expect("cannot open rocksdb storage");
-        let merk = Merk::open_base(storage.get_storage_context(empty()).unwrap())
->>>>>>> 1e892bd9
             .unwrap()
             .expect("cannot open merk");
         let mut tree = merk.tree.take().unwrap();
@@ -1744,13 +1644,8 @@
 
         let original_nodes = {
             let storage = RocksDbStorage::default_rocksdb_with_path(tmp_dir.path())
-<<<<<<< HEAD
-                .expect("cannot open rocksdb storage_cost");
+                .expect("cannot open rocksdb storage");
             let mut merk = Merk::open_base(storage.get_storage_context(empty()).unwrap(), false)
-=======
-                .expect("cannot open rocksdb storage");
-            let mut merk = Merk::open_base(storage.get_storage_context(empty()).unwrap())
->>>>>>> 1e892bd9
                 .unwrap()
                 .expect("cannot open merk");
             let batch = make_batch_seq(1..10_000);
@@ -1763,13 +1658,8 @@
             nodes
         };
         let storage = RocksDbStorage::default_rocksdb_with_path(tmp_dir.path())
-<<<<<<< HEAD
-            .expect("cannot open rocksdb storage_cost");
+            .expect("cannot open rocksdb storage");
         let merk = Merk::open_base(storage.get_storage_context(empty()).unwrap(), false)
-=======
-            .expect("cannot open rocksdb storage");
-        let merk = Merk::open_base(storage.get_storage_context(empty()).unwrap())
->>>>>>> 1e892bd9
             .unwrap()
             .expect("cannot open merk");
 
@@ -1783,8 +1673,7 @@
     fn update_node() {
         let tmp_dir = TempDir::new().expect("cannot open tempdir");
         let storage = RocksDbStorage::default_rocksdb_with_path(tmp_dir.path())
-<<<<<<< HEAD
-            .expect("cannot open rocksdb storage_cost");
+            .expect("cannot open rocksdb storage");
         let mut merk = Merk::open_base(storage.get_storage_context(empty()).unwrap(), false)
             .unwrap()
             .expect("cannot open merk");
@@ -1793,17 +1682,6 @@
             .unwrap()
             .expect("should insert successfully");
         merk.apply::<_, Vec<_>>(&[(b"10".to_vec(), Op::Put(b"a".to_vec()), None)], &[], None)
-=======
-            .expect("cannot open rocksdb storage");
-        let mut merk = Merk::open_base(storage.get_storage_context(empty()).unwrap())
-            .unwrap()
-            .expect("cannot open merk");
-
-        merk.apply::<_, Vec<_>>(&[(b"9".to_vec(), Op::Put(b"a".to_vec()))], &[], None)
-            .unwrap()
-            .expect("should insert successfully");
-        merk.apply::<_, Vec<_>>(&[(b"10".to_vec(), Op::Put(b"a".to_vec()))], &[], None)
->>>>>>> 1e892bd9
             .unwrap()
             .expect("should insert successfully");
 
@@ -1814,11 +1692,7 @@
         assert_eq!(result, Some(b"a".to_vec()));
 
         // Update the node
-<<<<<<< HEAD
         merk.apply::<_, Vec<_>>(&[(b"10".to_vec(), Op::Put(b"b".to_vec()), None)], &[], None)
-=======
-        merk.apply::<_, Vec<_>>(&[(b"10".to_vec(), Op::Put(b"b".to_vec()))], &[], None)
->>>>>>> 1e892bd9
             .unwrap()
             .expect("should insert successfully");
         let result = merk
@@ -1834,11 +1708,7 @@
             .expect("cannot open merk");
 
         // Update the node after dropping merk
-<<<<<<< HEAD
         merk.apply::<_, Vec<_>>(&[(b"10".to_vec(), Op::Put(b"c".to_vec()), None)], &[], None)
-=======
-        merk.apply::<_, Vec<_>>(&[(b"10".to_vec(), Op::Put(b"c".to_vec()))], &[], None)
->>>>>>> 1e892bd9
             .unwrap()
             .expect("should insert successfully");
         let result = merk
