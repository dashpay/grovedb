--- conflicted
+++ resolved
@@ -245,11 +245,7 @@
             tree: Cell::new(None),
             root_tree_key: Cell::new(root_key),
             storage,
-<<<<<<< HEAD
             merk_type: LayeredMerk
-=======
-            merk_type: MerkType::LayeredMerk,
->>>>>>> fd357d14
         };
 
         merk.load_root().map_ok(|_| merk)
