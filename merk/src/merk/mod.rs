<<<<<<< HEAD
// MIT LICENSE
//
// Copyright (c) 2021 Dash Core Group
//
// Permission is hereby granted, free of charge, to any
// person obtaining a copy of this software and associated
// documentation files (the "Software"), to deal in the
// Software without restriction, including without
// limitation the rights to use, copy, modify, merge,
// publish, distribute, sublicense, and/or sell copies of
// the Software, and to permit persons to whom the Software
// is furnished to do so, subject to the following
// conditions:
//
// The above copyright notice and this permission notice
// shall be included in all copies or substantial portions
// of the Software.
//
// THE SOFTWARE IS PROVIDED "AS IS", WITHOUT WARRANTY OF
// ANY KIND, EXPRESS OR IMPLIED, INCLUDING BUT NOT LIMITED
// TO THE WARRANTIES OF MERCHANTABILITY, FITNESS FOR A
// PARTICULAR PURPOSE AND NONINFRINGEMENT. IN NO EVENT
// SHALL THE AUTHORS OR COPYRIGHT HOLDERS BE LIABLE FOR ANY
// CLAIM, DAMAGES OR OTHER LIABILITY, WHETHER IN AN ACTION
// OF CONTRACT, TORT OR OTHERWISE, ARISING FROM, OUT OF OR
// IN CONNECTION WITH THE SOFTWARE OR THE USE OR OTHER
// DEALINGS IN THE SOFTWARE.

//! Merk

#[cfg(feature = "full")]
=======
>>>>>>> af53d372
pub mod chunks;

pub(crate) mod defaults;

pub mod options;

pub mod restore;

use std::{
    cell::Cell,
    cmp::Ordering,
    collections::{BTreeSet, LinkedList},
    fmt,
};

use costs::{
    cost_return_on_error, cost_return_on_error_default, cost_return_on_error_no_add,
    storage_cost::{
        key_value_cost::KeyValueStorageCost,
        removal::{StorageRemovedBytes, StorageRemovedBytes::BasicStorageRemoval},
        StorageCost,
    },
    ChildrenSizesWithValue, CostContext, CostResult, CostsExt, FeatureSumLength, OperationCost,
};
use storage::{self, Batch, RawIterator, StorageContext};

use crate::{
    error::Error,
    merk::{
        defaults::{MAX_UPDATE_VALUE_BASED_ON_COSTS_TIMES, ROOT_KEY_KEY},
        options::MerkOptions,
    },
    proofs::{encode_into, query::QueryItem, Op as ProofOp, Query},
    tree::{
        kv::KV, AuxMerkBatch, Commit, CryptoHash, Fetch, Link, MerkBatch, Op, RefWalker, Tree,
        Walker, NULL_HASH,
    },
    Error::{CostsError, EdError, StorageError},
    MerkType::{BaseMerk, LayeredMerk, StandaloneMerk},
    TreeFeatureType,
};

type Proof = (LinkedList<ProofOp>, Option<u16>, Option<u16>);

<<<<<<< HEAD
#[cfg(feature = "full")]
/// Proof construction result
=======
>>>>>>> af53d372
pub struct ProofConstructionResult {
    /// Proof
    pub proof: Vec<u8>,
    /// Limit
    pub limit: Option<u16>,
    /// Offset
    pub offset: Option<u16>,
}

impl ProofConstructionResult {
    /// New ProofConstructionResult
    pub fn new(proof: Vec<u8>, limit: Option<u16>, offset: Option<u16>) -> Self {
        Self {
            proof,
            limit,
            offset,
        }
    }
}

<<<<<<< HEAD
#[cfg(feature = "full")]
/// Proof without encoding result
=======
>>>>>>> af53d372
pub struct ProofWithoutEncodingResult {
    /// Proof
    pub proof: LinkedList<ProofOp>,
    /// Limit
    pub limit: Option<u16>,
    /// Offset
    pub offset: Option<u16>,
}

impl ProofWithoutEncodingResult {
    /// New ProofWithoutEncodingResult
    pub fn new(proof: LinkedList<ProofOp>, limit: Option<u16>, offset: Option<u16>) -> Self {
        Self {
            proof,
            limit,
            offset,
        }
    }
}

<<<<<<< HEAD
#[cfg(feature = "full")]
/// Key update types
=======
>>>>>>> af53d372
pub struct KeyUpdates {
    pub new_keys: BTreeSet<Vec<u8>>,
    pub updated_keys: BTreeSet<Vec<u8>>,
    pub deleted_keys: LinkedList<(Vec<u8>, Option<KeyValueStorageCost>)>,
    pub updated_root_key_from: Option<Vec<u8>>,
}

impl KeyUpdates {
    /// New KeyUpdate
    pub fn new(
        new_keys: BTreeSet<Vec<u8>>,
        updated_keys: BTreeSet<Vec<u8>>,
        deleted_keys: LinkedList<(Vec<u8>, Option<KeyValueStorageCost>)>,
        updated_root_key_from: Option<Vec<u8>>,
    ) -> Self {
        Self {
            new_keys,
            updated_keys,
            deleted_keys,
            updated_root_key_from,
        }
    }
}

/// Type alias for simple function signature
pub type BatchValue = (
    Vec<u8>,
    Option<FeatureSumLength>,
    ChildrenSizesWithValue,
    Option<KeyValueStorageCost>,
);

/// A bool type
pub type IsSumTree = bool;
<<<<<<< HEAD
#[cfg(feature = "full")]
/// Root hash key and sum
=======

>>>>>>> af53d372
pub type RootHashKeyAndSum = (CryptoHash, Option<Vec<u8>>, Option<i64>);

/// KVIterator allows you to lazily iterate over each kv pair of a subtree
pub struct KVIterator<'a, I: RawIterator> {
    raw_iter: I,
    _query: &'a Query,
    left_to_right: bool,
    query_iterator: Box<dyn Iterator<Item = &'a QueryItem> + 'a>,
    current_query_item: Option<&'a QueryItem>,
}

impl<'a, I: RawIterator> KVIterator<'a, I> {
    /// New iterator
    pub fn new(raw_iter: I, query: &'a Query) -> CostContext<Self> {
        let mut cost = OperationCost::default();
        let mut iterator = KVIterator {
            raw_iter,
            _query: query,
            left_to_right: query.left_to_right,
            current_query_item: None,
            query_iterator: query.directional_iter(query.left_to_right),
        };
        iterator.seek().unwrap_add_cost(&mut cost);
        iterator.wrap_with_cost(cost)
    }

    /// Returns the current node the iter points to if it's valid for the given
    /// query item returns None otherwise
    fn get_kv(&mut self, query_item: &QueryItem) -> CostContext<Option<(Vec<u8>, Vec<u8>)>> {
        let mut cost = OperationCost::default();

        if query_item
            .iter_is_valid_for_type(&self.raw_iter, None, self.left_to_right)
            .unwrap_add_cost(&mut cost)
        {
            let kv = (
                self.raw_iter
                    .key()
                    .unwrap_add_cost(&mut cost)
                    .expect("key must exist as iter is valid")
                    .to_vec(),
                self.raw_iter
                    .value()
                    .unwrap_add_cost(&mut cost)
                    .expect("value must exists as iter is valid")
                    .to_vec(),
            );
            if self.left_to_right {
                self.raw_iter.next().unwrap_add_cost(&mut cost)
            } else {
                self.raw_iter.prev().unwrap_add_cost(&mut cost)
            }
            Some(kv).wrap_with_cost(cost)
        } else {
            None.wrap_with_cost(cost)
        }
    }

    /// Moves the iter to the start of the next query item
    fn seek(&mut self) -> CostContext<()> {
        let mut cost = OperationCost::default();

        self.current_query_item = self.query_iterator.next();
        if let Some(query_item) = self.current_query_item {
            query_item
                .seek_for_iter(&mut self.raw_iter, self.left_to_right)
                .unwrap_add_cost(&mut cost);
        }

        ().wrap_with_cost(cost)
    }
}

// Cannot be an Iterator as it should return cost
impl<'a, I: RawIterator> KVIterator<'a, I> {
    /// Next key-value
    pub fn next_kv(&mut self) -> CostContext<Option<(Vec<u8>, Vec<u8>)>> {
        let mut cost = OperationCost::default();

        if let Some(query_item) = self.current_query_item {
            let kv_pair = self.get_kv(query_item).unwrap_add_cost(&mut cost);

            if kv_pair.is_some() {
                kv_pair.wrap_with_cost(cost)
            } else {
                self.seek().unwrap_add_cost(&mut cost);
                self.next_kv().add_cost(cost)
            }
        } else {
            None.wrap_with_cost(cost)
        }
    }
}

#[derive(PartialEq, Eq)]
/// Merk types
pub enum MerkType {
    /// A StandaloneMerk has it's root key storage on a field and pays for root
    /// key updates
    StandaloneMerk,
    /// A BaseMerk has it's root key storage on a field but does not pay for
    /// when these keys change
    BaseMerk,
    /// A LayeredMerk has it's root key storage inside a parent merk
    LayeredMerk,
}

impl MerkType {
    /// Returns bool
    pub(crate) fn requires_root_storage_update(&self) -> bool {
        match self {
            StandaloneMerk => true,
            BaseMerk => true,
            LayeredMerk => false,
        }
    }
}

/// A handle to a Merkle key/value store backed by RocksDB.
pub struct Merk<S> {
    pub(crate) tree: Cell<Option<Tree>>,
    pub(crate) root_tree_key: Cell<Option<Vec<u8>>>,
    /// Storage
    pub storage: S,
    /// Merk type
    pub merk_type: MerkType,
    /// Is sum tree?
    pub is_sum_tree: bool,
}

impl<S> fmt::Debug for Merk<S> {
    fn fmt(&self, f: &mut fmt::Formatter<'_>) -> fmt::Result {
        f.debug_struct("Merk").finish()
    }
}

// key, maybe value, maybe child reference hooks, maybe key value storage costs
pub type UseTreeMutResult = CostResult<
    Vec<(
        Vec<u8>,
        Option<FeatureSumLength>,
        ChildrenSizesWithValue,
        Option<KeyValueStorageCost>,
    )>,
    Error,
>;

impl<'db, S> Merk<S>
where
    S: StorageContext<'db>,
{
    /// Open empty tree
    pub fn open_empty(storage: S, merk_type: MerkType, is_sum_tree: bool) -> Self {
        Self {
            tree: Cell::new(None),
            root_tree_key: Cell::new(None),
            storage,
            merk_type,
            is_sum_tree,
        }
    }

    /// Open standalone tree
    pub fn open_standalone(storage: S, is_sum_tree: bool) -> CostResult<Self, Error> {
        let mut merk = Self {
            tree: Cell::new(None),
            root_tree_key: Cell::new(None),
            storage,
            merk_type: StandaloneMerk,
            is_sum_tree,
        };

        merk.load_base_root().map_ok(|_| merk)
    }

    /// Open base tree
    pub fn open_base(storage: S, is_sum_tree: bool) -> CostResult<Self, Error> {
        let mut merk = Self {
            tree: Cell::new(None),
            root_tree_key: Cell::new(None),
            storage,
            merk_type: BaseMerk,
            is_sum_tree,
        };

        merk.load_base_root().map_ok(|_| merk)
    }

    /// Open layered tree with root key
    pub fn open_layered_with_root_key(
        storage: S,
        root_key: Option<Vec<u8>>,
        is_sum_tree: bool,
    ) -> CostResult<Self, Error> {
        let mut merk = Self {
            tree: Cell::new(None),
            root_tree_key: Cell::new(root_key),
            storage,
            merk_type: LayeredMerk,
            is_sum_tree,
        };

        merk.load_root().map_ok(|_| merk)
    }

    /// Deletes tree data
    pub fn clear(&mut self) -> CostResult<(), Error> {
        let mut cost = OperationCost::default();

        let mut iter = self.storage.raw_iter();
        iter.seek_to_first().unwrap_add_cost(&mut cost);

        let mut to_delete = self.storage.new_batch();
        while iter.valid().unwrap_add_cost(&mut cost) {
            if let Some(key) = iter.key().unwrap_add_cost(&mut cost) {
                // todo: deal with cost reimbursement
                to_delete.delete(key, None);
            }
            iter.next().unwrap_add_cost(&mut cost);
        }
        cost_return_on_error!(
            &mut cost,
            self.storage.commit_batch(to_delete).map_err(StorageError)
        );
        self.tree.set(None);
        Ok(()).wrap_with_cost(cost)
    }

    /// Gets an auxiliary value.
    pub fn get_aux(&self, key: &[u8]) -> CostResult<Option<Vec<u8>>, Error> {
        self.storage.get_aux(key).map_err(StorageError)
    }

    /// Returns if the value at the given key exists
    ///
    /// Note that this is essentially the same as a normal RocksDB `get`, so
    /// should be a fast operation and has almost no tree overhead.
    pub fn exists(&self, key: &[u8]) -> CostResult<bool, Error> {
        self.has_node_direct(key)
    }

    /// Returns if the value at the given key exists
    ///
    /// Note that this is essentially the same as a normal RocksDB `get`, so
    /// should be a fast operation and has almost no tree overhead.
    /// Contrary to a simple exists, this traverses the tree and can be faster
    /// if the tree is cached, but slower if it is not
    pub fn exists_by_traversing_tree(&self, key: &[u8]) -> CostResult<bool, Error> {
        self.has_node(key)
    }

    /// Gets a value for the given key. If the key is not found, `None` is
    /// returned.
    ///
    /// Note that this is essentially the same as a normal RocksDB `get`, so
    /// should be a fast operation and has almost no tree overhead.
    pub fn get(&self, key: &[u8], allow_cache: bool) -> CostResult<Option<Vec<u8>>, Error> {
        if allow_cache {
            self.get_node_fn(key, |node| {
                node.value_as_slice()
                    .to_vec()
                    .wrap_with_cost(Default::default())
            })
        } else {
            self.get_node_direct_fn(key, |node| {
                node.value_as_slice()
                    .to_vec()
                    .wrap_with_cost(Default::default())
            })
        }
    }

    /// Returns the feature type for the node at the given key.
    pub fn get_feature_type(
        &self,
        key: &[u8],
        allow_cache: bool,
    ) -> CostResult<Option<TreeFeatureType>, Error> {
        if allow_cache {
            self.get_node_fn(key, |node| {
                node.feature_type().wrap_with_cost(Default::default())
            })
        } else {
            self.get_node_direct_fn(key, |node| {
                node.feature_type().wrap_with_cost(Default::default())
            })
        }
    }

    /// Gets a hash of a node by a given key, `None` is returned in case
    /// when node not found by the key.
    pub fn get_hash(&self, key: &[u8], allow_cache: bool) -> CostResult<Option<CryptoHash>, Error> {
        if allow_cache {
            self.get_node_fn(key, |node| node.hash())
        } else {
            self.get_node_direct_fn(key, |node| node.hash())
        }
    }

    /// Gets the value hash of a node by a given key, `None` is returned in case
    /// when node not found by the key.
    pub fn get_value_hash(
        &self,
        key: &[u8],
        allow_cache: bool,
    ) -> CostResult<Option<CryptoHash>, Error> {
        if allow_cache {
            self.get_node_fn(key, |node| {
                (*node.value_hash()).wrap_with_cost(OperationCost::default())
            })
        } else {
            self.get_node_direct_fn(key, |node| {
                (*node.value_hash()).wrap_with_cost(OperationCost::default())
            })
        }
    }

    /// Gets a hash of a node by a given key, `None` is returned in case
    /// when node not found by the key.
    pub fn get_kv_hash(
        &self,
        key: &[u8],
        allow_cache: bool,
    ) -> CostResult<Option<CryptoHash>, Error> {
        if allow_cache {
            self.get_node_fn(key, |node| {
                (*node.inner.kv.hash()).wrap_with_cost(OperationCost::default())
            })
        } else {
            self.get_node_direct_fn(key, |node| {
                (*node.inner.kv.hash()).wrap_with_cost(OperationCost::default())
            })
        }
    }

    /// Gets the value and value hash of a node by a given key, `None` is
    /// returned in case when node not found by the key.
    pub fn get_value_and_value_hash(
        &self,
        key: &[u8],
        allow_cache: bool,
    ) -> CostResult<Option<(Vec<u8>, CryptoHash)>, Error> {
        if allow_cache {
            self.get_node_fn(key, |node| {
                (node.value_as_slice().to_vec(), *node.value_hash())
                    .wrap_with_cost(OperationCost::default())
            })
        } else {
            self.get_node_direct_fn(key, |node| {
                (node.value_as_slice().to_vec(), *node.value_hash())
                    .wrap_with_cost(OperationCost::default())
            })
        }
    }

    /// See if a node's field exists
    fn has_node_direct(&self, key: &[u8]) -> CostResult<bool, Error> {
        Tree::get(&self.storage, key).map_ok(|x| x.is_some())
    }

    /// See if a node's field exists
    fn has_node(&self, key: &[u8]) -> CostResult<bool, Error> {
        self.use_tree(move |maybe_tree| {
            let mut cursor = match maybe_tree {
                None => return Ok(false).wrap_with_cost(Default::default()), // empty tree
                Some(tree) => tree,
            };

            loop {
                if key == cursor.key() {
                    return Ok(true).wrap_with_cost(OperationCost::default());
                }

                let left = key < cursor.key();
                let link = match cursor.link(left) {
                    None => return Ok(false).wrap_with_cost(Default::default()), // not found
                    Some(link) => link,
                };

                let maybe_child = link.tree();
                match maybe_child {
                    None => {
                        // fetch from RocksDB
                        break self.has_node_direct(key);
                    }
                    Some(child) => cursor = child, // traverse to child
                }
            }
        })
    }

    /// Generic way to get a node's field
    fn get_node_direct_fn<T, F>(&self, key: &[u8], f: F) -> CostResult<Option<T>, Error>
    where
        F: FnOnce(&Tree) -> CostContext<T>,
    {
        Tree::get(&self.storage, key).flat_map_ok(|maybe_node| {
            let mut cost = OperationCost::default();
            Ok(maybe_node.map(|node| f(&node).unwrap_add_cost(&mut cost))).wrap_with_cost(cost)
        })
    }

    /// Generic way to get a node's field
    fn get_node_fn<T, F>(&self, key: &[u8], f: F) -> CostResult<Option<T>, Error>
    where
        F: FnOnce(&Tree) -> CostContext<T>,
    {
        self.use_tree(move |maybe_tree| {
            let mut cursor = match maybe_tree {
                None => return Ok(None).wrap_with_cost(Default::default()), // empty tree
                Some(tree) => tree,
            };

            loop {
                if key == cursor.key() {
                    return f(cursor).map(|x| Ok(Some(x)));
                }

                let left = key < cursor.key();
                let link = match cursor.link(left) {
                    None => return Ok(None).wrap_with_cost(Default::default()), // not found
                    Some(link) => link,
                };

                let maybe_child = link.tree();
                match maybe_child {
                    None => {
                        // fetch from RocksDB
                        break self.get_node_direct_fn(key, f);
                    }
                    Some(child) => cursor = child, // traverse to child
                }
            }
        })
    }

    /// Returns the root hash of the tree (a digest for the entire store which
    /// proofs can be checked against). If the tree is empty, returns the null
    /// hash (zero-filled).
    pub fn root_hash(&self) -> CostContext<CryptoHash> {
        self.use_tree(|tree| {
            tree.map_or(NULL_HASH.wrap_with_cost(Default::default()), |tree| {
                tree.hash()
            })
        })
    }

    /// Returns the total sum value in the Merk tree
    pub fn sum(&self) -> Result<Option<i64>, Error> {
        self.use_tree(|tree| match tree {
            None => Ok(None),
            Some(tree) => tree.sum(),
        })
    }

    /// Returns the root non-prefixed key of the tree. If the tree is empty,
    /// None.
    pub fn root_key(&self) -> Option<Vec<u8>> {
        self.use_tree(|tree| tree.map(|tree| tree.key().to_vec()))
    }

    /// Returns the root hash and non-prefixed key of the tree.
    pub fn root_hash_key_and_sum(&self) -> CostResult<RootHashKeyAndSum, Error> {
        self.use_tree(|tree| match tree {
            None => Ok((NULL_HASH, None, None)).wrap_with_cost(Default::default()),
            Some(tree) => {
                let sum = cost_return_on_error_default!(tree.sum());
                tree.hash()
                    .map(|hash| Ok((hash, Some(tree.key().to_vec()), sum)))
            }
        })
    }

    /// Applies a batch of operations (puts and deletes) to the tree.
    ///
    /// This will fail if the keys in `batch` are not sorted and unique. This
    /// check creates some overhead, so if you are sure your batch is sorted and
    /// unique you can use the unsafe `apply_unchecked` for a small performance
    /// gain.
    ///
    /// # Example
    /// ```
    /// # let mut store = merk::test_utils::TempMerk::new();
    /// # store.apply::<_, Vec<_>>(&[(vec![4,5,6], Op::Put(vec![0], BasicMerk))], &[], None)
    ///         .unwrap().expect("");
    ///
    /// use merk::Op;
    /// use merk::TreeFeatureType::BasicMerk;
    ///
    /// let batch = &[
    ///     // puts value [4,5,6] to key[1,2,3]
    ///     (vec![1, 2, 3], Op::Put(vec![4, 5, 6], BasicMerk)),
    ///     // deletes key [4,5,6]
    ///     (vec![4, 5, 6], Op::Delete),
    /// ];
    /// store.apply::<_, Vec<_>>(batch, &[], None).unwrap().expect("");
    /// ```
    pub fn apply<KB, KA>(
        &mut self,
        batch: &MerkBatch<KB>,
        aux: &AuxMerkBatch<KA>,
        options: Option<MerkOptions>,
    ) -> CostResult<(), Error>
    where
        KB: AsRef<[u8]>,
        KA: AsRef<[u8]>,
    {
        let use_sum_nodes = self.is_sum_tree;
        self.apply_with_costs_just_in_time_value_update(
            batch,
            aux,
            options,
            &|key, value| {
                Ok(KV::layered_value_byte_cost_size_for_key_and_value_lengths(
                    key.len() as u32,
                    value.len() as u32,
                    use_sum_nodes,
                ))
            },
            &mut |_costs, _old_value, _value| Ok((false, None)),
            &mut |_a, key_bytes_to_remove, value_bytes_to_remove| {
                Ok((
                    BasicStorageRemoval(key_bytes_to_remove),
                    BasicStorageRemoval(value_bytes_to_remove),
                ))
            },
        )
    }

    /// Applies a batch of operations (puts and deletes) to the tree.
    ///
    /// This will fail if the keys in `batch` are not sorted and unique. This
    /// check creates some overhead, so if you are sure your batch is sorted and
    /// unique you can use the unsafe `apply_unchecked` for a small performance
    /// gain.
    ///
    /// # Example
    /// ```
    /// # let mut store = merk::test_utils::TempMerk::new();
    /// # store.apply::<_, Vec<_>>(&[(vec![4,5,6], Op::Put(vec![0], BasicMerk))], &[], None)
    ///         .unwrap().expect("");
    ///
    /// use merk::Op;
    /// use merk::TreeFeatureType::BasicMerk;
    ///
    /// let batch = &[
    ///     // puts value [4,5,6] to key[1,2,3]
    ///     (vec![1, 2, 3], Op::Put(vec![4, 5, 6], BasicMerk)),
    ///     // deletes key [4,5,6]
    ///     (vec![4, 5, 6], Op::Delete),
    /// ];
    /// store.apply::<_, Vec<_>>(batch, &[], None).unwrap().expect("");
    /// ```
    pub fn apply_with_tree_costs<KB, KA>(
        &mut self,
        batch: &MerkBatch<KB>,
        aux: &AuxMerkBatch<KA>,
        options: Option<MerkOptions>,
        old_tree_cost: &impl Fn(&Vec<u8>, &Vec<u8>) -> Result<u32, Error>,
    ) -> CostResult<(), Error>
    where
        KB: AsRef<[u8]>,
        KA: AsRef<[u8]>,
    {
        self.apply_with_costs_just_in_time_value_update(
            batch,
            aux,
            options,
            old_tree_cost,
            &mut |_costs, _old_value, _value| Ok((false, None)),
            &mut |_a, key_bytes_to_remove, value_bytes_to_remove| {
                Ok((
                    BasicStorageRemoval(key_bytes_to_remove),
                    BasicStorageRemoval(value_bytes_to_remove),
                ))
            },
        )
    }

    /// Applies a batch of operations (puts and deletes) to the tree with the
    /// ability to update values based on costs.
    ///
    /// This will fail if the keys in `batch` are not sorted and unique. This
    /// check creates some overhead, so if you are sure your batch is sorted and
    /// unique you can use the unsafe `apply_unchecked` for a small performance
    /// gain.
    ///
    /// # Example
    /// ```
    /// # let mut store = merk::test_utils::TempMerk::new();
    /// # store.apply_with_costs_just_in_time_value_update::<_, Vec<_>>(
    ///     &[(vec![4,5,6], Op::Put(vec![0], BasicMerk))],
    ///     &[],
    ///     None,
    ///     &|k, v| Ok(0),
    ///     &mut |s, v, o| Ok((false, None)),
    ///     &mut |s, k, v| Ok((NoStorageRemoval, NoStorageRemoval))
    /// ).unwrap().expect("");
    ///
    /// use costs::storage_cost::removal::StorageRemovedBytes::NoStorageRemoval;
    /// use merk::Op;
    /// use merk::TreeFeatureType::BasicMerk;
    ///
    /// let batch = &[
    ///     // puts value [4,5,6] to key[1,2,3]
    ///     (vec![1, 2, 3], Op::Put(vec![4, 5, 6], BasicMerk)),
    ///     // deletes key [4,5,6]
    ///     (vec![4, 5, 6], Op::Delete),
    /// ];
    ///
    /// store.apply_with_costs_just_in_time_value_update::<_, Vec<_>>(
    ///     batch,
    ///     &[],
    ///     None,
    ///     &|k, v| Ok(0),
    ///     &mut |s, v, o| Ok((false, None)),
    ///     &mut |s, k, v| Ok((NoStorageRemoval, NoStorageRemoval))
    /// ).unwrap().expect("");
    /// ```
    pub fn apply_with_costs_just_in_time_value_update<KB, KA>(
        &mut self,
        batch: &MerkBatch<KB>,
        aux: &AuxMerkBatch<KA>,
        options: Option<MerkOptions>,
        old_tree_cost: &impl Fn(&Vec<u8>, &Vec<u8>) -> Result<u32, Error>,
        update_tree_value_based_on_costs: &mut impl FnMut(
            &StorageCost,
            &Vec<u8>,
            &mut Vec<u8>,
        ) -> Result<(bool, Option<u32>), Error>,
        section_removal_bytes: &mut impl FnMut(
            &Vec<u8>,
            u32,
            u32,
        ) -> Result<
            (StorageRemovedBytes, StorageRemovedBytes),
            Error,
        >,
    ) -> CostResult<(), Error>
    where
        KB: AsRef<[u8]>,
        KA: AsRef<[u8]>,
    {
        // ensure keys in batch are sorted and unique
        let mut maybe_prev_key: Option<&KB> = None;
        for (key, ..) in batch.iter() {
            if let Some(prev_key) = maybe_prev_key {
                match prev_key.as_ref().cmp(key.as_ref()) {
                    Ordering::Greater => {
                        return Err(Error::InvalidInputError("Keys in batch must be sorted"))
                            .wrap_with_cost(Default::default())
                    }
                    Ordering::Equal => {
                        return Err(Error::InvalidInputError("Keys in batch must be unique"))
                            .wrap_with_cost(Default::default())
                    }
                    _ => (),
                }
            }
            maybe_prev_key = Some(key);
        }

        self.apply_unchecked(
            batch,
            aux,
            options,
            old_tree_cost,
            update_tree_value_based_on_costs,
            section_removal_bytes,
        )
    }

    /// Applies a batch of operations (puts and deletes) to the tree.
    ///
    /// # Safety
    /// This is unsafe because the keys in `batch` must be sorted and unique -
    /// if they are not, there will be undefined behavior. For a safe version of
    /// this method which checks to ensure the batch is sorted and unique, see
    /// `apply`.
    ///
    /// # Example
    /// ```
    /// # let mut store = merk::test_utils::TempMerk::new();
    /// # store.apply_with_costs_just_in_time_value_update::<_, Vec<_>>(
    ///     &[(vec![4,5,6], Op::Put(vec![0], BasicMerk))],
    ///     &[],
    ///     None,
    ///     &|k, v| Ok(0),
    ///     &mut |s, o, v| Ok((false, None)),
    ///     &mut |s, k, v| Ok((NoStorageRemoval, NoStorageRemoval))
    /// ).unwrap().expect("");
    ///
    /// use costs::storage_cost::removal::StorageRemovedBytes::NoStorageRemoval;
    /// use merk::Op;
    /// use merk::TreeFeatureType::BasicMerk;
    ///
    /// let batch = &[
    ///     // puts value [4,5,6] to key [1,2,3]
    ///     (vec![1, 2, 3], Op::Put(vec![4, 5, 6], BasicMerk)),
    ///     // deletes key [4,5,6]
    ///     (vec![4, 5, 6], Op::Delete),
    /// ];
    ///     unsafe { store.apply_unchecked::<_, Vec<_>, _, _, _>(    /// /// ///
    ///     batch,
    ///     &[],
    ///     None,
    ///     &|k, v| Ok(0),
    ///     &mut |s, o, v| Ok((false, None)),
    ///     &mut |s, k, v| Ok((NoStorageRemoval, NoStorageRemoval))
    /// ).unwrap().expect("");
    /// }
    /// ```
    pub fn apply_unchecked<KB, KA, C, U, R>(
        &mut self,
        batch: &MerkBatch<KB>,
        aux: &AuxMerkBatch<KA>,
        options: Option<MerkOptions>,
        old_tree_cost: &C,
        update_tree_value_based_on_costs: &mut U,
        section_removal_bytes: &mut R,
    ) -> CostResult<(), Error>
    where
        KB: AsRef<[u8]>,
        KA: AsRef<[u8]>,
        C: Fn(&Vec<u8>, &Vec<u8>) -> Result<u32, Error>,
        U: FnMut(&StorageCost, &Vec<u8>, &mut Vec<u8>) -> Result<(bool, Option<u32>), Error>,
        R: FnMut(&Vec<u8>, u32, u32) -> Result<(StorageRemovedBytes, StorageRemovedBytes), Error>,
    {
        let maybe_walker = self
            .tree
            .take()
            .take()
            .map(|tree| Walker::new(tree, self.source()));

        if maybe_walker.is_some() {
            // dbg!(&maybe_walker.as_ref().unwrap().tree());
        }

        Walker::apply_to(
            maybe_walker,
            batch,
            self.source(),
            old_tree_cost,
            section_removal_bytes,
        )
        .flat_map_ok(|(maybe_tree, key_updates)| {
            // we set the new root node of the merk tree
            self.tree.set(maybe_tree);
            // commit changes to db
            self.commit(
                key_updates,
                aux,
                options,
                old_tree_cost,
                update_tree_value_based_on_costs,
                section_removal_bytes,
            )
        })
    }

    /// Creates a Merkle proof for the list of queried keys. For each key in the
    /// query, if the key is found in the store then the value will be proven to
    /// be in the tree. For each key in the query that does not exist in the
    /// tree, its absence will be proven by including boundary keys.
    ///
    /// The proof returned is in an encoded format which can be verified with
    /// `merk::verify`.
    ///
    /// This will fail if the keys in `query` are not sorted and unique. This
    /// check adds some overhead, so if you are sure your batch is sorted and
    /// unique you can use the unsafe `prove_unchecked` for a small performance
    /// gain.
    pub fn prove(
        &self,
        query: Query,
        limit: Option<u16>,
        offset: Option<u16>,
    ) -> CostResult<ProofConstructionResult, Error> {
        let left_to_right = query.left_to_right;
        self.prove_unchecked(query, limit, offset, left_to_right)
            .map_ok(|(proof, limit, offset)| {
                let mut bytes = Vec::with_capacity(128);
                encode_into(proof.iter(), &mut bytes);
                ProofConstructionResult::new(bytes, limit, offset)
            })
    }

    /// Creates a Merkle proof for the list of queried keys. For each key in the
    /// query, if the key is found in the store then the value will be proven to
    /// be in the tree. For each key in the query that does not exist in the
    /// tree, its absence will be proven by including boundary keys.
    ///
    /// The proof returned is in an intermediate format to be later encoded
    ///
    /// This will fail if the keys in `query` are not sorted and unique. This
    /// check adds some overhead, so if you are sure your batch is sorted and
    /// unique you can use the unsafe `prove_unchecked` for a small performance
    /// gain.
    pub fn prove_without_encoding(
        &self,
        query: Query,
        limit: Option<u16>,
        offset: Option<u16>,
    ) -> CostResult<ProofWithoutEncodingResult, Error> {
        let left_to_right = query.left_to_right;
        self.prove_unchecked(query, limit, offset, left_to_right)
            .map_ok(|(proof, limit, offset)| ProofWithoutEncodingResult::new(proof, limit, offset))
    }

    /// Creates a Merkle proof for the list of queried keys. For each key in
    /// the query, if the key is found in the store then the value will be
    /// proven to be in the tree. For each key in the query that does not
    /// exist in the tree, its absence will be proven by including
    /// boundary keys.
    /// The proof returned is in an encoded format which can be verified with
    /// `merk::verify`.
    ///
    /// This is unsafe because the keys in `query` must be sorted and unique -
    /// if they are not, there will be undefined behavior. For a safe version
    /// of this method which checks to ensure the batch is sorted and
    /// unique, see `prove`.
    pub fn prove_unchecked<Q, I>(
        &self,
        query: I,
        limit: Option<u16>,
        offset: Option<u16>,
        left_to_right: bool,
    ) -> CostResult<Proof, Error>
    where
        Q: Into<QueryItem>,
        I: IntoIterator<Item = Q>,
    {
        let query_vec: Vec<QueryItem> = query.into_iter().map(Into::into).collect();

        self.use_tree_mut(|maybe_tree| {
            maybe_tree
                .ok_or(Error::CorruptedCodeExecution(
                    "Cannot create proof for empty tree",
                ))
                .wrap_with_cost(Default::default())
                .flat_map_ok(|tree| {
                    let mut ref_walker = RefWalker::new(tree, self.source());
                    ref_walker.create_proof(query_vec.as_slice(), limit, offset, left_to_right)
                })
                .map_ok(|(proof, _, limit, offset, ..)| (proof, limit, offset))
        })
    }

    /// Commit tree changes
    pub fn commit<K>(
        &mut self,
        key_updates: KeyUpdates,
        aux: &AuxMerkBatch<K>,
        options: Option<MerkOptions>,
        old_tree_cost: &impl Fn(&Vec<u8>, &Vec<u8>) -> Result<u32, Error>,
        update_tree_value_based_on_costs: &mut impl FnMut(
            &StorageCost,
            &Vec<u8>,
            &mut Vec<u8>,
        ) -> Result<(bool, Option<u32>), Error>,
        section_removal_bytes: &mut impl FnMut(
            &Vec<u8>,
            u32,
            u32,
        ) -> Result<
            (StorageRemovedBytes, StorageRemovedBytes),
            Error,
        >,
    ) -> CostResult<(), Error>
    where
        K: AsRef<[u8]>,
    {
        // dbg!("committing");
        let mut cost = OperationCost::default();
        let options = options.unwrap_or_default();
        let mut batch = self.storage.new_batch();
        let to_batch_wrapped = self.use_tree_mut(|maybe_tree| -> UseTreeMutResult {
            // TODO: concurrent commit
            let mut inner_cost = OperationCost::default();

            if let Some(tree) = maybe_tree {
                // TODO: configurable committer
                let mut committer = MerkCommitter::new(tree.height(), 100);
                cost_return_on_error!(
                    &mut inner_cost,
                    tree.commit(
                        &mut committer,
                        old_tree_cost,
                        update_tree_value_based_on_costs,
                        section_removal_bytes
                    )
                );

                let tree_key = tree.key();
                // if they are a base merk we should update the root key
                if self.merk_type.requires_root_storage_update() {
                    // there are two situation where we want to put the root key
                    // it was updated from something else
                    // or it is part of new keys
                    if key_updates.updated_root_key_from.is_some()
                        || key_updates.new_keys.contains(tree_key)
                    {
                        let costs = if self.merk_type == StandaloneMerk {
                            // if we are a standalone merk we want real costs
                            Some(KeyValueStorageCost::for_updated_root_cost(
                                key_updates
                                    .updated_root_key_from
                                    .as_ref()
                                    .map(|k| k.len() as u32),
                                tree_key.len() as u32,
                            ))
                        } else {
                            // if we are a base merk we estimate these costs are free
                            // This None does not guarantee they are free though
                            None
                        };

                        // update pointer to root node
                        cost_return_on_error_no_add!(
                            &inner_cost,
                            batch
                                .put_root(ROOT_KEY_KEY, tree_key, costs)
                                .map_err(CostsError)
                        );
                    }
                }

                Ok(committer.batch)
            } else {
                if self.merk_type.requires_root_storage_update() {
                    // empty tree, delete pointer to root
                    let cost = if options.base_root_storage_is_free {
                        Some(KeyValueStorageCost::default()) // don't pay for
                                                             // root costs
                    } else {
                        None // means it will be calculated
                    };
                    batch.delete_root(ROOT_KEY_KEY, cost);
                }

                Ok(vec![])
            }
            .wrap_with_cost(inner_cost)
        });

        let mut to_batch = cost_return_on_error!(&mut cost, to_batch_wrapped);

        // TODO: move this to MerkCommitter impl?
        for (key, maybe_cost) in key_updates.deleted_keys {
            to_batch.push((key, None, None, maybe_cost));
        }
        to_batch.sort_by(|a, b| a.0.cmp(&b.0));
        for (key, maybe_sum_tree_cost, maybe_value, maybe_cost) in to_batch {
            if let Some((value, left_size, right_size)) = maybe_value {
                cost_return_on_error_no_add!(
                    &cost,
                    batch
                        .put(
                            &key,
                            &value,
                            Some((maybe_sum_tree_cost, left_size, right_size)),
                            maybe_cost
                        )
                        .map_err(CostsError)
                );
            } else {
                batch.delete(&key, maybe_cost);
            }
        }

        for (key, value, storage_cost) in aux {
            match value {
                Op::Put(value, ..) => cost_return_on_error_no_add!(
                    &cost,
                    batch
                        .put_aux(key, value, storage_cost.clone())
                        .map_err(CostsError)
                ),
                Op::Delete => batch.delete_aux(key, storage_cost.clone()),
                _ => {
                    cost_return_on_error_no_add!(
                        &cost,
                        Err(Error::InvalidOperation(
                            "only put and delete allowed for aux storage"
                        ))
                    );
                }
            };
        }

        // write to db
        self.storage
            .commit_batch(batch)
            .map_err(StorageError)
            .add_cost(cost)
    }

    /// Walk
    pub fn walk<'s, T>(&'s self, f: impl FnOnce(Option<RefWalker<MerkSource<'s, S>>>) -> T) -> T {
        let mut tree = self.tree.take();
        let maybe_walker = tree
            .as_mut()
            .map(|tree| RefWalker::new(tree, self.source()));
        let res = f(maybe_walker);
        self.tree.set(tree);
        res
    }

    /// Checks if it's an empty tree
    pub fn is_empty_tree(&self) -> CostContext<bool> {
        let mut iter = self.storage.raw_iter();
        iter.seek_to_first().flat_map(|_| iter.valid().map(|x| !x))
    }

    /// Checks if it's an empty tree excluding exceptions
    pub fn is_empty_tree_except(&self, mut except_keys: BTreeSet<&[u8]>) -> CostContext<bool> {
        let mut cost = OperationCost::default();

        let mut iter = self.storage.raw_iter();
        iter.seek_to_first().unwrap_add_cost(&mut cost);
        while let Some(key) = iter.key().unwrap_add_cost(&mut cost) {
            if except_keys.take(key).is_none() {
                return false.wrap_with_cost(cost);
            }
            iter.next().unwrap_add_cost(&mut cost)
        }
        true.wrap_with_cost(cost)
    }

    fn source(&self) -> MerkSource<S> {
        MerkSource {
            storage: &self.storage,
            is_sum_tree: self.is_sum_tree,
        }
    }

    /// Use tree
    pub(crate) fn use_tree<T>(&self, f: impl FnOnce(Option<&Tree>) -> T) -> T {
        let tree = self.tree.take();
        let res = f(tree.as_ref());
        self.tree.set(tree);
        res
    }

    fn use_tree_mut<T>(&self, mut f: impl FnMut(Option<&mut Tree>) -> T) -> T {
        let mut tree = self.tree.take();
        let res = f(tree.as_mut());
        self.tree.set(tree);
        res
    }

    /// Sets the tree's top node (base) key
    /// The base root key should only be used if the Merk tree is independent
    /// Meaning that it doesn't have a parent Merk
    pub fn set_base_root_key(&mut self, key: Option<Vec<u8>>) -> CostResult<(), Error> {
        if let Some(key) = key {
            self.storage
                .put_root(ROOT_KEY_KEY, key.as_slice(), None)
                .map_err(Error::StorageError) // todo: maybe
                                              // change None?
        } else {
            self.storage
                .delete_root(ROOT_KEY_KEY, None)
                .map_err(Error::StorageError) // todo: maybe
                                              // change None?
        }
    }

    /// Loads the Merk from the base root key
    /// The base root key should only be used if the Merk tree is independent
    /// Meaning that it doesn't have a parent Merk
    pub(crate) fn load_base_root(&mut self) -> CostResult<(), Error> {
        self.storage
            .get_root(ROOT_KEY_KEY)
            .map(|root_result| root_result.map_err(Error::StorageError))
            .flat_map_ok(|tree_root_key_opt| {
                // In case of successful seek for root key check if it exists
                if let Some(tree_root_key) = tree_root_key_opt {
                    // Trying to build a tree out of it, costs will be accumulated because
                    // `Tree::get` returns `CostContext` and this call happens inside `flat_map_ok`.
                    Tree::get(&self.storage, tree_root_key).map_ok(|tree| {
                        if let Some(t) = tree.as_ref() {
                            self.root_tree_key = Cell::new(Some(t.key().to_vec()));
                        }
                        self.tree = Cell::new(tree);
                    })
                } else {
                    Ok(()).wrap_with_cost(Default::default())
                }
            })
    }

    /// Loads the Merk from it's parent root key
    /// The base root key should only be used if the Merk tree is independent
    /// Meaning that it doesn't have a parent Merk
    pub(crate) fn load_root(&mut self) -> CostResult<(), Error> {
        // In case of successful seek for root key check if it exists
        if let Some(tree_root_key) = self.root_tree_key.get_mut() {
            // Trying to build a tree out of it, costs will be accumulated because
            // `Tree::get` returns `CostContext` and this call happens inside `flat_map_ok`.
            Tree::get(&self.storage, tree_root_key).map_ok(|tree| {
                self.tree = Cell::new(tree);
            })
        } else {
            // The tree is empty
            Ok(()).wrap_with_cost(Default::default())
        }
    }
}

fn fetch_node<'db>(db: &impl StorageContext<'db>, key: &[u8]) -> Result<Option<Tree>, Error> {
    let bytes = db.get(key).unwrap().map_err(StorageError)?; // TODO: get_pinned ?
    if let Some(bytes) = bytes {
        Ok(Some(Tree::decode(key.to_vec(), &bytes).map_err(EdError)?))
    } else {
        Ok(None)
    }
}

// impl Clone for Merk<S> {
//     fn clone(&self) -> Self {
//         let tree_clone = match self.tree.take() {
//             None => None,
//             Some(tree) => {
//                 let clone = tree.clone();
//                 self.tree.set(Some(tree));
//                 Some(clone)
//             }
//         };
//         Self {
//             tree: Cell::new(tree_clone),
//             storage_cost: self.storage_cost.clone(),
//         }
//     }
// }

// // TODO: get rid of Fetch/source and use GroveDB storage_cost abstraction

#[derive(Debug)]
pub struct MerkSource<'s, S> {
    storage: &'s S,
    is_sum_tree: bool,
}

impl<'s, S> Clone for MerkSource<'s, S> {
    fn clone(&self) -> Self {
        MerkSource {
            storage: self.storage,
            is_sum_tree: self.is_sum_tree,
        }
    }
}

impl<'s, 'db, S> Fetch for MerkSource<'s, S>
where
    S: StorageContext<'db>,
{
    fn fetch(&self, link: &Link) -> CostResult<Tree, Error> {
        Tree::get(self.storage, link.key())
            .map_ok(|x| x.ok_or(Error::KeyNotFoundError("Key not found for fetch")))
            .flatten()
    }
}

struct MerkCommitter {
    /// The batch has a key, maybe a value, with the value bytes, maybe the left
    /// child size and maybe the right child size, then the
    /// key_value_storage_cost
    batch: Vec<BatchValue>,
    height: u8,
    levels: u8,
}

impl MerkCommitter {
    fn new(height: u8, levels: u8) -> Self {
        Self {
            batch: Vec::with_capacity(10000),
            height,
            levels,
        }
    }
}

impl Commit for MerkCommitter {
    fn write(
        &mut self,
        tree: &mut Tree,
        old_tree_cost: &impl Fn(&Vec<u8>, &Vec<u8>) -> Result<u32, Error>,
        update_tree_value_based_on_costs: &mut impl FnMut(
            &StorageCost,
            &Vec<u8>,
            &mut Vec<u8>,
        ) -> Result<(bool, Option<u32>), Error>,
        section_removal_bytes: &mut impl FnMut(
            &Vec<u8>,
            u32,
            u32,
        ) -> Result<
            (StorageRemovedBytes, StorageRemovedBytes),
            Error,
        >,
    ) -> Result<(), Error> {
        let tree_size = tree.encoding_length();
        let (mut current_tree_plus_hook_size, mut storage_costs) =
            tree.kv_with_parent_hook_size_and_storage_cost(old_tree_cost)?;
        let mut i = 0;

        if let Some(old_value) = tree.old_value.clone() {
            // At this point the tree value can be updated based on client requirements
            // For example to store the costs
            loop {
                let (flags_changed, value_defined_cost) = update_tree_value_based_on_costs(
                    &storage_costs.value_storage_cost,
                    &old_value,
                    tree.value_mut_ref(),
                )?;
                if !flags_changed {
                    break;
                } else {
                    tree.inner.kv.value_defined_cost = value_defined_cost;
                    let after_update_tree_plus_hook_size =
                        tree.value_encoding_length_with_parent_to_child_reference();
                    if after_update_tree_plus_hook_size == current_tree_plus_hook_size {
                        break;
                    }
                    let new_size_and_storage_costs =
                        tree.kv_with_parent_hook_size_and_storage_cost(old_tree_cost)?;
                    current_tree_plus_hook_size = new_size_and_storage_costs.0;
                    storage_costs = new_size_and_storage_costs.1;
                }
                if i > MAX_UPDATE_VALUE_BASED_ON_COSTS_TIMES {
                    return Err(Error::CyclicError(
                        "updated value based on costs too many times",
                    ));
                }
                i += 1;
            }

            if let BasicStorageRemoval(removed_bytes) =
                storage_costs.value_storage_cost.removed_bytes
            {
                let (_, value_removed_bytes) = section_removal_bytes(&old_value, 0, removed_bytes)?;
                storage_costs.value_storage_cost.removed_bytes = value_removed_bytes;
            }
        }

        // Update old tree size after generating value storage_cost cost
        tree.old_size_with_parent_to_child_hook = current_tree_plus_hook_size;
        tree.old_value = Some(tree.value_ref().clone());

        let mut buf = Vec::with_capacity(tree_size);
        tree.encode_into(&mut buf);

        let left_child_sizes = tree.child_ref_and_sum_size(true);
        let right_child_sizes = tree.child_ref_and_sum_size(false);
        self.batch.push((
            tree.key().to_vec(),
            tree.feature_type().sum_length(),
            Some((buf, left_child_sizes, right_child_sizes)),
            Some(storage_costs),
        ));
        Ok(())
    }

    fn prune(&self, tree: &Tree) -> (bool, bool) {
        // keep N top levels of tree
        let prune = (self.height - tree.height()) >= self.levels;
        (prune, prune)
    }
}

#[cfg(test)]
mod test {
    use std::iter::empty;

    use costs::OperationCost;
    use storage::{
        rocksdb_storage::{PrefixedRocksDbStorageContext, RocksDbStorage},
        RawIterator, Storage, StorageContext,
    };
    use tempfile::TempDir;

    use super::{Merk, MerkSource, RefWalker};
    use crate::{test_utils::*, Op, TreeFeatureType::BasicMerk};

    // TODO: Close and then reopen test

    fn assert_invariants(merk: &TempMerk) {
        merk.use_tree(|maybe_tree| {
            let tree = maybe_tree.expect("expected tree");
            assert_tree_invariants(tree);
        })
    }

    #[test]
    fn test_reopen_root_hash() {
        let tmp_dir = TempDir::new().expect("cannot open tempdir");
        let storage = RocksDbStorage::default_rocksdb_with_path(tmp_dir.path())
            .expect("cannot open rocksdb storage");
        let test_prefix = [b"ayy"].into_iter().map(|x| x.as_slice());
        let mut merk = Merk::open_base(
            storage.get_storage_context(test_prefix.clone()).unwrap(),
            false,
        )
        .unwrap()
        .unwrap();

        merk.apply::<_, Vec<_>>(
            &[(vec![1, 2, 3], Op::Put(vec![4, 5, 6], BasicMerk))],
            &[],
            None,
        )
        .unwrap()
        .expect("apply failed");

        let root_hash = merk.root_hash();
        drop(merk);
        let merk = Merk::open_base(storage.get_storage_context(test_prefix).unwrap(), false)
            .unwrap()
            .unwrap();
        assert_eq!(merk.root_hash(), root_hash);
    }

    #[test]
    fn test_open_fee() {
        let tmp_dir = TempDir::new().expect("cannot open tempdir");
        let storage = RocksDbStorage::default_rocksdb_with_path(tmp_dir.path())
            .expect("cannot open rocksdb storage");
        let test_prefix = [b"ayy"].into_iter().map(|x| x.as_slice());
        let merk_fee_context = Merk::open_base(
            storage.get_storage_context(test_prefix.clone()).unwrap(),
            false,
        );

        // Opening not existing merk should cost only root key seek (except context
        // creation)
        assert!(matches!(
            merk_fee_context.cost(),
            OperationCost { seek_count: 1, .. }
        ));

        let mut merk = merk_fee_context.unwrap().unwrap();
        merk.apply::<_, Vec<_>>(
            &[(vec![1, 2, 3], Op::Put(vec![4, 5, 6], BasicMerk))],
            &[],
            None,
        )
        .unwrap()
        .expect("apply failed");

        drop(merk);

        let merk_fee_context =
            Merk::open_base(storage.get_storage_context(test_prefix).unwrap(), false);

        // Opening existing merk should cost two seeks. (except context creation)
        assert!(matches!(
            merk_fee_context.cost(),
            OperationCost { seek_count: 2, .. }
        ));
        assert!(merk_fee_context.cost().storage_loaded_bytes > 0);
    }

    #[test]
    fn simple_insert_apply() {
        let batch_size = 20;
        let mut merk = TempMerk::new();
        let batch = make_batch_seq(0..batch_size);
        merk.apply::<_, Vec<_>>(&batch, &[], None)
            .unwrap()
            .expect("apply failed");

        assert_invariants(&merk);
        assert_eq!(
            merk.root_hash().unwrap(),
            [
                126, 168, 96, 201, 59, 225, 123, 33, 206, 154, 87, 23, 139, 143, 136, 52, 103, 9,
                218, 90, 71, 153, 240, 47, 227, 168, 1, 104, 239, 237, 140, 147
            ]
        );
    }

    #[test]
    fn insert_uncached() {
        let batch_size = 20;
        let mut merk = TempMerk::new();

        let batch = make_batch_seq(0..batch_size);
        merk.apply::<_, Vec<_>>(&batch, &[], None)
            .unwrap()
            .expect("apply failed");
        assert_invariants(&merk);

        let batch = make_batch_seq(batch_size..(batch_size * 2));
        merk.apply::<_, Vec<_>>(&batch, &[], None)
            .unwrap()
            .expect("apply failed");
        assert_invariants(&merk);
    }

    #[test]
    fn test_has_node_with_empty_tree() {
        let mut merk = TempMerk::new();

        let key = b"something";

        let result = merk.has_node(key).unwrap().unwrap();

        assert!(!result);

        let batch_entry = (key, Op::Put(vec![123; 60], BasicMerk));

        let batch = vec![batch_entry];

        merk.apply::<_, Vec<_>>(&batch, &[], None)
            .unwrap()
            .expect("should ...");

        let result = merk.has_node(key).unwrap().unwrap();

        assert!(result);
    }

    #[test]
    fn insert_two() {
        let tree_size = 2;
        let batch_size = 1;
        let mut merk = TempMerk::new();

        for i in 0..(tree_size / batch_size) {
            let batch = make_batch_rand(batch_size, i);
            merk.apply::<_, Vec<_>>(&batch, &[], None)
                .unwrap()
                .expect("apply failed");
        }
    }

    #[test]
    fn insert_rand() {
        let tree_size = 40;
        let batch_size = 4;
        let mut merk = TempMerk::new();

        for i in 0..(tree_size / batch_size) {
            println!("i:{i}");
            let batch = make_batch_rand(batch_size, i);
            merk.apply::<_, Vec<_>>(&batch, &[], None)
                .unwrap()
                .expect("apply failed");
        }
    }

    #[test]
    fn actual_deletes() {
        let mut merk = TempMerk::new();

        let batch = make_batch_rand(10, 1);
        merk.apply::<_, Vec<_>>(&batch, &[], None)
            .unwrap()
            .expect("apply failed");

        let key = batch.first().unwrap().0.clone();
        merk.apply::<_, Vec<_>>(&[(key.clone(), Op::Delete)], &[], None)
            .unwrap()
            .unwrap();

        let value = merk.storage.get(key.as_slice()).unwrap().unwrap();
        assert!(value.is_none());
    }

    #[test]
    fn aux_data() {
        let mut merk = TempMerk::new();
        merk.apply::<Vec<_>, _>(
            &[],
            &[(vec![1, 2, 3], Op::Put(vec![4, 5, 6], BasicMerk), None)],
            None,
        )
        .unwrap()
        .expect("apply failed");
        let val = merk.get_aux(&[1, 2, 3]).unwrap().unwrap();
        assert_eq!(val, Some(vec![4, 5, 6]));
    }

    #[test]
    fn simulated_crash() {
        let mut merk = CrashMerk::open_base().expect("failed to open merk");

        merk.apply::<_, Vec<_>>(
            &[(vec![0], Op::Put(vec![1], BasicMerk))],
            &[(vec![2], Op::Put(vec![3], BasicMerk), None)],
            None,
        )
        .unwrap()
        .expect("apply failed");

        // make enough changes so that main column family gets auto-flushed
        for i in 0..250 {
            merk.apply::<_, Vec<_>>(&make_batch_seq(i * 2_000..(i + 1) * 2_000), &[], None)
                .unwrap()
                .expect("apply failed");
        }
        merk.crash();

        assert_eq!(merk.get_aux(&[2]).unwrap().unwrap(), Some(vec![3]));
    }

    #[test]
    fn get_not_found() {
        let mut merk = TempMerk::new();

        // no root
        assert!(merk.get(&[1, 2, 3], true).unwrap().unwrap().is_none());

        // cached
        merk.apply::<_, Vec<_>>(&[(vec![5, 5, 5], Op::Put(vec![], BasicMerk))], &[], None)
            .unwrap()
            .unwrap();
        assert!(merk.get(&[1, 2, 3], true).unwrap().unwrap().is_none());

        // uncached
        merk.apply::<_, Vec<_>>(
            &[
                (vec![0, 0, 0], Op::Put(vec![], BasicMerk)),
                (vec![1, 1, 1], Op::Put(vec![], BasicMerk)),
                (vec![2, 2, 2], Op::Put(vec![], BasicMerk)),
            ],
            &[],
            None,
        )
        .unwrap()
        .unwrap();
        assert!(merk.get(&[3, 3, 3], true).unwrap().unwrap().is_none());
    }

    #[test]
    fn reopen_check_root_hash() {
        let tmp_dir = TempDir::new().expect("cannot open tempdir");
        let storage = RocksDbStorage::default_rocksdb_with_path(tmp_dir.path())
            .expect("cannot open rocksdb storage");
        let mut merk = Merk::open_base(storage.get_storage_context(empty()).unwrap(), false)
            .unwrap()
            .expect("cannot open merk");
        let batch = make_batch_seq(1..10);
        merk.apply::<_, Vec<_>>(batch.as_slice(), &[], None)
            .unwrap()
            .unwrap();
        let batch = make_batch_seq(11..12);
        merk.apply::<_, Vec<_>>(batch.as_slice(), &[], None)
            .unwrap()
            .unwrap();
    }

    #[test]
    fn test_get_node_cost() {
        let tmp_dir = TempDir::new().expect("cannot open tempdir");
        let storage = RocksDbStorage::default_rocksdb_with_path(tmp_dir.path())
            .expect("cannot open rocksdb storage");
        let mut merk = Merk::open_base(storage.get_storage_context(empty()).unwrap(), false)
            .unwrap()
            .expect("cannot open merk");
        let batch = make_batch_seq(1..10);
        merk.apply::<_, Vec<_>>(batch.as_slice(), &[], None)
            .unwrap()
            .unwrap();
        drop(merk);

        // let merk =
        // Merk::open_base(storage.get_storage_context(empty()).unwrap())
        //     .unwrap()
        //     .expect("cannot open merk");
        // let m = merk.get(&9_u64.to_be_bytes());
        // let merk.get(&8_u64.to_be_bytes());
        // dbg!(m);
    }

    #[test]
    fn reopen() {
        fn collect(
            mut node: RefWalker<MerkSource<PrefixedRocksDbStorageContext>>,
            nodes: &mut Vec<Vec<u8>>,
        ) {
            nodes.push(node.tree().encode());
            if let Some(c) = node.walk(true).unwrap().unwrap() {
                collect(c, nodes);
            }
            if let Some(c) = node.walk(false).unwrap().unwrap() {
                collect(c, nodes);
            }
        }

        let tmp_dir = TempDir::new().expect("cannot open tempdir");

        let original_nodes = {
            let storage = RocksDbStorage::default_rocksdb_with_path(tmp_dir.path())
                .expect("cannot open rocksdb storage");
            let mut merk = Merk::open_base(storage.get_storage_context(empty()).unwrap(), false)
                .unwrap()
                .expect("cannot open merk");
            let batch = make_batch_seq(1..10_000);
            merk.apply::<_, Vec<_>>(batch.as_slice(), &[], None)
                .unwrap()
                .unwrap();
            let mut tree = merk.tree.take().unwrap();
            let walker = RefWalker::new(&mut tree, merk.source());

            let mut nodes = vec![];
            collect(walker, &mut nodes);
            nodes
        };

        let storage = RocksDbStorage::default_rocksdb_with_path(tmp_dir.path())
            .expect("cannot open rocksdb storage");
        let merk = Merk::open_base(storage.get_storage_context(empty()).unwrap(), false)
            .unwrap()
            .expect("cannot open merk");
        let mut tree = merk.tree.take().unwrap();
        let walker = RefWalker::new(&mut tree, merk.source());

        let mut reopen_nodes = vec![];
        collect(walker, &mut reopen_nodes);

        assert_eq!(reopen_nodes, original_nodes);
    }

    type PrefixedStorageIter<'db, 'ctx> =
        &'ctx mut <PrefixedRocksDbStorageContext<'db> as StorageContext<'db>>::RawIterator;

    #[test]
    fn reopen_iter() {
        fn collect<'db, 'ctx>(
            iter: PrefixedStorageIter<'db, 'ctx>,
            nodes: &mut Vec<(Vec<u8>, Vec<u8>)>,
        ) {
            while iter.valid().unwrap() {
                nodes.push((
                    iter.key().unwrap().unwrap().to_vec(),
                    iter.value().unwrap().unwrap().to_vec(),
                ));
                iter.next().unwrap();
            }
        }
        let tmp_dir = TempDir::new().expect("cannot open tempdir");

        let original_nodes = {
            let storage = RocksDbStorage::default_rocksdb_with_path(tmp_dir.path())
                .expect("cannot open rocksdb storage");
            let mut merk = Merk::open_base(storage.get_storage_context(empty()).unwrap(), false)
                .unwrap()
                .expect("cannot open merk");
            let batch = make_batch_seq(1..10_000);
            merk.apply::<_, Vec<_>>(batch.as_slice(), &[], None)
                .unwrap()
                .unwrap();

            let mut nodes = vec![];
            collect(&mut merk.storage.raw_iter(), &mut nodes);
            nodes
        };
        let storage = RocksDbStorage::default_rocksdb_with_path(tmp_dir.path())
            .expect("cannot open rocksdb storage");
        let merk = Merk::open_base(storage.get_storage_context(empty()).unwrap(), false)
            .unwrap()
            .expect("cannot open merk");

        let mut reopen_nodes = vec![];
        collect(&mut merk.storage.raw_iter(), &mut reopen_nodes);

        assert_eq!(reopen_nodes, original_nodes);
    }

    #[test]
    fn update_node() {
        let tmp_dir = TempDir::new().expect("cannot open tempdir");
        let storage = RocksDbStorage::default_rocksdb_with_path(tmp_dir.path())
            .expect("cannot open rocksdb storage");
        let mut merk = Merk::open_base(storage.get_storage_context(empty()).unwrap(), false)
            .unwrap()
            .expect("cannot open merk");

        merk.apply::<_, Vec<_>>(
            &[(b"9".to_vec(), Op::Put(b"a".to_vec(), BasicMerk))],
            &[],
            None,
        )
        .unwrap()
        .expect("should insert successfully");
        merk.apply::<_, Vec<_>>(
            &[(b"10".to_vec(), Op::Put(b"a".to_vec(), BasicMerk))],
            &[],
            None,
        )
        .unwrap()
        .expect("should insert successfully");

        let result = merk
            .get(b"10".as_slice(), true)
            .unwrap()
            .expect("should get successfully");
        assert_eq!(result, Some(b"a".to_vec()));

        // Update the node
        merk.apply::<_, Vec<_>>(
            &[(b"10".to_vec(), Op::Put(b"b".to_vec(), BasicMerk))],
            &[],
            None,
        )
        .unwrap()
        .expect("should insert successfully");
        let result = merk
            .get(b"10".as_slice(), true)
            .unwrap()
            .expect("should get successfully");
        assert_eq!(result, Some(b"b".to_vec()));

        drop(merk);

        let mut merk = Merk::open_base(storage.get_storage_context(empty()).unwrap(), false)
            .unwrap()
            .expect("cannot open merk");

        // Update the node after dropping merk
        merk.apply::<_, Vec<_>>(
            &[(b"10".to_vec(), Op::Put(b"c".to_vec(), BasicMerk))],
            &[],
            None,
        )
        .unwrap()
        .expect("should insert successfully");
        let result = merk
            .get(b"10".as_slice(), true)
            .unwrap()
            .expect("should get successfully");
        assert_eq!(result, Some(b"c".to_vec()));
    }
}<|MERGE_RESOLUTION|>--- conflicted
+++ resolved
@@ -1,4 +1,3 @@
-<<<<<<< HEAD
 // MIT LICENSE
 //
 // Copyright (c) 2021 Dash Core Group
@@ -29,9 +28,6 @@
 
 //! Merk
 
-#[cfg(feature = "full")]
-=======
->>>>>>> af53d372
 pub mod chunks;
 
 pub(crate) mod defaults;
@@ -76,11 +72,7 @@
 
 type Proof = (LinkedList<ProofOp>, Option<u16>, Option<u16>);
 
-<<<<<<< HEAD
-#[cfg(feature = "full")]
 /// Proof construction result
-=======
->>>>>>> af53d372
 pub struct ProofConstructionResult {
     /// Proof
     pub proof: Vec<u8>,
@@ -101,11 +93,7 @@
     }
 }
 
-<<<<<<< HEAD
-#[cfg(feature = "full")]
 /// Proof without encoding result
-=======
->>>>>>> af53d372
 pub struct ProofWithoutEncodingResult {
     /// Proof
     pub proof: LinkedList<ProofOp>,
@@ -126,11 +114,7 @@
     }
 }
 
-<<<<<<< HEAD
-#[cfg(feature = "full")]
 /// Key update types
-=======
->>>>>>> af53d372
 pub struct KeyUpdates {
     pub new_keys: BTreeSet<Vec<u8>>,
     pub updated_keys: BTreeSet<Vec<u8>>,
@@ -165,12 +149,8 @@
 
 /// A bool type
 pub type IsSumTree = bool;
-<<<<<<< HEAD
-#[cfg(feature = "full")]
+
 /// Root hash key and sum
-=======
-
->>>>>>> af53d372
 pub type RootHashKeyAndSum = (CryptoHash, Option<Vec<u8>>, Option<i64>);
 
 /// KVIterator allows you to lazily iterate over each kv pair of a subtree
