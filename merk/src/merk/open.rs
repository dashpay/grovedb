use std::cell::Cell;

use grovedb_costs::CostResult;
use grovedb_storage::StorageContext;
use grovedb_version::version::GroveVersion;

use crate::{
    tree::kv::ValueDefinedCostType,
    tree_type::TreeType,
    Error, Merk, MerkType,
    MerkType::{BaseMerk, LayeredMerk, StandaloneMerk},
};

impl<'db, S> Merk<S>
where
    S: StorageContext<'db>,
{
    /// Open empty tree
    pub fn open_empty(storage: S, merk_type: MerkType, tree_type: TreeType) -> Self {
        Self {
            tree: Cell::new(None),
            root_tree_key: Cell::new(None),
            storage,
            merk_type,
<<<<<<< HEAD
            is_sum_tree,
            meta_cache: Default::default(),
=======
            tree_type,
>>>>>>> 44c2244b
        }
    }

    /// Open standalone tree
    pub fn open_standalone(
        storage: S,
        tree_type: TreeType,
        value_defined_cost_fn: Option<
            impl Fn(&[u8], &GroveVersion) -> Option<ValueDefinedCostType>,
        >,
        grove_version: &GroveVersion,
    ) -> CostResult<Self, Error> {
        let mut merk = Self {
            tree: Cell::new(None),
            root_tree_key: Cell::new(None),
            storage,
            merk_type: StandaloneMerk,
<<<<<<< HEAD
            is_sum_tree,
            meta_cache: Default::default(),
=======
            tree_type,
>>>>>>> 44c2244b
        };

        merk.load_base_root(value_defined_cost_fn, grove_version)
            .map_ok(|_| merk)
    }

    /// Open base tree
    pub fn open_base(
        storage: S,
        tree_type: TreeType,
        value_defined_cost_fn: Option<
            impl Fn(&[u8], &GroveVersion) -> Option<ValueDefinedCostType>,
        >,
        grove_version: &GroveVersion,
    ) -> CostResult<Self, Error> {
        let mut merk = Self {
            tree: Cell::new(None),
            root_tree_key: Cell::new(None),
            storage,
            merk_type: BaseMerk,
<<<<<<< HEAD
            is_sum_tree,
            meta_cache: Default::default(),
=======
            tree_type,
>>>>>>> 44c2244b
        };

        merk.load_base_root(value_defined_cost_fn, grove_version)
            .map_ok(|_| merk)
    }

    /// Open layered tree with root key
    pub fn open_layered_with_root_key(
        storage: S,
        root_key: Option<Vec<u8>>,
        tree_type: TreeType,
        value_defined_cost_fn: Option<
            impl Fn(&[u8], &GroveVersion) -> Option<ValueDefinedCostType>,
        >,
        grove_version: &GroveVersion,
    ) -> CostResult<Self, Error> {
        let mut merk = Self {
            tree: Cell::new(None),
            root_tree_key: Cell::new(root_key),
            storage,
            merk_type: LayeredMerk,
<<<<<<< HEAD
            is_sum_tree,
            meta_cache: Default::default(),
=======
            tree_type,
>>>>>>> 44c2244b
        };

        merk.load_root(value_defined_cost_fn, grove_version)
            .map_ok(|_| merk)
    }
}

#[cfg(test)]
mod test {
    use grovedb_costs::OperationCost;
    use grovedb_path::SubtreePath;
    use grovedb_storage::{
        rocksdb_storage::{test_utils::TempStorage, RocksDbStorage},
        Storage, StorageBatch,
    };
    use grovedb_version::version::GroveVersion;
    use tempfile::TempDir;

    use crate::{
        tree::kv::ValueDefinedCostType, tree_type::TreeType, Merk, Op,
        TreeFeatureType::BasicMerkNode,
    };

    #[test]
    fn test_reopen_root_hash() {
        let grove_version = GroveVersion::latest();
        let tmp_dir = TempDir::new().expect("cannot open tempdir");
        let storage = RocksDbStorage::default_rocksdb_with_path(tmp_dir.path())
            .expect("cannot open rocksdb storage");
        let batch = StorageBatch::new();
        let transaction = storage.start_transaction();

        let test_prefix = [b"ayy"];

<<<<<<< HEAD
        let batch = StorageBatch::new();
        let tx = storage.start_transaction();
=======
>>>>>>> 44c2244b
        let mut merk = Merk::open_base(
            storage
                .get_transactional_storage_context(
                    SubtreePath::from(test_prefix.as_ref()),
                    Some(&batch),
<<<<<<< HEAD
                    &tx,
=======
                    &transaction,
>>>>>>> 44c2244b
                )
                .unwrap(),
            TreeType::NormalTree,
            None::<&fn(&[u8], &GroveVersion) -> Option<ValueDefinedCostType>>,
            grove_version,
        )
        .unwrap()
        .unwrap();

        merk.apply::<_, Vec<_>>(
            &[(vec![1, 2, 3], Op::Put(vec![4, 5, 6], BasicMerkNode))],
            &[],
            None,
            grove_version,
        )
        .unwrap()
        .expect("apply failed");

        let root_hash = merk.root_hash();

        storage
<<<<<<< HEAD
            .commit_multi_context_batch(batch, Some(&tx))
=======
            .commit_multi_context_batch(batch, Some(&transaction))
>>>>>>> 44c2244b
            .unwrap()
            .expect("cannot commit batch");

        let merk = Merk::open_base(
            storage
                .get_transactional_storage_context(
                    SubtreePath::from(test_prefix.as_ref()),
                    None,
<<<<<<< HEAD
                    &tx,
=======
                    &transaction,
>>>>>>> 44c2244b
                )
                .unwrap(),
            TreeType::NormalTree,
            None::<&fn(&[u8], &GroveVersion) -> Option<ValueDefinedCostType>>,
            grove_version,
        )
        .unwrap()
        .unwrap();
        assert_eq!(merk.root_hash(), root_hash);
    }

    #[test]
    fn test_open_fee() {
        let grove_version = GroveVersion::latest();
        let storage = TempStorage::new();
        let batch = StorageBatch::new();
<<<<<<< HEAD
        let tx = storage.start_transaction();

        let merk_fee_context = Merk::open_base(
            storage
                .get_transactional_storage_context(SubtreePath::empty(), Some(&batch), &tx)
=======
        let transaction = storage.start_transaction();

        let merk_fee_context = Merk::open_base(
            storage
                .get_transactional_storage_context(SubtreePath::empty(), Some(&batch), &transaction)
>>>>>>> 44c2244b
                .unwrap(),
            TreeType::NormalTree,
            None::<&fn(&[u8], &GroveVersion) -> Option<ValueDefinedCostType>>,
            grove_version,
        );
        // Opening not existing merk should cost only root key seek (except context
        // creation)
        assert!(matches!(
            merk_fee_context.cost(),
            OperationCost { seek_count: 1, .. }
        ));

        let mut merk = merk_fee_context.unwrap().unwrap();
        merk.apply::<_, Vec<_>>(
            &[(vec![1, 2, 3], Op::Put(vec![4, 5, 6], BasicMerkNode))],
            &[],
            None,
            grove_version,
        )
        .unwrap()
        .expect("apply failed");

        storage
<<<<<<< HEAD
            .commit_multi_context_batch(batch, Some(&tx))
=======
            .commit_multi_context_batch(batch, Some(&transaction))
>>>>>>> 44c2244b
            .unwrap()
            .expect("cannot commit batch");

        let merk_fee_context = Merk::open_base(
            storage
<<<<<<< HEAD
                .get_transactional_storage_context(SubtreePath::empty(), None, &tx)
=======
                .get_transactional_storage_context(SubtreePath::empty(), None, &transaction)
>>>>>>> 44c2244b
                .unwrap(),
            TreeType::NormalTree,
            None::<&fn(&[u8], &GroveVersion) -> Option<ValueDefinedCostType>>,
            grove_version,
        );

        // Opening existing merk should cost two seeks. (except context creation)
        assert!(matches!(
            merk_fee_context.cost(),
            OperationCost { seek_count: 2, .. }
        ));
        assert!(merk_fee_context.cost().storage_loaded_bytes > 0);
    }
}<|MERGE_RESOLUTION|>--- conflicted
+++ resolved
@@ -22,12 +22,8 @@
             root_tree_key: Cell::new(None),
             storage,
             merk_type,
-<<<<<<< HEAD
-            is_sum_tree,
-            meta_cache: Default::default(),
-=======
-            tree_type,
->>>>>>> 44c2244b
+            meta_cache: Default::default(),
+            tree_type,
         }
     }
 
@@ -45,12 +41,8 @@
             root_tree_key: Cell::new(None),
             storage,
             merk_type: StandaloneMerk,
-<<<<<<< HEAD
-            is_sum_tree,
-            meta_cache: Default::default(),
-=======
-            tree_type,
->>>>>>> 44c2244b
+            tree_type,
+            meta_cache: Default::default(),
         };
 
         merk.load_base_root(value_defined_cost_fn, grove_version)
@@ -71,12 +63,8 @@
             root_tree_key: Cell::new(None),
             storage,
             merk_type: BaseMerk,
-<<<<<<< HEAD
-            is_sum_tree,
-            meta_cache: Default::default(),
-=======
-            tree_type,
->>>>>>> 44c2244b
+            tree_type,
+            meta_cache: Default::default(),
         };
 
         merk.load_base_root(value_defined_cost_fn, grove_version)
@@ -98,12 +86,8 @@
             root_tree_key: Cell::new(root_key),
             storage,
             merk_type: LayeredMerk,
-<<<<<<< HEAD
-            is_sum_tree,
-            meta_cache: Default::default(),
-=======
-            tree_type,
->>>>>>> 44c2244b
+            tree_type,
+            meta_cache: Default::default(),
         };
 
         merk.load_root(value_defined_cost_fn, grove_version)
@@ -138,21 +122,12 @@
 
         let test_prefix = [b"ayy"];
 
-<<<<<<< HEAD
-        let batch = StorageBatch::new();
-        let tx = storage.start_transaction();
-=======
->>>>>>> 44c2244b
         let mut merk = Merk::open_base(
             storage
                 .get_transactional_storage_context(
                     SubtreePath::from(test_prefix.as_ref()),
                     Some(&batch),
-<<<<<<< HEAD
-                    &tx,
-=======
                     &transaction,
->>>>>>> 44c2244b
                 )
                 .unwrap(),
             TreeType::NormalTree,
@@ -174,11 +149,7 @@
         let root_hash = merk.root_hash();
 
         storage
-<<<<<<< HEAD
-            .commit_multi_context_batch(batch, Some(&tx))
-=======
             .commit_multi_context_batch(batch, Some(&transaction))
->>>>>>> 44c2244b
             .unwrap()
             .expect("cannot commit batch");
 
@@ -187,11 +158,7 @@
                 .get_transactional_storage_context(
                     SubtreePath::from(test_prefix.as_ref()),
                     None,
-<<<<<<< HEAD
-                    &tx,
-=======
                     &transaction,
->>>>>>> 44c2244b
                 )
                 .unwrap(),
             TreeType::NormalTree,
@@ -208,19 +175,11 @@
         let grove_version = GroveVersion::latest();
         let storage = TempStorage::new();
         let batch = StorageBatch::new();
-<<<<<<< HEAD
-        let tx = storage.start_transaction();
+        let transaction = storage.start_transaction();
 
         let merk_fee_context = Merk::open_base(
             storage
-                .get_transactional_storage_context(SubtreePath::empty(), Some(&batch), &tx)
-=======
-        let transaction = storage.start_transaction();
-
-        let merk_fee_context = Merk::open_base(
-            storage
                 .get_transactional_storage_context(SubtreePath::empty(), Some(&batch), &transaction)
->>>>>>> 44c2244b
                 .unwrap(),
             TreeType::NormalTree,
             None::<&fn(&[u8], &GroveVersion) -> Option<ValueDefinedCostType>>,
@@ -244,21 +203,13 @@
         .expect("apply failed");
 
         storage
-<<<<<<< HEAD
-            .commit_multi_context_batch(batch, Some(&tx))
-=======
             .commit_multi_context_batch(batch, Some(&transaction))
->>>>>>> 44c2244b
             .unwrap()
             .expect("cannot commit batch");
 
         let merk_fee_context = Merk::open_base(
             storage
-<<<<<<< HEAD
-                .get_transactional_storage_context(SubtreePath::empty(), None, &tx)
-=======
                 .get_transactional_storage_context(SubtreePath::empty(), None, &transaction)
->>>>>>> 44c2244b
                 .unwrap(),
             TreeType::NormalTree,
             None::<&fn(&[u8], &GroveVersion) -> Option<ValueDefinedCostType>>,
