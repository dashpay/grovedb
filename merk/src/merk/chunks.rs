//! Provides `ChunkProducer`, which creates chunk proofs for full replication of
//! a Merk.
use std::error::Error;

use anyhow::{anyhow, Result};
use costs::CostsExt;
use storage::{RawIterator, StorageContext};

use super::Merk;
use crate::proofs::{chunk::get_next_chunk, Node, Op};

/// A `ChunkProducer` allows the creation of chunk proofs, used for trustlessly
/// replicating entire Merk trees. Chunks can be generated on the fly in a
/// random order, or iterated in order for slightly better performance.
pub struct ChunkProducer<'db, S: StorageContext<'db>>
where
    <S as StorageContext<'db>>::Error: Error + Sync + Send + 'static,
{
    trunk: Vec<Op>,
    chunk_boundaries: Vec<Vec<u8>>,
    raw_iter: S::RawIterator,
    index: usize,
}

impl<'db, S> ChunkProducer<'db, S>
where
    S: StorageContext<'db>,
    <S as StorageContext<'db>>::Error: Error + Sync + Send + 'static,
{
    /// Creates a new `ChunkProducer` for the given `Merk` instance. In the
    /// constructor, the first chunk (the "trunk") will be created.
    pub fn new(merk: &Merk<S>) -> Result<Self> {
        let (trunk, has_more) = merk
            .walk(|maybe_walker| match maybe_walker {
                Some(mut walker) => walker.create_trunk_proof(),
                None => Ok((vec![], false)).wrap_with_cost(Default::default()),
            })
            .unwrap()?;

        let chunk_boundaries = if has_more {
            trunk
                .iter()
                .filter_map(|op| match op {
                    Op::Push(Node::KVValueHash(key, ..)) => Some(key.clone()),
                    _ => None,
                })
                .collect()
        } else {
            vec![]
        };

        let mut raw_iter = merk.storage.raw_iter();
        raw_iter.seek_to_first().unwrap();

        Ok(ChunkProducer {
            trunk,
            chunk_boundaries,
            raw_iter,
            index: 0,
        })
    }

    /// Gets the chunk with the given index. Errors if the index is out of
    /// bounds or the tree is empty - the number of chunks can be checked by
    /// calling `producer.len()`.
    pub fn chunk(&mut self, index: usize) -> Result<Vec<Op>> {
        if index >= self.len() {
            return Err(anyhow!("Chunk index out-of-bounds"));
        }

        self.index = index;

        if index == 0 || index == 1 {
            self.raw_iter.seek_to_first().unwrap();
        } else {
            let preceding_key = self.chunk_boundaries.get(index - 2).unwrap();
            self.raw_iter.seek(preceding_key).unwrap();
            self.raw_iter.next().unwrap();
        }

        self.next_chunk()
    }

    /// Returns the total number of chunks for the underlying Merk tree.
    #[allow(clippy::len_without_is_empty)]
    pub fn len(&self) -> usize {
        let boundaries_len = self.chunk_boundaries.len();
        if boundaries_len == 0 {
            1
        } else {
            boundaries_len + 2
        }
    }

    /// Gets the next chunk based on the `ChunkProducer`'s internal index state.
    /// This is mostly useful for letting `ChunkIter` yield the chunks in order,
    /// optimizing throughput compared to random access.
    fn next_chunk(&mut self) -> Result<Vec<Op>> {
        if self.index == 0 {
            if self.trunk.is_empty() {
                return Err(anyhow!("Attempted to fetch chunk on empty tree"));
            }
            self.index += 1;
            return Ok(self.trunk.clone());
        }

        if self.index >= self.len() {
            panic!("Called next_chunk after end");
        }

        let end_key = self.chunk_boundaries.get(self.index - 1);
        let end_key_slice = end_key.as_ref().map(|k| k.as_slice());

        self.index += 1;

        get_next_chunk(&mut self.raw_iter, end_key_slice).unwrap()
    }
}

impl<'db, S> IntoIterator for ChunkProducer<'db, S>
where
    S: StorageContext<'db>,
    <S as StorageContext<'db>>::Error: Error + Sync + Send + 'static,
{
    type IntoIter = ChunkIter<'db, S>;
    type Item = <ChunkIter<'db, S> as Iterator>::Item;

    fn into_iter(self) -> Self::IntoIter {
        ChunkIter(self)
    }
}

/// A `ChunkIter` iterates through all the chunks for the underlying `Merk`
/// instance in order (the first chunk is the "trunk" chunk). Yields `None`
/// after all chunks have been yielded.
pub struct ChunkIter<'db, S>(ChunkProducer<'db, S>)
where
    S: StorageContext<'db>,
    <S as StorageContext<'db>>::Error: Error + Sync + Send + 'static;

impl<'db, S> Iterator for ChunkIter<'db, S>
where
    S: StorageContext<'db>,
    <S as StorageContext<'db>>::Error: Error + Sync + Send + 'static,
{
    type Item = Result<Vec<Op>>;

    fn size_hint(&self) -> (usize, Option<usize>) {
        (self.0.len(), Some(self.0.len()))
    }

    fn next(&mut self) -> Option<Self::Item> {
        if self.0.index >= self.0.len() {
            None
        } else {
            Some(self.0.next_chunk())
        }
    }
}

impl<'db, S> Merk<S>
where
    S: StorageContext<'db>,
    <S as StorageContext<'db>>::Error: Error + Sync + Send + 'static,
{
    /// Creates a `ChunkProducer` which can return chunk proofs for replicating
    /// the entire Merk tree.
    pub fn chunks(&self) -> Result<ChunkProducer<'db, S>> {
        ChunkProducer::new(self)
    }
}

#[cfg(test)]
mod tests {
    use std::iter::empty;

    use storage::{rocksdb_storage::RocksDbStorage, Storage};
    use tempfile::TempDir;

    use super::*;
    use crate::{
        proofs::chunk::{verify_leaf, verify_trunk},
        test_utils::*,
    };

    #[test]
    fn len_small() {
        let mut merk = TempMerk::new();
        let batch = make_batch_seq(1..256);
        merk.apply::<_, Vec<_>>(&batch, &[], None).unwrap().unwrap();

        let chunks = merk.chunks().unwrap();
        assert_eq!(chunks.len(), 1);
        assert_eq!(chunks.into_iter().size_hint().0, 1);
    }

    #[test]
    fn len_big() {
        let mut merk = TempMerk::new();
        let batch = make_batch_seq(1..10_000);
        merk.apply::<_, Vec<_>>(&batch, &[], None).unwrap().unwrap();

        let chunks = merk.chunks().unwrap();
        assert_eq!(chunks.len(), 129);
        assert_eq!(chunks.into_iter().size_hint().0, 129);
    }

    #[test]
    fn generate_and_verify_chunks() {
        let mut merk = TempMerk::new();
        let batch = make_batch_seq(1..10_000);
        merk.apply::<_, Vec<_>>(&batch, &[], None).unwrap().unwrap();

        let mut chunks = merk.chunks().unwrap().into_iter().map(|x| x.unwrap());

        let chunk = chunks.next().unwrap();
        let (trunk, height) = verify_trunk(chunk.into_iter().map(Ok)).unwrap().unwrap();
        assert_eq!(height, 14);
        assert_eq!(trunk.hash().unwrap(), merk.root_hash().unwrap());

        assert_eq!(trunk.layer(7).count(), 128);

        for (ops, node) in chunks.zip(trunk.layer(height / 2)) {
            verify_leaf(ops.into_iter().map(Ok), node.hash().unwrap())
                .unwrap()
                .unwrap();
        }
    }

    #[test]
    fn chunks_from_reopen() {
        let tmp_dir = TempDir::new().expect("cannot create tempdir");
        let original_chunks = {
            let storage = RocksDbStorage::default_rocksdb_with_path(tmp_dir.path())
                .expect("cannot open rocksdb storage");

            let mut merk = Merk::open_base(storage.get_storage_context(empty()).unwrap(), false)
                .unwrap()
                .unwrap();
            let batch = make_batch_seq(1..10);
            merk.apply::<_, Vec<_>>(&batch, &[], None).unwrap().unwrap();

            merk.chunks()
                .unwrap()
                .into_iter()
                .map(|x| x.unwrap())
                .collect::<Vec<_>>()
                .into_iter()
        };
        let storage = RocksDbStorage::default_rocksdb_with_path(tmp_dir.path())
<<<<<<< HEAD
            .expect("cannot open rocksdb storage_cost");
        let merk = Merk::open_base(storage.get_storage_context(empty()).unwrap(), false)
=======
            .expect("cannot open rocksdb storage");
        let merk = Merk::open_base(storage.get_storage_context(empty()).unwrap())
>>>>>>> 1e892bd9
            .unwrap()
            .unwrap();
        let reopen_chunks = merk.chunks().unwrap().into_iter().map(|x| x.unwrap());

        for (original, checkpoint) in original_chunks.zip(reopen_chunks) {
            assert_eq!(original.len(), checkpoint.len());
        }
    }

    // #[test]
    // fn chunks_from_checkpoint() {
    //     let mut merk = TempMerk::new();
    //     let batch = make_batch_seq(1..10);
    //     merk.apply(batch.as_slice(), &[]).unwrap();

    //     let path: std::path::PathBuf =
    // "generate_and_verify_chunks_from_checkpoint.db".into();     if path.
    // exists() {         std::fs::remove_dir_all(&path).unwrap();
    //     }
    //     let checkpoint = merk.checkpoint(&path).unwrap();

    //     let original_chunks =
    // merk.chunks().unwrap().into_iter().map(Result::unwrap);
    //     let checkpoint_chunks =
    // checkpoint.chunks().unwrap().into_iter().map(Result::unwrap);

    //     for (original, checkpoint) in original_chunks.zip(checkpoint_chunks) {
    //         assert_eq!(original.len(), checkpoint.len());
    //     }

    //     std::fs::remove_dir_all(&path).unwrap();
    // }

    #[test]
    fn random_access_chunks() {
        let mut merk = TempMerk::new();
        let batch = make_batch_seq(1..111);
        merk.apply::<_, Vec<_>>(&batch, &[], None).unwrap().unwrap();

        let chunks = merk
            .chunks()
            .unwrap()
            .into_iter()
            .map(|x| x.unwrap())
            .collect::<Vec<_>>();

        let mut producer = merk.chunks().unwrap();
        for i in 0..chunks.len() * 2 {
            let index = i % chunks.len();
            assert_eq!(producer.chunk(index).unwrap(), chunks[index]);
        }
    }

    #[test]
    #[should_panic(expected = "Attempted to fetch chunk on empty tree")]
    fn test_chunk_empty() {
        let merk = TempMerk::new();

        let _chunks = merk
            .chunks()
            .unwrap()
            .into_iter()
            .map(|x| x.unwrap())
            .collect::<Vec<_>>();
    }

    #[test]
    #[should_panic(expected = "Chunk index out-of-bounds")]
    fn test_chunk_index_oob() {
        let mut merk = TempMerk::new();
        let batch = make_batch_seq(1..42);
        merk.apply::<_, Vec<_>>(&batch, &[], None).unwrap().unwrap();

        let mut producer = merk.chunks().unwrap();
        let _chunk = producer.chunk(50000).unwrap();
    }

    // #[test]
    // fn test_chunk_index_gt_1_access() {
    //     let mut merk = TempMerk::new();
    //     let batch = make_batch_seq(1..513);
    //     merk.apply::<_, Vec<_>>(&batch, &[]).unwrap().unwrap();

    //     let mut producer = merk.chunks().unwrap();
    //     println!("length: {}", producer.len());
    //     let chunk = producer.chunk(2).unwrap();
    //     assert_eq!(
    //         chunk,
    //         vec![
    //             3, 8, 0, 0, 0, 0, 0, 0, 0, 18, 0, 60, 123, 123, 123, 123, 123,
    // 123, 123, 123, 123,             123, 123, 123, 123, 123, 123, 123, 123,
    // 123, 123, 123, 123, 123, 123, 123, 123,             123, 123, 123, 123,
    // 123, 123, 123, 123, 123, 123, 123, 123, 123, 123, 123, 123,
    // 123, 123, 123, 123, 123, 123, 123, 123, 123, 123, 123, 123, 123, 123, 123,
    // 123,             123, 123, 123, 3, 8, 0, 0, 0, 0, 0, 0, 0, 19, 0, 60,
    // 123, 123, 123, 123, 123, 123,             123, 123, 123, 123, 123, 123,
    // 123, 123, 123, 123, 123, 123, 123, 123, 123, 123,             123, 123,
    // 123, 123, 123, 123, 123, 123, 123, 123, 123, 123, 123, 123, 123, 123,
    //             123, 123, 123, 123, 123, 123, 123, 123, 123, 123, 123, 123, 123,
    // 123, 123, 123,             123, 123, 123, 123, 123, 123, 16, 3, 8, 0, 0,
    // 0, 0, 0, 0, 0, 20, 0, 60, 123, 123,             123, 123, 123, 123, 123,
    // 123, 123, 123, 123, 123, 123, 123, 123, 123, 123, 123,             123,
    // 123, 123, 123, 123, 123, 123, 123, 123, 123, 123, 123, 123, 123, 123, 123,
    //             123, 123, 123, 123, 123, 123, 123, 123, 123, 123, 123, 123, 123,
    // 123, 123, 123,             123, 123, 123, 123, 123, 123, 123, 123, 123,
    // 123, 17, 3, 8, 0, 0, 0, 0, 0, 0, 0,             21, 0, 60, 123, 123, 123,
    // 123, 123, 123, 123, 123, 123, 123, 123, 123, 123, 123,             123,
    // 123, 123, 123, 123, 123, 123, 123, 123, 123, 123, 123, 123, 123, 123, 123,
    //             123, 123, 123, 123, 123, 123, 123, 123, 123, 123, 123, 123, 123,
    // 123, 123, 123,             123, 123, 123, 123, 123, 123, 123, 123, 123,
    // 123, 123, 123, 123, 123, 16, 3, 8, 0,             0, 0, 0, 0, 0, 0, 22,
    // 0, 60, 123, 123, 123, 123, 123, 123, 123, 123, 123, 123, 123,
    // 123, 123, 123, 123, 123, 123, 123, 123, 123, 123, 123, 123, 123, 123, 123,
    // 123,             123, 123, 123, 123, 123, 123, 123, 123, 123, 123, 123,
    // 123, 123, 123, 123, 123,             123, 123, 123, 123, 123, 123, 123,
    // 123, 123, 123, 123, 123, 123, 123, 123, 123,             123, 3, 8, 0, 0,
    // 0, 0, 0, 0, 0, 23, 0, 60, 123, 123, 123, 123, 123, 123, 123, 123,
    //             123, 123, 123, 123, 123, 123, 123, 123, 123, 123, 123, 123, 123,
    // 123, 123, 123,             123, 123, 123, 123, 123, 123, 123, 123, 123,
    // 123, 123, 123, 123, 123, 123, 123,             123, 123, 123, 123, 123,
    // 123, 123, 123, 123, 123, 123, 123, 123, 123, 123, 123,             123,
    // 123, 123, 123, 16, 3, 8, 0, 0, 0, 0, 0, 0, 0, 24, 0, 60, 123, 123, 123, 123,
    //             123, 123, 123, 123, 123, 123, 123, 123, 123, 123, 123, 123, 123,
    // 123, 123, 123,             123, 123, 123, 123, 123, 123, 123, 123, 123,
    // 123, 123, 123, 123, 123, 123, 123,             123, 123, 123, 123, 123,
    // 123, 123, 123, 123, 123, 123, 123, 123, 123, 123, 123,             123,
    // 123, 123, 123, 123, 123, 123, 123, 17, 17, 3, 8, 0, 0, 0, 0, 0, 0, 0, 25, 0,
    //             60, 123, 123, 123, 123, 123, 123, 123, 123, 123, 123, 123, 123,
    // 123, 123, 123, 123,             123, 123, 123, 123, 123, 123, 123, 123,
    // 123, 123, 123, 123, 123, 123, 123, 123,             123, 123, 123, 123,
    // 123, 123, 123, 123, 123, 123, 123, 123, 123, 123, 123, 123,
    // 123, 123, 123, 123, 123, 123, 123, 123, 123, 123, 123, 123, 16, 3, 8, 0, 0,
    // 0, 0,             0, 0, 0, 26, 0, 60, 123, 123, 123, 123, 123, 123, 123,
    // 123, 123, 123, 123, 123,             123, 123, 123, 123, 123, 123, 123,
    // 123, 123, 123, 123, 123, 123, 123, 123, 123,             123, 123, 123,
    // 123, 123, 123, 123, 123, 123, 123, 123, 123, 123, 123, 123, 123,
    //             123, 123, 123, 123, 123, 123, 123, 123, 123, 123, 123, 123, 123,
    // 123, 123, 123, 3,             8, 0, 0, 0, 0, 0, 0, 0, 27, 0, 60, 123,
    // 123, 123, 123, 123, 123, 123, 123, 123,             123, 123, 123, 123,
    // 123, 123, 123, 123, 123, 123, 123, 123, 123, 123, 123, 123,
    // 123, 123, 123, 123, 123, 123, 123, 123, 123, 123, 123, 123, 123, 123, 123,
    // 123,             123, 123, 123, 123, 123, 123, 123, 123, 123, 123, 123,
    // 123, 123, 123, 123, 123,             123, 123, 123, 16, 3, 8, 0, 0, 0, 0,
    // 0, 0, 0, 28, 0, 60, 123, 123, 123, 123, 123,             123, 123, 123,
    // 123, 123, 123, 123, 123, 123, 123, 123, 123, 123, 123, 123, 123,
    //             123, 123, 123, 123, 123, 123, 123, 123, 123, 123, 123, 123, 123,
    // 123, 123, 123,             123, 123, 123, 123, 123, 123, 123, 123, 123,
    // 123, 123, 123, 123, 123, 123, 123,             123, 123, 123, 123, 123,
    // 123, 123, 17, 3, 8, 0, 0, 0, 0, 0, 0, 0, 29, 0, 60, 123,             123,
    // 123, 123, 123, 123, 123, 123, 123, 123, 123, 123, 123, 123, 123, 123, 123,
    //             123, 123, 123, 123, 123, 123, 123, 123, 123, 123, 123, 123, 123,
    // 123, 123, 123,             123, 123, 123, 123, 123, 123, 123, 123, 123,
    // 123, 123, 123, 123, 123, 123, 123,             123, 123, 123, 123, 123,
    // 123, 123, 123, 123, 123, 123, 16, 3, 8, 0, 0, 0, 0, 0, 0,             0,
    // 30, 0, 60, 123, 123, 123, 123, 123, 123, 123, 123, 123, 123, 123, 123, 123,
    // 123,             123, 123, 123, 123, 123, 123, 123, 123, 123, 123, 123,
    // 123, 123, 123, 123, 123,             123, 123, 123, 123, 123, 123, 123,
    // 123, 123, 123, 123, 123, 123, 123, 123, 123,             123, 123, 123,
    // 123, 123, 123, 123, 123, 123, 123, 123, 123, 123, 123, 3, 8, 0, 0,
    //             0, 0, 0, 0, 0, 31, 0, 60, 123, 123, 123, 123, 123, 123, 123, 123,
    // 123, 123, 123,             123, 123, 123, 123, 123, 123, 123, 123, 123,
    // 123, 123, 123, 123, 123, 123, 123,             123, 123, 123, 123, 123,
    // 123, 123, 123, 123, 123, 123, 123, 123, 123, 123, 123,             123,
    // 123, 123, 123, 123, 123, 123, 123, 123, 123, 123, 123, 123, 123, 123, 123,
    //             123, 16, 3, 8, 0, 0, 0, 0, 0, 0, 0, 32, 0, 60, 123, 123, 123,
    // 123, 123, 123, 123,             123, 123, 123, 123, 123, 123, 123, 123,
    // 123, 123, 123, 123, 123, 123, 123, 123,             123, 123, 123, 123,
    // 123, 123, 123, 123, 123, 123, 123, 123, 123, 123, 123, 123,
    // 123, 123, 123, 123, 123, 123, 123, 123, 123, 123, 123, 123, 123, 123, 123,
    // 123,             123, 123, 123, 123, 123, 17, 17, 17
    //         ]
    //     );
    // }

    #[test]
    #[should_panic(expected = "Called next_chunk after end")]
    fn test_next_chunk_index_oob() {
        let mut merk = TempMerk::new();
        let batch = make_batch_seq(1..42);
        merk.apply::<_, Vec<_>>(&batch, &[], None).unwrap().unwrap();

        let mut producer = merk.chunks().unwrap();
        let _chunk1 = producer.next_chunk();
        let _chunk2 = producer.next_chunk();
    }
}<|MERGE_RESOLUTION|>--- conflicted
+++ resolved
@@ -248,13 +248,8 @@
                 .into_iter()
         };
         let storage = RocksDbStorage::default_rocksdb_with_path(tmp_dir.path())
-<<<<<<< HEAD
-            .expect("cannot open rocksdb storage_cost");
+            .expect("cannot open rocksdb storage");
         let merk = Merk::open_base(storage.get_storage_context(empty()).unwrap(), false)
-=======
-            .expect("cannot open rocksdb storage");
-        let merk = Merk::open_base(storage.get_storage_context(empty()).unwrap())
->>>>>>> 1e892bd9
             .unwrap()
             .unwrap();
         let reopen_chunks = merk.chunks().unwrap().into_iter().map(|x| x.unwrap());
