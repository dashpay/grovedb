<<<<<<< HEAD
// MIT LICENSE
//
// Copyright (c) 2021 Dash Core Group
//
// Permission is hereby granted, free of charge, to any
// person obtaining a copy of this software and associated
// documentation files (the "Software"), to deal in the
// Software without restriction, including without
// limitation the rights to use, copy, modify, merge,
// publish, distribute, sublicense, and/or sell copies of
// the Software, and to permit persons to whom the Software
// is furnished to do so, subject to the following
// conditions:
//
// The above copyright notice and this permission notice
// shall be included in all copies or substantial portions
// of the Software.
//
// THE SOFTWARE IS PROVIDED "AS IS", WITHOUT WARRANTY OF
// ANY KIND, EXPRESS OR IMPLIED, INCLUDING BUT NOT LIMITED
// TO THE WARRANTIES OF MERCHANTABILITY, FITNESS FOR A
// PARTICULAR PURPOSE AND NONINFRINGEMENT. IN NO EVENT
// SHALL THE AUTHORS OR COPYRIGHT HOLDERS BE LIABLE FOR ANY
// CLAIM, DAMAGES OR OTHER LIABILITY, WHETHER IN AN ACTION
// OF CONTRACT, TORT OR OTHERWISE, ARISING FROM, OUT OF OR
// IN CONNECTION WITH THE SOFTWARE OR THE USE OR OTHER
// DEALINGS IN THE SOFTWARE.

//! Test utils

#[cfg(feature = "full")]
=======
>>>>>>> af53d372
mod crash_merk;

mod temp_merk;

use std::{convert::TryInto, ops::Range};

use costs::storage_cost::removal::StorageRemovedBytes::BasicStorageRemoval;
pub use crash_merk::CrashMerk;
use rand::prelude::*;
pub use temp_merk::TempMerk;

use crate::{
    tree::{kv::KV, BatchEntry, MerkBatch, NoopCommit, Op, PanicSource, Tree, Walker},
    TreeFeatureType::{BasicMerk, SummedMerk},
};

<<<<<<< HEAD
#[cfg(feature = "full")]
/// Assert tree invariants
=======
>>>>>>> af53d372
pub fn assert_tree_invariants(tree: &Tree) {
    assert!(tree.balance_factor().abs() < 2);

    let maybe_left = tree.link(true);
    if let Some(left) = maybe_left {
        assert!(left.key() < tree.key());
        assert!(!left.is_modified());
    }

    let maybe_right = tree.link(false);
    if let Some(right) = maybe_right {
        assert!(right.key() > tree.key());
        assert!(!right.is_modified());
    }

    if let Some(left) = tree.child(true) {
        assert_tree_invariants(left);
    }
    if let Some(right) = tree.child(false) {
        assert_tree_invariants(right);
    }
}

<<<<<<< HEAD
#[cfg(feature = "full")]
/// Apply given batch to given tree and commit using memory only.
/// Used by `apply_memonly` which also performs checks using `assert_tree_invariants`.
/// Return Tree.
=======
>>>>>>> af53d372
pub fn apply_memonly_unchecked(tree: Tree, batch: &MerkBatch<Vec<u8>>) -> Tree {
    let is_sum_node = tree.is_sum_node();
    let walker = Walker::<PanicSource>::new(tree, PanicSource {});
    let mut tree = Walker::<PanicSource>::apply_to(
        Some(walker),
        batch,
        PanicSource {},
        &|key, value| {
            Ok(KV::layered_value_byte_cost_size_for_key_and_value_lengths(
                key.len() as u32,
                value.len() as u32,
                is_sum_node,
            ))
        },
        &mut |_flags, key_bytes_to_remove, value_bytes_to_remove| {
            Ok((
                BasicStorageRemoval(key_bytes_to_remove),
                BasicStorageRemoval(value_bytes_to_remove),
            ))
        },
    )
    .unwrap()
    .expect("apply failed")
    .0
    .expect("expected tree");
    let is_sum_node = tree.is_sum_node();
    tree.commit(
        &mut NoopCommit {},
        &|key, value| {
            Ok(KV::layered_value_byte_cost_size_for_key_and_value_lengths(
                key.len() as u32,
                value.len() as u32,
                is_sum_node,
            ))
        },
        &mut |_, _, _| Ok((false, None)),
        &mut |_, key_bytes_to_remove, value_bytes_to_remove| {
            Ok((
                BasicStorageRemoval(key_bytes_to_remove),
                BasicStorageRemoval(value_bytes_to_remove),
            ))
        },
    )
    .unwrap()
    .expect("commit failed");
    tree
}

<<<<<<< HEAD
#[cfg(feature = "full")]
/// Apply given batch to given tree and commit using memory only.
/// Perform checks using `assert_tree_invariants`. Return Tree.
=======
>>>>>>> af53d372
pub fn apply_memonly(tree: Tree, batch: &MerkBatch<Vec<u8>>) -> Tree {
    let tree = apply_memonly_unchecked(tree, batch);
    assert_tree_invariants(&tree);
    tree
}

<<<<<<< HEAD
#[cfg(feature = "full")]
/// Applies given batch to given tree or creates a new tree to apply to and commits to memory only.
=======
>>>>>>> af53d372
pub fn apply_to_memonly(
    maybe_tree: Option<Tree>,
    batch: &MerkBatch<Vec<u8>>,
    is_sum_tree: bool,
) -> Option<Tree> {
    let maybe_walker = maybe_tree.map(|tree| Walker::<PanicSource>::new(tree, PanicSource {}));
    Walker::<PanicSource>::apply_to(
        maybe_walker,
        batch,
        PanicSource {},
        &|key, value| {
            Ok(KV::layered_value_byte_cost_size_for_key_and_value_lengths(
                key.len() as u32,
                value.len() as u32,
                is_sum_tree,
            ))
        },
        &mut |_flags, key_bytes_to_remove, value_bytes_to_remove| {
            Ok((
                BasicStorageRemoval(key_bytes_to_remove),
                BasicStorageRemoval(value_bytes_to_remove),
            ))
        },
    )
    .unwrap()
    .expect("apply failed")
    .0
    .map(|mut tree| {
        let is_sum_node = tree.is_sum_node();
        tree.commit(
            &mut NoopCommit {},
            &|key, value| {
                Ok(KV::layered_value_byte_cost_size_for_key_and_value_lengths(
                    key.len() as u32,
                    value.len() as u32,
                    is_sum_node,
                ))
            },
            &mut |_, _, _| Ok((false, None)),
            &mut |_, key_bytes_to_remove, value_bytes_to_remove| {
                Ok((
                    BasicStorageRemoval(key_bytes_to_remove),
                    BasicStorageRemoval(value_bytes_to_remove),
                ))
            },
        )
        .unwrap()
        .expect("commit failed");
        println!("{:?}", &tree);
        assert_tree_invariants(&tree);
        tree
    })
}

<<<<<<< HEAD
#[cfg(feature = "full")]
/// Format key to bytes
=======
>>>>>>> af53d372
pub const fn seq_key(n: u64) -> [u8; 8] {
    n.to_be_bytes()
}

<<<<<<< HEAD
#[cfg(feature = "full")]
/// Create batch entry with Put op using key n and a fixed value
=======
>>>>>>> af53d372
pub fn put_entry(n: u64) -> BatchEntry<Vec<u8>> {
    (seq_key(n).to_vec(), Op::Put(vec![123; 60], BasicMerk))
}

<<<<<<< HEAD
#[cfg(feature = "full")]
/// Create batch entry with Delete op using key n
=======
>>>>>>> af53d372
pub fn del_entry(n: u64) -> BatchEntry<Vec<u8>> {
    (seq_key(n).to_vec(), Op::Delete)
}

<<<<<<< HEAD
#[cfg(feature = "full")]
/// Create a batch of Put ops using given sequential range as keys and fixed values
=======
>>>>>>> af53d372
pub fn make_batch_seq(range: Range<u64>) -> Vec<BatchEntry<Vec<u8>>> {
    let mut batch = Vec::with_capacity((range.end - range.start).try_into().unwrap());
    for n in range {
        batch.push(put_entry(n));
    }
    batch
}

<<<<<<< HEAD
#[cfg(feature = "full")]
/// Create a batch of Delete ops using given sequential range as keys
=======
>>>>>>> af53d372
pub fn make_del_batch_seq(range: Range<u64>) -> Vec<BatchEntry<Vec<u8>>> {
    let mut batch = Vec::with_capacity((range.end - range.start).try_into().unwrap());
    for n in range {
        batch.push(del_entry(n));
    }
    batch
}

<<<<<<< HEAD
#[cfg(feature = "full")]
/// Create a batch of Put ops using fixed values and random numbers as keys
=======
>>>>>>> af53d372
pub fn make_batch_rand(size: u64, seed: u64) -> Vec<BatchEntry<Vec<u8>>> {
    let mut rng: SmallRng = SeedableRng::seed_from_u64(seed);
    let mut batch = Vec::with_capacity(size.try_into().unwrap());
    for _ in 0..size {
        let n = rng.gen::<u64>();
        batch.push(put_entry(n));
    }
    batch.sort_by(|a, b| a.0.cmp(&b.0));
    batch
}

<<<<<<< HEAD
#[cfg(feature = "full")]
/// Create a batch of Delete ops using random numbers as keys
=======
>>>>>>> af53d372
pub fn make_del_batch_rand(size: u64, seed: u64) -> Vec<BatchEntry<Vec<u8>>> {
    let mut rng: SmallRng = SeedableRng::seed_from_u64(seed);
    let mut batch = Vec::with_capacity(size.try_into().unwrap());
    for _ in 0..size {
        let n = rng.gen::<u64>();
        batch.push(del_entry(n));
    }
    batch.sort_by(|a, b| a.0.cmp(&b.0));
    batch
}

<<<<<<< HEAD
#[cfg(feature = "full")]
/// Create tree with initial fixed values and apply `node count` Put ops with random keys
/// using memory only
=======
>>>>>>> af53d372
pub fn make_tree_rand(
    node_count: u64,
    batch_size: u64,
    initial_seed: u64,
    is_sum_tree: bool,
) -> Tree {
    assert!(node_count >= batch_size);
    assert_eq!((node_count % batch_size), 0);

    let value = vec![123; 60];
    let feature_type = if is_sum_tree {
        SummedMerk(0)
    } else {
        BasicMerk
    };
    let mut tree = Tree::new(vec![0; 20], value, feature_type).unwrap();

    let mut seed = initial_seed;

    let batch_count = node_count / batch_size;
    for _ in 0..batch_count {
        let batch = make_batch_rand(batch_size, seed);
        tree = apply_memonly(tree, &batch);
        seed += 1;
    }

    tree
}

<<<<<<< HEAD
#[cfg(feature = "full")]
/// Create tree with initial fixed values and apply `node count` Put ops using sequential keys
/// using memory only
=======
>>>>>>> af53d372
pub fn make_tree_seq(node_count: u64) -> Tree {
    let batch_size = if node_count >= 10_000 {
        assert_eq!(node_count % 10_000, 0);
        10_000
    } else {
        node_count
    };

    let value = vec![123; 60];
    let mut tree = Tree::new(vec![0; 20], value, BasicMerk).unwrap();

    let batch_count = node_count / batch_size;
    for i in 0..batch_count {
        let batch = make_batch_seq((i * batch_size)..((i + 1) * batch_size));
        tree = apply_memonly(tree, &batch);
    }

    tree
}<|MERGE_RESOLUTION|>--- conflicted
+++ resolved
@@ -1,4 +1,3 @@
-<<<<<<< HEAD
 // MIT LICENSE
 //
 // Copyright (c) 2021 Dash Core Group
@@ -29,9 +28,6 @@
 
 //! Test utils
 
-#[cfg(feature = "full")]
-=======
->>>>>>> af53d372
 mod crash_merk;
 
 mod temp_merk;
@@ -48,11 +44,7 @@
     TreeFeatureType::{BasicMerk, SummedMerk},
 };
 
-<<<<<<< HEAD
-#[cfg(feature = "full")]
 /// Assert tree invariants
-=======
->>>>>>> af53d372
 pub fn assert_tree_invariants(tree: &Tree) {
     assert!(tree.balance_factor().abs() < 2);
 
@@ -76,13 +68,9 @@
     }
 }
 
-<<<<<<< HEAD
-#[cfg(feature = "full")]
 /// Apply given batch to given tree and commit using memory only.
 /// Used by `apply_memonly` which also performs checks using `assert_tree_invariants`.
 /// Return Tree.
-=======
->>>>>>> af53d372
 pub fn apply_memonly_unchecked(tree: Tree, batch: &MerkBatch<Vec<u8>>) -> Tree {
     let is_sum_node = tree.is_sum_node();
     let walker = Walker::<PanicSource>::new(tree, PanicSource {});
@@ -131,23 +119,15 @@
     tree
 }
 
-<<<<<<< HEAD
-#[cfg(feature = "full")]
 /// Apply given batch to given tree and commit using memory only.
 /// Perform checks using `assert_tree_invariants`. Return Tree.
-=======
->>>>>>> af53d372
 pub fn apply_memonly(tree: Tree, batch: &MerkBatch<Vec<u8>>) -> Tree {
     let tree = apply_memonly_unchecked(tree, batch);
     assert_tree_invariants(&tree);
     tree
 }
 
-<<<<<<< HEAD
-#[cfg(feature = "full")]
 /// Applies given batch to given tree or creates a new tree to apply to and commits to memory only.
-=======
->>>>>>> af53d372
 pub fn apply_to_memonly(
     maybe_tree: Option<Tree>,
     batch: &MerkBatch<Vec<u8>>,
@@ -202,38 +182,22 @@
     })
 }
 
-<<<<<<< HEAD
-#[cfg(feature = "full")]
 /// Format key to bytes
-=======
->>>>>>> af53d372
 pub const fn seq_key(n: u64) -> [u8; 8] {
     n.to_be_bytes()
 }
 
-<<<<<<< HEAD
-#[cfg(feature = "full")]
 /// Create batch entry with Put op using key n and a fixed value
-=======
->>>>>>> af53d372
 pub fn put_entry(n: u64) -> BatchEntry<Vec<u8>> {
     (seq_key(n).to_vec(), Op::Put(vec![123; 60], BasicMerk))
 }
 
-<<<<<<< HEAD
-#[cfg(feature = "full")]
 /// Create batch entry with Delete op using key n
-=======
->>>>>>> af53d372
 pub fn del_entry(n: u64) -> BatchEntry<Vec<u8>> {
     (seq_key(n).to_vec(), Op::Delete)
 }
 
-<<<<<<< HEAD
-#[cfg(feature = "full")]
 /// Create a batch of Put ops using given sequential range as keys and fixed values
-=======
->>>>>>> af53d372
 pub fn make_batch_seq(range: Range<u64>) -> Vec<BatchEntry<Vec<u8>>> {
     let mut batch = Vec::with_capacity((range.end - range.start).try_into().unwrap());
     for n in range {
@@ -242,11 +206,7 @@
     batch
 }
 
-<<<<<<< HEAD
-#[cfg(feature = "full")]
 /// Create a batch of Delete ops using given sequential range as keys
-=======
->>>>>>> af53d372
 pub fn make_del_batch_seq(range: Range<u64>) -> Vec<BatchEntry<Vec<u8>>> {
     let mut batch = Vec::with_capacity((range.end - range.start).try_into().unwrap());
     for n in range {
@@ -255,11 +215,7 @@
     batch
 }
 
-<<<<<<< HEAD
-#[cfg(feature = "full")]
 /// Create a batch of Put ops using fixed values and random numbers as keys
-=======
->>>>>>> af53d372
 pub fn make_batch_rand(size: u64, seed: u64) -> Vec<BatchEntry<Vec<u8>>> {
     let mut rng: SmallRng = SeedableRng::seed_from_u64(seed);
     let mut batch = Vec::with_capacity(size.try_into().unwrap());
@@ -271,11 +227,7 @@
     batch
 }
 
-<<<<<<< HEAD
-#[cfg(feature = "full")]
 /// Create a batch of Delete ops using random numbers as keys
-=======
->>>>>>> af53d372
 pub fn make_del_batch_rand(size: u64, seed: u64) -> Vec<BatchEntry<Vec<u8>>> {
     let mut rng: SmallRng = SeedableRng::seed_from_u64(seed);
     let mut batch = Vec::with_capacity(size.try_into().unwrap());
@@ -287,12 +239,8 @@
     batch
 }
 
-<<<<<<< HEAD
-#[cfg(feature = "full")]
 /// Create tree with initial fixed values and apply `node count` Put ops with random keys
 /// using memory only
-=======
->>>>>>> af53d372
 pub fn make_tree_rand(
     node_count: u64,
     batch_size: u64,
@@ -322,12 +270,8 @@
     tree
 }
 
-<<<<<<< HEAD
-#[cfg(feature = "full")]
 /// Create tree with initial fixed values and apply `node count` Put ops using sequential keys
 /// using memory only
-=======
->>>>>>> af53d372
 pub fn make_tree_seq(node_count: u64) -> Tree {
     let batch_size = if node_count >= 10_000 {
         assert_eq!(node_count % 10_000, 0);
