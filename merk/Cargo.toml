[package]
name = "grovedb-merk"
description = "Merkle key/value store adapted for GroveDB"
version = "2.2.1"
authors = ["Samuel Westrich <sam@dash.org>", "Wisdom Ogwu <wisdom@dash.org", "Evgeny Fomin <evgeny.fomin@dash.org>", "Matt Bell <mappum@gmail.com>"]
edition = "2021"
license = "MIT"
homepage = "https://www.grovedb.org"
repository = "https://github.com/dashpay/grovedb"
readme = "README.md"
documentation = "https://docs.rs/grovedb-merk"

[dependencies]
grovedb-costs = { version = "2.2.1" , path = "../costs" }
grovedb-path = { version = "2.2.1", path = "../path" }
grovedb-storage = { version = "2.2.1", path = "../storage", optional = true }
grovedb-version = { version = "2.2.1", path = "../grovedb-version" }
grovedb-visualize = { version = "2.2.1", path = "../visualize" }

bincode = { version = "2.0.0-rc.3" }
hex = "0.4.3"
indexmap = "2.2.6"
integer-encoding = "4.0.0"
thiserror = "2.0.11"
serde = { version = "1.0.210", features = ["derive"], optional = true }
rand = { version = "0.8.5", features = ["small_rng"], optional = true }
<<<<<<< HEAD
byteorder = "1.5.0"
=======
byteorder = { version = "1.5.0", optional = true }
>>>>>>> 384894fb

[dependencies.colored]
version = "3.0.0"
optional = true

[dependencies.num_cpus]
version = "1.16.0"
optional = true

[dependencies.ed]
version = "0.2.2"
optional = true

[dependencies.blake3]
version = "1.5.5"
optional = true

[features]
default = ["full"]
proof_debug = []
serde = ["dep:serde", "indexmap/serde"]
minimal = ["num_cpus",
        "byteorder",
        "ed",
        "blake3",
        "grovedb-storage",
        "grovedb-storage/rocksdb_storage"
]
full = ["minimal",
        "test_utils",
        "colored_debug",
]
test_utils = ["rand"]
colored_debug = ["colored"]
verify = [
        "ed",
        "blake3"
]
grovedbg = ["full"]

[dev-dependencies]
tempfile = "3.10.1"
criterion = "0.5.1"

[[bench]]
name = "merk"
harness = false

[[bench]]
name = "ops"
harness = false<|MERGE_RESOLUTION|>--- conflicted
+++ resolved
@@ -24,11 +24,7 @@
 thiserror = "2.0.11"
 serde = { version = "1.0.210", features = ["derive"], optional = true }
 rand = { version = "0.8.5", features = ["small_rng"], optional = true }
-<<<<<<< HEAD
-byteorder = "1.5.0"
-=======
 byteorder = { version = "1.5.0", optional = true }
->>>>>>> 384894fb
 
 [dependencies.colored]
 version = "3.0.0"
